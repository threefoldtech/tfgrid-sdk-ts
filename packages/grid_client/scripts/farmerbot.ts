--- conflicted
+++ resolved
@@ -4,11 +4,7 @@
 
 async function main() {
   const grid3 = await getClient();
-<<<<<<< HEAD
   const farm: pingFarmModel = {
-=======
-  const farmId: pingFarmModel = {
->>>>>>> e2e10e7c
     farmId: 53,
   };
 
@@ -16,20 +12,12 @@
   console.log("pingFarm", pingFarm);
 
   const FarmerBotFindNode: FarmerBotFindNodeModel = {
-<<<<<<< HEAD
-    farmId: 53,
-    // required_cru: 4,
-    // required_mru: 5,
-    // required_sru: 5,
-    // required_hru: 5,
-=======
-    farmId: farmId.farmId,
+    farmId: farm.farmId,
     required_cru: 4,
     required_mru: 5,
     required_sru: 5,
     required_hru: 5,
     // has_gpus: 2, // Uncomment it if you want to get only nodes with gpus.
->>>>>>> e2e10e7c
   };
 
   if (pingFarm.twinid) {
