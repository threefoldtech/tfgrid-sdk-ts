--- conflicted
+++ resolved
@@ -4,11 +4,8 @@
 import { expose } from "../helpers/expose";
 import { capacity } from "./capacity";
 import {
-<<<<<<< HEAD
   AddPublicConfig,
-=======
   FilterOptions,
->>>>>>> f77e7387
   NodeGetModel,
   NodePowerModel,
   RentContractCreateModel,
@@ -87,12 +84,13 @@
   }
 
   @expose
-<<<<<<< HEAD
   @validateInput
   @checkBalance
   async addNodePublicConfig(options: AddPublicConfig) {
     return (await this.client.nodes.addNodePublicConfig(options)).apply();
-=======
+  }
+
+  @expose
   async all() {
     return await this.capacity.getAllNodes();
   }
@@ -101,7 +99,6 @@
   @validateInput
   async filter(options?: FilterOptions) {
     return await this.capacity.filterNodes(options);
->>>>>>> f77e7387
   }
 }
 
