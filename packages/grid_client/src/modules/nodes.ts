<<<<<<< HEAD
import { TFChainError } from "@threefold/tfchain_client";
import { BaseError, GridClientErrors } from "@threefold/types";
=======
import { Contract, Node as TFChainNode } from "@threefold/tfchain_client";
import { BaseError, GridClientErrors, TFChainError } from "@threefold/types";
>>>>>>> 7273cd30

import { TFClient } from "../clients";
import { GridClientConfig } from "../config";
import { events, validateInput } from "../helpers";
import { expose } from "../helpers/expose";
import { NodeInfo } from "../primitives";
import { capacity } from "./capacity";
import {
  AddPublicConfig,
  FilterOptions,
  NodeGetModel,
  NodePowerModel,
  RentContractCreateModel,
  RentContractDeleteModel,
  RentContractGetModel,
} from "./models";
import { checkBalance } from "./utils";

class Nodes {
  client: TFClient;
  capacity: capacity;
  /**
   * Class representing operations related to `nodes` management.
   *
   * This class provides methods to interact with `nodes`, including `reserving`, `unreserving`, `getting` `rent contract ID`,
   * `getting node information`, `setting node power`, `adding public configuration` to a node, `listing all nodes`, and `filtering nodes`.
   * It utilizes the `TFClient` and capacity classes for performing these operations.
   *
   * @class Nodes
   * @param {GridClientConfig} config - The configuration object for initializing the client.
   */
  constructor(public config: GridClientConfig) {
    this.client = config.tfclient;
    this.capacity = new capacity(config);
  }

  /**
   * Reserves a node by creating a `rent contract`.
   *
   * This method first checks if the node is already rented by calling the `getRentContractId` method.
   * If the node is `available`, it creates a `rent contract` using the provided options.
   *
   * @param {RentContractCreateModel} options - The options for creating the `rent contract`, including the nodeId and optional solutionProviderId.
   * @returns {Promise<Contract>} - A promise that resolves with the created `rent contract` details.
   * @throws {`GridClientErrors.Nodes.UnavailableNodeError`} - If the node is already rented.
   * @throws {`BaseError`} - If an error occurs during the `rent contract` creation process.
   * @throws {`TFChainError`} - If a TFChain error occurs during the `rent contract` creation process.
   * @decorators
   * - `@expose`: Exposes the method for external use.
   * - `@validateInput`: Validates the input options.
   * - `@checkBalance`: Checks the balance to ensure there are enough funds available.
   */
  @expose
  @validateInput
  @checkBalance
  async reserve(options: RentContractCreateModel): Promise<Contract> {
    const rentContractId = await this.getRentContractId({ nodeId: options.nodeId });
    if (rentContractId) {
      throw new GridClientErrors.Nodes.UnavailableNodeError(`Node is already rented.`);
    }
    try {
      const res = await (await this.client.contracts.createRent(options)).apply();
      events.emit("logs", `Rent contract with id: ${res.contractId} has been created.`);
      return res;
    } catch (e) {
      //TODO Errors should be handled in tfchain
      if (e instanceof BaseError) {
        e.message = `Failed to create rent contract on node ${options.nodeId} due to ${e.message}`;
        throw e;
      }
      throw new TFChainError({
        message: `Failed to create rent contract on node ${options.nodeId} due to ${e}`,
      });
    }
  }

  /**
   * Unreserves a node by deleting its `rent contract`.
   *
   * This method first retrieves the `rent contract ID` for the specified node by calling the `getRentContractId` method.
   * If a `rent contract` exists, it deletes the `rent contract` associated with the node.
   * If no `rent contract` is found, it emits a log message and returns null.
   *
   * @param {RentContractDeleteModel} options - The options for deleting the `rent contract`, including the nodeId.
   * @returns {Promise<number>} - A promise that resolves with the result of deleting the `rent contract ID`.
   * @decorators
   * - `@expose`: Exposes the method for external use.
   * - `@validateInput`: Validates the input options.
   * - `@checkBalance`: Checks the balance to ensure there are enough funds available.
   * @throws {`BaseError`} - If an error occurs during the `rent contract` deletion process.
   * @throws {`TFChainError`} - If a TFChain error occurs during the `rent contract` deletion process.
   */
  @expose
  @validateInput
  @checkBalance
  async unreserve(options: RentContractDeleteModel): Promise<number> {
    const rentContractId = await this.getRentContractId({ nodeId: options.nodeId });
    if (!rentContractId) {
      events.emit("logs", `No rent contract found for node ${options.nodeId}`);
      return rentContractId;
    }
    try {
      const cancel = await this.client.contracts.cancel({ id: rentContractId });
      const res = await cancel!.apply();
      events.emit("logs", `Rent contract for node ${options.nodeId} has been deleted`);
      return res;
    } catch (e) {
      if (e instanceof BaseError) {
        e.message = `Failed to delete rent contract on node ${options.nodeId} due to ${e.message}`;
        throw e;
      }
      throw new TFChainError({
        message: `Failed to delete rent contract on node ${options.nodeId} due to ${e}`,
      });
    }
  }

  /**
   * Retrieves the `rent contract ID` for a specific node.
   *
   * This method calls the `TFChain client` to get the `contract ID` for an active rent associated with the specified node.
   *
   * @param {RentContractGetModel} options - The options containing the nodeId for which to retrieve the `rent contract ID`.
   * @returns {Promise<number>} - A promise that resolves with the `rent contract ID`.
   * @throws {`TFChainError`} - If an error occurs while retrieving the `rent contract ID`.
   * @decorators
   * - `@expose`: Exposes the method for external use.
   * - `@validateInput`: Validates the input options.
   */
  @expose
  @validateInput
  async getRentContractId(options: RentContractGetModel): Promise<number> {
    return this.client.contracts
      .getContractIdByActiveRentForNode(options)
      .then(res => {
        return res;
      })
      .catch(err => {
        throw new TFChainError({
          message: `Error getting rent for node ${options.nodeId}: ${err}`,
        });
      });
  }

  /**
   * Retrieves information about a specific node.
   *
   * This method calls the `TFChain client` to get detailed information about a node based on the provided options.
   *
   * @param {NodeGetModel} options - The options specifying the node ID for which to retrieve information.
   * @returns {Promise<TFChainNode>} - A promise that resolves with the detailed information about the `TFChainNode`.
   * @decorators
   * - `@expose`: Exposes the method for external use.
   * - `@validateInput`: Validates the input options.
   */
  @expose
  @validateInput
  async get(options: NodeGetModel): Promise<TFChainNode> {
    return await this.client.nodes.get(options);
  }

  /**
   * Sets the power status of a specific node.
   *
   * This method calls the `TFChain client` to set the power status of a node based on the provided options.
   *
   * @param {NodePowerModel} options - The options specifying the node ID and the desired power status.
   * @returns {Promise<void>} - A promise that resolves once the power status of the node is set.
   * @throws {ValidationError} - If the balance is not enough to apply the power status change.
   * @decorators
   * - `@expose`: Exposes the method for external use.
   * - `@validateInput`: Validates the input options.
   * - `@checkBalance`: Checks the balance to ensure there are enough funds available.
   */
  @expose
  @validateInput
  @checkBalance
  async setNodePower(options: NodePowerModel): Promise<void> {
    return (await this.client.nodes.setPower(options)).apply();
  }

  /**
   * Adds a public configuration to a node.
   *
   * This method calls the `TFChain client` to add a public configuration to a node based on the provided options.
   *
   * @param {AddPublicConfig} options - The options specifying the farmId, nodeId, and publicConfig to be added.
   * @returns {Promise<void>} - A promise that resolves once the public configuration is added to the node.
   * @throws {ValidationError} - If the balance is not enough to apply the public configuration.
   * @decorators
   * - `@expose`: Exposes the method for external use.
   * - `@validateInput`: Validates the input options.
   * - `@checkBalance`: Checks the balance to ensure there are enough funds available.
   */
  @expose
  @validateInput
  @checkBalance
  async addNodePublicConfig(options: AddPublicConfig): Promise<void> {
    return (await this.client.nodes.addNodePublicConfig(options)).apply();
  }

  /**
   * Retrieves all nodes.
   *
   * This method calls the `getAllNodes` method from the `capacity` class to retrieve all nodes.
   *
   * @returns {Promise<NodeInfo[]>} - A promise that resolves with all nodes.
   * @decorators
   * - `@expose`: Exposes the method for external use.
   */
  @expose
  async all(): Promise<NodeInfo[]> {
    return await this.capacity.getAllNodes();
  }

  /**
   * Filters nodes based on the provided options.
   *
   * This method calls the `filterNodes` method from the `capacity` class to filter nodes based on the specified options.
   *
   * @param {FilterOptions} [options] - The options to filter nodes, including criteria like capacity, location, status, etc.
   * @returns {Promise<NodeInfo[]>} - A promise that resolves with the filtered nodes based on the provided options.
   * @decorators
   * - `@expose`: Exposes the method for external use.
   * - `@validateInput`: Validates the input options.
   */
  @expose
  @validateInput
  async filter(options?: FilterOptions): Promise<NodeInfo[]> {
    return await this.capacity.filterNodes(options);
  }
}

export { Nodes as nodes };<|MERGE_RESOLUTION|>--- conflicted
+++ resolved
@@ -1,10 +1,6 @@
-<<<<<<< HEAD
 import { TFChainError } from "@threefold/tfchain_client";
+import { Contract, Node as TFChainNode } from "@threefold/tfchain_client";
 import { BaseError, GridClientErrors } from "@threefold/types";
-=======
-import { Contract, Node as TFChainNode } from "@threefold/tfchain_client";
-import { BaseError, GridClientErrors, TFChainError } from "@threefold/types";
->>>>>>> 7273cd30
 
 import { TFClient } from "../clients";
 import { GridClientConfig } from "../config";
