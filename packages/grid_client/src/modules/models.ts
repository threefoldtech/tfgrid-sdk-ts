import { ExtrinsicResult } from "@threefold/tfchain_client";
import { default as AlgoSdk } from "algosdk";
import { Expose, Transform, Type } from "class-transformer";
import {
  ArrayNotEmpty,
  IsAlphanumeric,
  IsBoolean,
  IsDefined,
  IsEnum,
  IsInt,
  IsIP,
  IsNotEmpty,
  IsNumber,
  IsOptional,
  IsString,
  IsUrl,
  MaxLength,
  Min,
  ValidateNested,
} from "class-validator";

import { Deployment } from "../zos/deployment";
import { ZdbModes } from "../zos/zdb";
import { blockchainType } from "./blockchainInterface";
const NameLength = 15;

enum ContractStates {
  Created = "Created",
  Deleted = "Deleted",
  OutOfFunds = "OutOfFunds",
  GracePeriod = "GracePeriod",
}

export enum NodeStatus {
  up = "up",
  down = "down",
  standBy = "standby",
}

//TODO: find a way to validate all fields are passed while casting data to any of these classes.
class AlgorandAccountCreateModel {
  @Expose() @IsString() @IsNotEmpty() @IsAlphanumeric() @MaxLength(NameLength) name: string;
}
class AlgorandAccountInitModel {
  @Expose() @IsString() @IsNotEmpty() @IsAlphanumeric() @MaxLength(NameLength) name: string;
  @Expose() @IsString() @IsNotEmpty() secret: string;
}
class AlgorandAccountAssetsFromAddressModel {
  @Expose() @IsString() @IsNotEmpty() address: string;
}

class AlgorandCreateTransactionModel {
  @Expose() @IsString() @IsNotEmpty() @IsAlphanumeric() @MaxLength(NameLength) name: string;
  @Expose() @IsString() @IsNotEmpty() address_dest: string;
  @Expose() @IsNumber() @IsNotEmpty() amount: number;
  @Expose() @IsOptional() description: string;
}
class AlgorandTransferModel extends AlgorandCreateTransactionModel {}
class AlgorandSignatureModel {
  @Expose() @IsNotEmpty() txn: AlgoSdk.Transaction;
  @Expose() @IsString() @IsNotEmpty() @IsAlphanumeric() @MaxLength(NameLength) name: string;
}
class DiskModel {
  @Expose() @IsString() @IsNotEmpty() @IsAlphanumeric() @MaxLength(NameLength) name: string;
  @Expose() @Min(0.25) size: number; // in GB
  @Expose() @IsString() @IsNotEmpty() mountpoint: string;
}

class QSFSDiskModel {
  @Expose() @IsString() @IsNotEmpty() @IsAlphanumeric() @MaxLength(NameLength) qsfs_zdbs_name: string;
  @Expose() @IsString() @IsNotEmpty() @IsAlphanumeric() @MaxLength(NameLength) name: string;
  @Expose() @IsString() @IsNotEmpty() prefix: string;
  @Expose() @IsString() @IsNotEmpty() encryption_key: string;
  @Expose() @Min(0.25) @IsOptional() cache?: number; // in GB
  @Expose() @IsInt() @Min(1) @IsOptional() minimal_shards?: number;
  @Expose() @IsInt() @Min(2) @IsOptional() expected_shards?: number;
  @Expose() @IsString() @IsNotEmpty() mountpoint: string;
}

class NetworkModel {
  @Expose() @IsString() @IsNotEmpty() @IsAlphanumeric() @MaxLength(NameLength) name: string;
  @Expose() @IsString() @IsNotEmpty() ip_range: string;
  @Expose() @IsBoolean() @IsOptional() addAccess?: boolean;
  @Expose() @IsInt() @Min(1) @IsOptional() accessNodeId?: number;
}

class BaseGetDeleteModel {
  @Expose() @IsString() @IsNotEmpty() @IsAlphanumeric() @MaxLength(NameLength) name: string;
}

class MachineModel {
  @Expose() @IsString() @IsNotEmpty() @IsAlphanumeric() @MaxLength(NameLength) name: string;
  @Expose() @IsInt() @Min(1) node_id: number;
  @Expose() @IsOptional() @Type(() => DiskModel) @ValidateNested({ each: true }) disks?: DiskModel[];
  @Expose() @IsOptional() @Type(() => QSFSDiskModel) @ValidateNested({ each: true }) qsfs_disks?: QSFSDiskModel[];
  @Expose() @IsBoolean() public_ip: boolean;
  @Expose() @IsOptional() @IsBoolean() public_ip6?: boolean;
  @Expose() @IsBoolean() planetary: boolean;
  @Expose() @IsInt() @Min(1) cpu: number;
  @Expose() @Min(256) memory: number; // in MB
  @Expose() rootfs_size: number; // in GB
  @Expose() @IsUrl() @IsNotEmpty() flist: string;
  @Expose() @IsString() @IsDefined() entrypoint: string;
  @Expose() env: Record<string, unknown>;
  @Expose() @IsOptional() @IsIP() ip?: string;
  @Expose() @IsOptional() @IsBoolean() corex?: boolean;
  @Expose() @IsInt() @IsOptional() solutionProviderId?: number;
  @Expose() @IsString() @IsOptional() zlogsOutput?: string;
  @Expose() @IsString({ each: true }) @IsOptional() gpus?: string[];
}

class MachinesModel {
  @Expose() @IsString() @IsNotEmpty() @IsAlphanumeric() @MaxLength(NameLength) name: string;
  @Expose() @Type(() => NetworkModel) @ValidateNested() network: NetworkModel;
  @Expose() @Type(() => MachineModel) @ValidateNested({ each: true }) machines: MachineModel[];
  @Expose() @IsString() @IsOptional() metadata?: string;
  @Expose() @IsString() @IsOptional() description?: string;
}

class AddMachineModel extends MachineModel {
  @Expose() @IsString() @IsNotEmpty() @IsAlphanumeric() @MaxLength(NameLength) deployment_name: string;
}

class DeleteMachineModel {
  @Expose() @IsString() @IsNotEmpty() @IsAlphanumeric() @MaxLength(NameLength) name: string;
  @Expose() @IsString() @IsNotEmpty() @IsAlphanumeric() @MaxLength(NameLength) deployment_name: string;
}

class MachinesGetModel extends BaseGetDeleteModel {}

class MachinesDeleteModel extends BaseGetDeleteModel {}

class KubernetesNodeModel {
  @Expose() @IsString() @IsNotEmpty() @IsAlphanumeric() @MaxLength(NameLength) name: string;
  @Expose() @IsInt() @Min(1) node_id: number;
  @Expose() @IsInt() @Min(1) cpu: number;
  @Expose() @Min(1024) memory: number; // in MB
  @Expose() rootfs_size: number; // in GB
  @Expose() @Min(0.25) disk_size: number; // in GB
  @Expose() @IsOptional() @Type(() => QSFSDiskModel) @ValidateNested({ each: true }) qsfs_disks?: QSFSDiskModel[];
  @Expose() @IsBoolean() public_ip: boolean;
  @Expose() @IsOptional() @IsBoolean() public_ip6: boolean;
  @Expose() @IsBoolean() planetary: boolean;
  @Expose() @IsOptional() @IsIP() ip?: string;
  @Expose() @IsOptional() @IsBoolean() corex?: boolean;
  @Expose() @IsInt() @IsOptional() solutionProviderId?: number;
  @Expose() @IsString() @IsOptional() zlogsOutput?: string;
  @Expose() @IsString({ each: true }) @IsOptional() gpus?: string[];
}

class K8SModel {
  @Expose() @IsString() @IsNotEmpty() @IsAlphanumeric() @MaxLength(NameLength) name: string;
  @Expose() @IsString() @IsNotEmpty() secret: string;
  @Expose() @Type(() => NetworkModel) @ValidateNested() network: NetworkModel;
  @Expose() @Type(() => KubernetesNodeModel) @ValidateNested({ each: true }) masters: KubernetesNodeModel[];
  @Expose() @Type(() => KubernetesNodeModel) @ValidateNested({ each: true }) workers?: KubernetesNodeModel[];
  @Expose() @IsString() @IsOptional() metadata?: string;
  @Expose() @IsString() @IsOptional() description?: string;
  @Expose() @IsString() @IsNotEmpty() ssh_key: string; // is not optional as if the user forget it, he will not be able to use the cluster.
}

class K8SGetModel extends BaseGetDeleteModel {}

class K8SDeleteModel extends BaseGetDeleteModel {}

class AddWorkerModel extends KubernetesNodeModel {
  @Expose() @IsString() @IsNotEmpty() @IsAlphanumeric() @MaxLength(NameLength) deployment_name: string;
}

class DeleteWorkerModel {
  @Expose() @IsString() @IsNotEmpty() @IsAlphanumeric() @MaxLength(NameLength) deployment_name: string;
  @Expose() @IsString() @IsNotEmpty() @IsAlphanumeric() @MaxLength(NameLength) name: string;
}

class ZDBModel {
  @Expose() @IsString() @IsNotEmpty() @IsAlphanumeric() @MaxLength(NameLength) name: string;
  @Expose() @IsInt() @Min(1) node_id: number;
  @Expose() @Transform(({ value }) => ZdbModes[value]) @IsEnum(ZdbModes) mode: ZdbModes;
  @Expose() @Min(0.25) disk_size: number; // in GB
  @Expose() @IsBoolean() publicNamespace: boolean;
  @Expose() @IsString() @IsNotEmpty() password: string;
  @Expose() @IsInt() @IsOptional() solutionProviderId?: number;
}

class ZDBSModel {
  @Expose() @IsString() @IsNotEmpty() @IsAlphanumeric() @MaxLength(NameLength) name: string;
  @Expose() @Type(() => ZDBModel) @ValidateNested({ each: true }) zdbs: ZDBModel[];
  @Expose() @IsString() @IsOptional() metadata?: string;
  @Expose() @IsString() @IsOptional() description?: string;
}

class ZDBGetModel extends BaseGetDeleteModel {}

class ZDBDeleteModel extends BaseGetDeleteModel {}

class AddZDBModel extends ZDBModel {
  @Expose() @IsString() @IsNotEmpty() @IsAlphanumeric() @MaxLength(NameLength) deployment_name: string;
}

class DeleteZDBModel extends DeleteWorkerModel {}

class QSFSZDBSModel {
  @Expose() @IsString() @IsNotEmpty() @IsAlphanumeric() @MaxLength(NameLength) name: string;
  @Expose() @Min(3) count: number;
  @Expose() @ArrayNotEmpty() @IsInt({ each: true }) @Min(1, { each: true }) node_ids: number[];
  @Expose() @Min(0.25) disk_size: number;
  @Expose() @IsString() @IsNotEmpty() password: string;
  @Expose() @IsString() @IsOptional() metadata?: string;
  @Expose() @IsString() @IsOptional() description?: string;
  @Expose() @IsInt() @IsOptional() solutionProviderId?: number;
}

class QSFSZDBGetModel extends BaseGetDeleteModel {}

class QSFSZDBDeleteModel extends BaseGetDeleteModel {}

class BaseGatewayNameModel {
  @Expose() @IsString() @IsNotEmpty() @IsAlphanumeric() @MaxLength(NameLength + 10) name: string;
}

class GatewayFQDNModel extends BaseGatewayNameModel {
  @Expose() @IsInt() @Min(1) node_id: number;
  @Expose() @IsString() @IsNotEmpty() fqdn: string;
  @Expose() @IsBoolean() tls_passthrough: boolean;
  @Expose() @IsString() @IsOptional() network?: string;
  @Expose() @IsString() @IsOptional() metadata?: string;
  @Expose() @IsString() @IsOptional() description?: string;
  @Expose() @ArrayNotEmpty() @IsUrl({ protocols: ["http", "https"] }, { each: true }) backends: string[];
  @Expose() @IsInt() @IsOptional() solutionProviderId?: number;
}

class GatewayFQDNGetModel extends BaseGetDeleteModel {}

class GatewayFQDNDeleteModel extends BaseGetDeleteModel {}

class GatewayNameModel extends BaseGatewayNameModel {
  @Expose() @IsInt() @Min(1) node_id: number;
  @Expose() @IsBoolean() tls_passthrough: boolean;
  @Expose() @IsString() @IsOptional() network?: string;
  @Expose() @IsString() @IsOptional() metadata?: string;
  @Expose() @IsString() @IsOptional() description?: string;
  @Expose() @ArrayNotEmpty() @IsUrl({ protocols: ["http", "https"] }, { each: true }) backends: string[];
  @Expose() @IsInt() @IsOptional() solutionProviderId?: number;
}

class GatewayNameGetModel extends BaseGatewayNameModel {}

class GatewayNameDeleteModel extends BaseGatewayNameModel {}

class ZOSModel extends Deployment {
  @Expose() @IsInt() @Min(1) node_id: number;
}

class ZOSGetDeploymentModel {
  @Expose() @IsInt() @Min(1) contractId: number;
}

class NodeContractCreateModel {
  @Expose() @IsInt() @Min(1) node_id: number;
  @Expose() @IsString() @IsNotEmpty() hash: string;
  @Expose() @IsString() @IsDefined() data: string;
  @Expose() @IsInt() @Min(0) public_ip: number;
  @Expose() @IsInt() @IsOptional() solutionProviderId?: number;
}

class NameContractCreateModel {
  @Expose() @IsString() @IsNotEmpty() @IsAlphanumeric() @MaxLength(NameLength) name: string;
}
class RentContractCreateModel {
  @Expose() @IsInt() @IsNotEmpty() nodeId: number;
  @Expose() @IsInt() @IsOptional() solutionProviderId?: number;
}
class RentContractGetModel {
  @Expose() @IsInt() @IsNotEmpty() nodeId: number;
}

class NodeGetModel {
  @Expose() @IsInt() @IsNotEmpty() id: number;
}

class RentContractDeleteModel {
  @Expose() @IsInt() @IsNotEmpty() nodeId: number;
}
class ContractGetModel {
  @Expose() @IsInt() @Min(1) id: number;
}
class ContractGetByNodeIdAndHashModel {
  @Expose() @IsInt() @Min(1) node_id: number;
  @Expose() @IsString() @IsNotEmpty() hash: string;
}

class CreateServiceContractModel {
  @Expose() @IsString() @IsNotEmpty() serviceAccount: string;
  @Expose() @IsString() @IsNotEmpty() consumerAccount: string;
}

class ServiceContractApproveModel {
  @Expose() @IsInt() @Min(1) serviceId: number;
  @Expose() @IsBoolean() approve: boolean;
}

class ServiceContractBillModel {
  @Expose() @IsInt() @Min(1) serviceId: number;
  @Expose() @IsInt() @Min(1) variableAmount: number;
  @Expose() @IsString() @IsNotEmpty() metadata: string;
}

class ServiceContractCancelModel {
  @Expose() @IsInt() @Min(1) serviceId: number;
}
class SetServiceContractFeesModel {
  @Expose() @IsInt() @Min(1) serviceId: number;
  @Expose() @IsInt() @Min(1) baseFee: number;
  @Expose() @IsInt() @Min(1) variableFee: number;
}
class SetServiceContractMetadataModel {
  @Expose() @IsInt() @Min(1) serviceId: number;
  @Expose() @IsString() @IsNotEmpty() metadata: string;
}

class GetServiceContractModel {
  @Expose() @IsInt() @Min(1) serviceId: number;
}
class NameContractGetModel {
  @Expose() @IsString() @IsNotEmpty() @IsAlphanumeric() @MaxLength(NameLength) name: string;
}

class NodeContractUpdateModel {
  @Expose() @IsInt() @Min(1) id: number;
  @Expose() @IsString() @IsNotEmpty() hash: string;
  @Expose() @IsString() @IsDefined() data: string;
}

class ContractCancelModel {
  @Expose() @IsInt() @Min(1) id: number;
}

class BatchCancelContractsModel {
  @Expose() @ArrayNotEmpty() @IsInt({ each: true }) @Min(1, { each: true }) ids: number[];
}

class ContractsByTwinId {
  @Expose() @IsInt() @Min(1) twinId: number;
}

class ContractsByAddress {
  @Expose() @IsString() @IsNotEmpty() address: string;
}

class ContractConsumption {
  @Expose() @IsInt() @Min(1) id: number;
}

class ContractLockModel extends ContractConsumption {}

class TwinCreateModel {
  @Expose() @IsString() @IsNotEmpty() relay: string;
}

class TwinGetModel {
  @Expose() @IsInt() @Min(1) id: number;
}

class TwinGetByAccountIdModel {
  @Expose() @IsString() @IsNotEmpty() public_key: string;
}

class TwinDeleteModel {
  @Expose() @IsInt() @Min(1) id: number;
}

class KVStoreSetModel {
  @Expose() @IsString() @IsNotEmpty() key: string;
  @Expose() @IsString() @IsNotEmpty() value: string;
}
class KVStoreGetModel {
  @Expose() @IsString() @IsNotEmpty() key: string;
}
class KVStoreRemoveModel {
  @Expose() @IsString() @IsNotEmpty() key: string;
}

class KVStoreBatchRemoveModel {
  @Expose() @ArrayNotEmpty() @IsString({ each: true }) keys: string[];
}
class DaoVoteModel {
  @Expose() @IsString() @IsNotEmpty() address: string;
  @Expose() @IsInt() @IsNotEmpty() @Min(1) farmId: number;
  @Expose() @IsBoolean() approve: boolean;
  @Expose() @IsString() @IsNotEmpty() hash: string;
}
class BalanceGetModel {
  @Expose() @IsString() @IsNotEmpty() address: string;
}

class BalanceTransferModel {
  @Expose() @IsString() @IsNotEmpty() address: string;
  @Expose() @Min(0.0000001) amount: number;
}

class StellarWalletVerifyModel {
  @Expose() @IsString() @IsNotEmpty() public_key: string;
  @Expose() @IsString() @IsNotEmpty() content: string;
  @Expose() @IsString() @IsNotEmpty() signedContent: string;
}

class StellarWalletBalanceByAddressModel {
  @Expose() @IsString() @IsNotEmpty() address: string;
}

class StellarWalletTransferModel {
  @Expose() @IsString() @IsNotEmpty() @IsAlphanumeric() @MaxLength(NameLength) name: string;
  @Expose() @IsString() @IsNotEmpty() address_dest: string;
  @Expose() @Min(0.0000001) amount: number;
  @Expose() @IsString() @IsNotEmpty() asset: string;
  @Expose() @IsString() @IsOptional() description?: string;
}

class StellarWalletCreateModel {
  @Expose() @IsString() @IsNotEmpty() @IsAlphanumeric() @MaxLength(NameLength) name: string;
}

class StellarWalletInitModel {
  @Expose() @IsString() @IsNotEmpty() @IsAlphanumeric() @MaxLength(NameLength) name: string;
  @Expose() @IsString() @IsNotEmpty() secret: string;
}

class TfchainWalletInitModel {
  @Expose() @IsString() @IsNotEmpty() @IsAlphanumeric() @MaxLength(NameLength) name: string;
  @Expose() @IsString() @IsNotEmpty() secret: string;
}

class TfchainWalletBalanceByAddressModel {
  @Expose() @IsString() @IsNotEmpty() address: string;
}
class TfchainDaoVoteModel {
  @Expose() @IsString() @IsNotEmpty() @IsAlphanumeric() @MaxLength(NameLength) name: string;
  @Expose() @IsString() @IsNotEmpty() address: string;
  @Expose() @IsInt() @IsNotEmpty() @Min(1) farmId: number;
  @Expose() @IsBoolean() approve: boolean;
  @Expose() @IsString() @IsNotEmpty() hash: string;
}
class TfchainWalletTransferModel {
  @Expose() @IsString() @IsNotEmpty() @IsAlphanumeric() @MaxLength(NameLength) name: string;
  @Expose() @IsString() @IsNotEmpty() address_dest: string;
  @Expose() @Min(0.0000001) amount: number;
}

class TfchainCreateModel {
  @Expose() @IsString() @IsNotEmpty() @IsAlphanumeric() @MaxLength(NameLength) name: string;
  @Expose() @IsString() @IsNotEmpty() relay?: string;
}

class BlockchainListResultModel {
  @Expose() @IsString() @IsNotEmpty() @IsAlphanumeric() @MaxLength(NameLength) name: string;
  @Expose() @IsString() @IsNotEmpty() public_key: string;
  @Expose() @Transform(({ value }) => blockchainType[value]) @IsEnum(blockchainType) blockchain_type: blockchainType;
}

class BlockchainCreateResultModel extends BlockchainListResultModel {
  @Expose() @IsString() @IsNotEmpty() mnemonic?: string;
  @Expose() @IsString() @IsNotEmpty() secret?: string;
  @Expose() @IsNumber() @IsOptional() twinId?: number;
}

class BlockchainGetResultModel extends BlockchainCreateResultModel {}

class BlockchainAssetModel {
  @Expose() @IsString() @IsNotEmpty() asset: string;
  @Expose() amount: number;
}

class BlockchainAssetsModel extends BlockchainListResultModel {
  @Expose() @Type(() => BlockchainAssetModel) @ValidateNested({ each: true }) assets: BlockchainAssetModel[];
}

class BlockchainCreateModel {
  @Expose() @IsString() @IsNotEmpty() @IsAlphanumeric() @MaxLength(NameLength) name: string;
  @Expose() @Transform(({ value }) => blockchainType[value]) @IsEnum(blockchainType) blockchain_type: blockchainType;
  @Expose() @IsString() @IsOptional() relay?: string;
}

class BlockchainGetModel {
  @Expose() @IsString() @IsNotEmpty() @IsAlphanumeric() @MaxLength(NameLength) name: string;
}

class BlockchainDeleteModel extends BlockchainGetModel {}

class BlockchainListModel {
  @Expose()
  @Transform(({ value }) => blockchainType[value])
  @IsOptional()
  @IsEnum(blockchainType)
  blockchain_type?: blockchainType;
}

class BlockchainInitModel {
  @Expose() @IsString() @IsNotEmpty() @IsAlphanumeric() @MaxLength(NameLength) name: string;
  @Expose() @Transform(({ value }) => blockchainType[value]) @IsEnum(blockchainType) blockchain_type: blockchainType;
  @Expose() @IsString() @IsNotEmpty() secret: string;
}

class BlockchainSignModel {
  @Expose() @IsString() @IsNotEmpty() @IsAlphanumeric() @MaxLength(NameLength) name: string;
  @Expose() @IsString() @IsNotEmpty() content: string;
}

class BlockchainSignNoNameModel {
  @Expose() @IsString() @IsNotEmpty() content: string;
}

class BlockchainPayNoNameModel {
  @Expose()
  @Transform(({ value }) => blockchainType[value])
  @IsEnum(blockchainType)
  blockchain_type_dest: blockchainType;
  @Expose() @IsString() description: string;
  @Expose() @IsString() @IsNotEmpty() address_dest: string;
  @Expose() @Min(0.0000001) amount: number;
  @Expose() @IsString() @IsOptional() asset: string;
}

class BlockchainPayModel extends BlockchainPayNoNameModel {
  @Expose() @IsString() @IsNotEmpty() @IsAlphanumeric() @MaxLength(NameLength) name: string;
}

class WalletMessageSignModel {
  @Expose() @IsString() @IsNotEmpty() message: string;
  @Expose() @IsString() @IsNotEmpty() @IsAlphanumeric() @MaxLength(NameLength) name: string;
}

class FarmsGetModel {
  @Expose() @IsInt() @Min(1) @IsOptional() page?: number; // default 1
  @Expose() @IsInt() @Min(1) @IsOptional() maxResult?: number; // default 50
}

class UserFarmsGetModel {
  @Expose() @IsInt() @Min(1) @IsNotEmpty() twinId: number;
}

class UserNodesGetModel extends UserFarmsGetModel {}

class NodesGetModel extends FarmsGetModel {}

class FarmHasFreePublicIPsModel {
  @Expose() @IsInt() @Min(1) farmId: number;
}

class NodesByFarmIdModel extends FarmHasFreePublicIPsModel {}

class ContractState {
  @Expose() @IsEnum(ContractStates, { each: true }) state: ContractStates[];
}

class NodeFreeResourcesModel {
  @Expose() @IsInt() @Min(1) nodeId: number;
}

class FarmIdFromFarmNameModel {
  @Expose() @IsString() @IsNotEmpty() farmName: string;
}

class NodeIdFromContractIdModel {
  @Expose() @IsInt() @Min(1) contractId: number;
}
class CapacityPoolCheckModel {
  @Expose() @IsInt() @Min(1) nodeId: number;
  @Expose() @IsInt({ each: true }) @Min(250 * 1024 ** 2, { each: true }) rootfsDisks: number[]; //Byte
  @Expose() @IsInt({ each: true }) @Min(250 * 1024 ** 2, { each: true }) ssdDisks: number[]; //Byte
  @Expose() @IsInt({ each: true }) @Min(250 * 1024 ** 2, { each: true }) hddDisks: number[]; //Byte
}

class PingNodeOptionsModel {
  @Expose() @IsInt() @Min(1) nodeId: number;
}
class FilterOptions {
  @Expose() @IsOptional() @Min(0) cru?: number;
  @Expose() @IsOptional() @Min(0) mru?: number; // GB
  @Expose() @IsOptional() @Min(0) sru?: number; // GB
  @Expose() @IsOptional() @Min(0) hru?: number; // GB
  @Expose() @IsOptional() @IsBoolean() publicIPs?: boolean;
  @Expose() @IsOptional() @IsBoolean() accessNodeV4?: boolean;
  @Expose() @IsOptional() @IsBoolean() accessNodeV6?: boolean;
  @Expose() @IsOptional() @IsBoolean() gateway?: boolean;
  @Expose() @IsOptional() @IsBoolean() certified?: boolean;
  @Expose() @IsOptional() @IsInt({ each: true }) @Min(1, { each: true }) nodeExclude?: number[];
  @Expose() @IsOptional() @IsInt() @Min(1) farmId?: number;
  @Expose() @IsOptional() @IsString() farmName?: string;
  @Expose() @IsOptional() @IsString() country?: string;
  @Expose() @IsOptional() @IsString() city?: string;
  @Expose() @IsOptional() @IsBoolean() dedicated?: boolean;
  @Expose() @IsOptional() @IsInt() @Min(1) availableFor?: number;
  @Expose() @IsOptional() @IsInt() page?: number;
  @Expose() @IsOptional() @IsInt() size?: number;
  @Expose() @IsOptional() @IsBoolean() hasGPU?: boolean;
  @Expose() @IsOptional() @IsBoolean() rentable?: boolean;
  @Expose() @IsOptional() @IsInt() @Min(1) rentedBy?: number;
  @Expose() @IsOptional() @Transform(({ value }) => NodeStatus[value]) @IsEnum(NodeStatus) status?: NodeStatus;
}

enum CertificationType {
  NotCertified = "NotCertified",
  Silver = "Silver",
  Gold = "Gold",
}

class FarmFilterOptions {
  @Expose() @IsOptional() @Min(0) nodeMRU?: number; // GB
  @Expose() @IsOptional() @Min(0) nodeSRU?: number; // GB
  @Expose() @IsOptional() @Min(0) nodeHRU?: number; // GB
  @Expose() @IsOptional() @IsBoolean() publicIp?: boolean;
  @Expose() @IsOptional() @IsBoolean() certificationType?: CertificationType;
  @Expose() @IsOptional() @IsString() farmName?: string;
  @Expose() @IsOptional() @IsString() country?: string;
  @Expose() @IsOptional() @IsBoolean() dedicated?: boolean;
  @Expose() @IsOptional() @IsBoolean() nodeCertified?: boolean;
  @Expose() @IsOptional() @IsInt() @Min(1) availableFor?: number;
  @Expose() @IsOptional() @IsBoolean() nodeHasGPU?: boolean;
  @Expose() @IsOptional() @IsInt() @Min(1) nodeRentedBy?: number;
  @Expose() @IsOptional() @IsInt() page?: number;
  @Expose() @IsOptional() @IsInt() size?: number;
  @Expose() @IsOptional() @IsInt() ownedBy?: number;
  @Expose() @IsOptional() @IsInt() farmId?: number;
}

class CalculatorModel {
  @Expose() @IsInt() @IsNotEmpty() @Min(0) cru: number; // vCores
  @Expose() @IsNumber() @IsNotEmpty() @Min(0) mru: number; // GB
  @Expose() @IsNumber() @IsNotEmpty() @Min(0) sru: number; // GB
  @Expose() @IsNumber() @IsNotEmpty() @Min(0) hru: number; // GB
  @Expose() @IsBoolean() @IsNotEmpty() ipv4u: boolean;
  @Expose() @IsBoolean() @IsOptional() certified?: boolean;
  @Expose() @IsOptional() @IsNumber() @Min(0) balance?: number;
}

class CUModel {
  @Expose() @IsInt() @IsNotEmpty() @Min(0) cru: number; // vCores
  @Expose() @IsNumber() @IsNotEmpty() @Min(0) mru: number; // GB
}

class SUModel {
  @Expose() @IsNumber() @IsNotEmpty() @Min(0) hru: number; // GB
  @Expose() @IsNumber() @IsNotEmpty() @Min(0) sru: number; // GB
}

class BatchModel<T> {
  @ArrayNotEmpty() @ValidateNested({ each: true }) extrinsics: ExtrinsicResult<T>[];
}

class ZOSNodeModel {
  @Expose() @IsInt() @Min(1) nodeId: number;
}

class NodePowerModel {
  @Expose() @IsInt() @IsNotEmpty() @Min(1) nodeId: number;
  @Expose() @IsBoolean() @IsNotEmpty() power: boolean;
}

class FarmIdModel {
  @Expose() @IsInt() @IsNotEmpty() @Min(1) id: number;
}

class FarmPublicIPsModel {
  @Expose() @IsOptional() @IsIP() ip?: number;
  @Expose() @IsOptional() gw?: number;
}

class AddFarmIPModel {
  @Expose() @IsInt() @IsNotEmpty() @Min(1) farmId: number;
  @Expose() @IsNotEmpty() ip: number;
  @Expose() @IsNotEmpty() @IsIP() gw: number;
}

class PublicConfigModel {
  @Expose() @IsOptional() @IsIP() ip?: number;
  @Expose() @IsOptional() gw?: number;
  @Expose() @IsOptional() @IsIP() ip6?: number;
  @Expose() @IsOptional() gw6?: number;
  @Expose() @IsString() @IsOptional() domain?: string;
}
class AddPublicConfig {
  @Expose() @IsInt() @IsNotEmpty() @Min(1) farmId: number;
  @Expose() @IsInt() @IsNotEmpty() @Min(1) nodeId: number;
  @Expose() @IsNotEmpty() publicConfig: PublicConfigModel;
}

class RemoveFarmIPModel {
  @Expose() @IsInt() @IsNotEmpty() @Min(1) farmId: number;
  @Expose() @IsNotEmpty() ip: number;
}

class AddStellarModel {
  @Expose() @IsInt() @IsNotEmpty() @Min(1) farmId: number;
  @Expose() @IsString() @IsNotEmpty() stellarAddress: string;
}

class CreateFarmModel {
  @Expose() @IsString() @IsNotEmpty() @MaxLength(NameLength) name: string;
  @Expose() @IsOptional() publicIps?: FarmPublicIPsModel;
}

class pingFarmModel {
  @Expose() @IsInt() @IsNotEmpty() @Min(1) farmId: number;
}

class NetworkGetModel {
  @Expose() @IsString() @IsNotEmpty() @IsAlphanumeric() @MaxLength(NameLength) name: string;
}

class SetDedicatedNodeExtraFeesModel {
  @Expose() @IsInt() @IsNotEmpty() @Min(1) nodeId: number;
  @Expose() @IsInt() @IsNotEmpty() @Min(1) extraFee: number;
}

class GetDedicatedNodePriceModel {
  @Expose() @IsInt() @IsNotEmpty() @Min(1) nodeId: number;
}

class SwapToStellarModel {
  @Expose() @IsNotEmpty() @IsString() target: string;
  @Expose() @IsNotEmpty() @Min(1) amount: number;
}

class ListenToMintCompletedModel {
  @Expose() @IsNotEmpty() @IsString() address: string;
}

class GetActiveContractsModel {
  @Expose() @IsInt() @IsNotEmpty() @Min(1) nodeId: number;
}

export {
  AlgorandAccountCreateModel,
  AlgorandAccountInitModel,
  AlgorandAccountAssetsFromAddressModel,
  AlgorandSignatureModel,
  AlgorandCreateTransactionModel,
  AlgorandTransferModel,
  DiskModel,
  DaoVoteModel,
  NetworkModel,
  MachineModel,
  MachinesModel,
  MachinesGetModel,
  MachinesDeleteModel,
  AddMachineModel,
  DeleteMachineModel,
  KubernetesNodeModel,
  K8SModel,
  K8SGetModel,
  K8SDeleteModel,
  AddWorkerModel,
  DeleteWorkerModel,
  ZDBModel,
  ZDBSModel,
  ZDBGetModel,
  ZDBDeleteModel,
  AddZDBModel,
  DeleteZDBModel,
  GatewayFQDNModel,
  GatewayNameModel,
  ZOSModel,
  QSFSDiskModel,
  QSFSZDBSModel,
  QSFSZDBGetModel,
  QSFSZDBDeleteModel,
  NodeContractCreateModel,
  NameContractCreateModel,
  RentContractCreateModel,
  RentContractGetModel,
  RentContractDeleteModel,
  ContractGetModel,
  ContractGetByNodeIdAndHashModel,
  NameContractGetModel,
  NodeContractUpdateModel,
  ContractCancelModel,
  BatchCancelContractsModel,
  ContractsByTwinId,
  ContractsByAddress,
  ContractConsumption,
  ContractLockModel,
  TwinCreateModel,
  TwinGetModel,
  TwinGetByAccountIdModel,
  TwinDeleteModel,
  KVStoreSetModel,
  KVStoreGetModel,
  KVStoreRemoveModel,
  KVStoreBatchRemoveModel,
  BalanceGetModel,
  BalanceTransferModel,
  StellarWalletCreateModel,
  StellarWalletVerifyModel,
  StellarWalletBalanceByAddressModel,
  StellarWalletTransferModel,
  StellarWalletInitModel,
  GatewayFQDNGetModel,
  GatewayFQDNDeleteModel,
  GatewayNameGetModel,
  GatewayNameDeleteModel,
  FarmsGetModel,
  NodesGetModel,
  FarmHasFreePublicIPsModel,
  NodesByFarmIdModel,
  NodeFreeResourcesModel,
  FarmIdFromFarmNameModel,
  NodeIdFromContractIdModel,
  CapacityPoolCheckModel,
  FilterOptions,
  FarmFilterOptions,
  ContractStates,
  ContractState,
  TfchainWalletInitModel,
  TfchainWalletBalanceByAddressModel,
  TfchainWalletTransferModel,
  TfchainCreateModel,
  TfchainDaoVoteModel,
  WalletMessageSignModel,
  BlockchainCreateModel,
  BlockchainCreateResultModel,
  BlockchainInitModel,
  BlockchainGetModel,
  BlockchainDeleteModel,
  BlockchainListModel,
  BlockchainListResultModel,
  BlockchainAssetModel,
  BlockchainAssetsModel,
  BlockchainSignModel,
  BlockchainSignNoNameModel,
  BlockchainPayModel,
  BlockchainPayNoNameModel,
  BlockchainGetResultModel,
  PingNodeOptionsModel,
  CalculatorModel,
  CUModel,
  SUModel,
  BatchModel,
  ZOSGetDeploymentModel,
  ZOSNodeModel,
  NodePowerModel,
  FarmIdModel,
  CreateFarmModel,
  pingFarmModel,
  CreateServiceContractModel,
  ServiceContractApproveModel,
  ServiceContractBillModel,
  ServiceContractCancelModel,
  SetServiceContractFeesModel,
  SetServiceContractMetadataModel,
  GetServiceContractModel,
  NetworkGetModel,
  NodeGetModel,
  SetDedicatedNodeExtraFeesModel,
  GetDedicatedNodePriceModel,
  SwapToStellarModel,
  ListenToMintCompletedModel,
<<<<<<< HEAD
  UserFarmsGetModel,
  AddFarmIPModel,
  RemoveFarmIPModel,
  AddStellarModel,
  AddPublicConfig,
  UserNodesGetModel,
=======
  GetActiveContractsModel,
>>>>>>> f77e7387
};<|MERGE_RESOLUTION|>--- conflicted
+++ resolved
@@ -854,14 +854,11 @@
   GetDedicatedNodePriceModel,
   SwapToStellarModel,
   ListenToMintCompletedModel,
-<<<<<<< HEAD
   UserFarmsGetModel,
   AddFarmIPModel,
   RemoveFarmIPModel,
   AddStellarModel,
   AddPublicConfig,
   UserNodesGetModel,
-=======
   GetActiveContractsModel,
->>>>>>> f77e7387
 };