import { Keyring } from "@polkadot/keyring";
import { waitReady } from "@polkadot/wasm-crypto";
<<<<<<< HEAD
import { TFChainError } from "@threefold/tfchain_client";
import { BaseError, ValidationError } from "@threefold/types";
=======
import { Balance, ExtrinsicResult } from "@threefold/tfchain_client";
import { BaseError, TFChainError, ValidationError } from "@threefold/types";
>>>>>>> 7273cd30
import axios from "axios";
import { generateMnemonic } from "bip39";
import { Buffer } from "buffer";
import MD5 from "crypto-js/md5";
import * as PATH from "path";

import { TFClient } from "../clients/tf-grid/client";
import { GridClientConfig } from "../config";
import { formatErrorMessage } from "../helpers";
import { expose } from "../helpers/expose";
import { validateInput } from "../helpers/validator";
import { appPath, BackendStorage, BackendStorageType, StorageUpdateAction } from "../storage/backend";
import { KeypairType } from "../zos";
import blockchainInterface, { blockchainType } from "./blockchainInterface";
import {
  BlockchainAssetsModel,
  BlockchainCreateResultModel,
  BlockchainDeleteModel,
  BlockchainGetModel,
  BlockchainGetResultModel,
  BlockchainListResultModel,
  BlockchainSignModel,
  TfchainCreateModel,
  TfchainDaoVoteModel,
  TfchainWalletBalanceByAddressModel,
  TfchainWalletInitModel,
  TfchainWalletTransferModel,
} from "./models";

class TFChain implements blockchainInterface {
  fileName = "tfchain.json";
  backendStorage: BackendStorage;
  substrateURL: string;
  activationURL: string;
  mnemonic: string;
  storeSecret: string;
  keypairType: KeypairType;
  network: string;
  tfClient: TFClient;

  /**
   * TFChain class that implements the blockchainInterface.
   * Manages accounts and transactions on the TFChain blockchain.
   *
   * @param {GridClientConfig} config - The configuration object for the GridClient.
   */
  constructor(public config: GridClientConfig) {
    this.backendStorage = new BackendStorage(
      config.backendStorageType,
      config.substrateURL,
      config.mnemonic,
      config.storeSecret,
      config.keypairType,
      config.backendStorage,
      config.seed,
    );
    this.substrateURL = config.substrateURL;
    this.activationURL = config.activationURL;
    this.mnemonic = config.mnemonic;
    this.storeSecret = config.storeSecret as string;
    this.keypairType = config.keypairType;
    this.network = config.network;
    this.tfClient = config.tfclient;
  }

  /**
   * Returns the path by joining the application path and the file name.
   *
   * @returns {string} The full path of the file.
   */
  getPath(): string {
    return PATH.join(appPath, this.fileName);
  }

  /**
   * Loads data from the backend storage using the path obtained from the `getPath` method.
   * If no data is found, an empty object is returned.
   *
   * @returns {Promise<[string, any]>} A promise that resolves to an array containing the path and the loaded data.
   */
  async _load(): Promise<[string, any]> {
    const path = this.getPath();
    let data = await this.backendStorage.load(path);
    if (!data) {
      data = {};
    }
    return [path, data];
  }

  private async saveIfKVStoreBackend(extrinsics: ExtrinsicResult<any>[]) {
    if (this.config.backendStorageType === BackendStorageType.tfkvstore && extrinsics && extrinsics.length > 0) {
      extrinsics = extrinsics.filter(e => e !== undefined);
      if (extrinsics.length > 0) {
        await this.tfClient.connect();
        await this.tfClient.applyAllExtrinsics(extrinsics);
      }
    }
  }

  /**
   * Saves the provided mnemonic under the given name in the backend storage.
   * If an account with the same name already exists, a ValidationError is thrown.
   *
   * @param {string} name - The name of the account to save.
   * @param {string} mnemonic - The mnemonic to save for the account.
   * @returns {Promise<void>} A promise that resolves once the mnemonic is saved.
   */
  async save(name: string, mnemonic: string): Promise<void> {
    const [path, data] = await this._load();
    if (data[name]) {
      throw new ValidationError(`An account with the same name ${name} already exists.`);
    }
    const updateOperations = await this.backendStorage.update(path as string, name, mnemonic);
    await this.saveIfKVStoreBackend(updateOperations);
  }

  /**
   * Loads the TFChain wallet with the provided options.
   *
   * @param {TfchainWalletInitModel} options - The options for loading the wallet, including name and secret.
   * @returns {Promise<string>} A promise that resolves to the address of the initialized wallet.
   * @decorators
   * - `@expose`: Exposes the method for external use.
   * - `@validateInput`: Validates the input options.
   */
  @expose
  @validateInput
  async init(options: TfchainWalletInitModel): Promise<string> {
    const client = new TFClient(this.substrateURL, options.secret, this.storeSecret, this.keypairType);
    await client.connect();
    await this.save(options.name, client.mnemonic);
    return client.address;
  }

  /**
   * Retrieves the mnemonic associated with the specified account name.
   *
   * @param {string} name - The name of the account to retrieve the mnemonic for.
   * @returns {Promise<string>} A promise that resolves to the mnemonic of the specified account.
   * @throws {ValidationError} If an account with the provided name does not exist.
   */
  async getMnemonics(name: string): Promise<string> {
    const [, data] = await this._load();
    if (!data[name]) {
      throw new ValidationError(`An account with the name ${name} does not exist.`);
    }
    return data[name];
  }

  /**
   * Retrieves the account information for the specified account name.
   *
   * @param {BlockchainGetModel} options - The options containing the name of the account to retrieve.
   * @returns {Promise<BlockchainGetResultModel>} A promise that resolves to the account information including name, public key, mnemonic, and blockchain type.
   * @throws {`ValidationError`} If an account with the provided name does not exist.
   * @decorators
   * - `@expose`: Exposes the method for external use.
   * - `@validateInput`: Validates the input options.
   */
  @expose
  @validateInput
  async get(options: BlockchainGetModel): Promise<BlockchainGetResultModel> {
    const mnemonics = await this.getMnemonics(options.name);
    const client = new TFClient(this.substrateURL, mnemonics, this.storeSecret, this.keypairType);
    await client.connect();
    const account = {
      name: options.name,
      public_key: client.address,
      mnemonic: mnemonics,
      blockchain_type: blockchainType.tfchain,
    };
    return account;
  }

  /**
   * Updates the mnemonic for the specified account with the provided options.
   * If the account does not exist, a ValidationError is thrown.
   *
   * @param {TfchainWalletInitModel} options - The options for updating the mnemonic, including name and secret.
   * @returns {Promise<string>} A promise that resolves to the address of the updated account.
   * @throws {`ValidationError`} If the account with the provided name does not exist.
   * @decorators
   * - `@expose`: Exposes the method for external use.
   * - `@validateInput`: Validates the input options.
   */
  @expose
  @validateInput
  async update(options: TfchainWalletInitModel): Promise<string> {
    if (!(await this.exist(options))) {
      throw new ValidationError(`Couldn't find an account with name ${options.name}.`);
    }
    const client = new TFClient(this.substrateURL, options.secret, this.storeSecret, this.keypairType);
    await client.connect();

    try {
      const path = this.getPath();
      const updateOperations = await this.backendStorage.update(
        path,
        options.name,
        options.secret,
        StorageUpdateAction.add,
      );
      await this.saveIfKVStoreBackend(updateOperations);
    } catch (e) {
      if (e instanceof BaseError) {
        e.message = formatErrorMessage(`Could not update account mnemonics`, e);
        throw e;
      }
      throw new TFChainError({
        message: `Could not update account mnemonics: ${e}`,
      });
    }
    return client.address;
  }

  /**
   * Checks if an account with the provided name exists.
   *
   * @param {BlockchainGetModel} options - The options containing the name of the account to check.
   * @returns {Promise<boolean>} A promise that resolves to true if an account with the provided name exists, false otherwise.
   * @throws {`ValidationError`} If an error occurs during the existence check.
   * @decorators
   * - `@expose`: Exposes the method for external use.
   * - `@validateInput`: Validates the input options.
   */
  @expose
  @validateInput
  async exist(options: BlockchainGetModel): Promise<boolean> {
    return (await this.list()).map(account => account.name == options.name).includes(true);
  }

  /**
   * Retrieves a list of accounts from the backend storage.
   *
   * @returns {Promise<BlockchainListResultModel[]>} A promise that resolves to an array of account information, including name, public key, and blockchain type.
   * @throws {ValidationError} If an error occurs during the retrieval process.
   * @decorators
   * - `@expose`: Exposes the method for external use.
   * - `@validateInput`: Validates the input options.
   */
  @expose
  @validateInput
  async list(): Promise<BlockchainListResultModel[]> {
    const [, data] = await this._load();
    const accounts: BlockchainListResultModel[] = [];

    for (const name of Object.keys(data)) {
      const mnemonics = await this.getMnemonics(name);
      const client = new TFClient(this.substrateURL, mnemonics, this.storeSecret, this.keypairType);
      await client.connect();
      accounts.push({
        name: name,
        public_key: client.address,
        blockchain_type: blockchainType.tfchain,
      });
    }
    return accounts;
  }

  /**
   * Retrieves the assets associated with the specified account name.
   *
   * @param {BlockchainGetModel} options - The options containing the name of the account to retrieve assets for.
   * @returns {Promise<BlockchainAssetsModel>} A promise that resolves to the assets of the specified account, including name, public key, blockchain type, and asset details.
   * @throws {`ValidationError`} If an account with the provided name does not exist.
   * @decorators
   * - `@expose`: Exposes the method for external use.
   * - `@validateInput`: Validates the input options.
   */
  @expose
  @validateInput
  async assets(options: BlockchainGetModel): Promise<BlockchainAssetsModel> {
    if (!(await this.exist(options))) {
      throw new ValidationError(`Couldn't find an account with name ${options.name}.`);
    }
    const mnemonics = await this.getMnemonics(options.name);
    const client = new TFClient(this.substrateURL, mnemonics, this.storeSecret, this.keypairType);
    await client.connect();
    const balance = await client.balances.get({ address: client.address });
    const assets = {
      name: options.name,
      public_key: client.address,
      blockchain_type: blockchainType.tfchain,
      assets: [
        {
          amount: balance.free,
          asset: "TFT",
        },
      ],
    };
    return assets;
  }

  /**
   * Retrieves the balance for a specific address.
   *
   * @param {TfchainWalletBalanceByAddressModel} options - The options containing the address for which to retrieve the balance.
   * @returns {Promise<Balance>} A promise that resolves to the balance information for the specified address.
   * @decorators
   * - `@expose`: Exposes the method for external use.
   * - `@validateInput`: Validates the input options.
   */
  @expose
  @validateInput
  async balanceByAddress(options: TfchainWalletBalanceByAddressModel): Promise<Balance> {
    const client = new TFClient(this.substrateURL, this.mnemonic, this.storeSecret, this.keypairType);
    await client.connect();
    const balance = await client.balances.get(options);
    return balance;
  }

  /**
   * Initiates a transfer of a specified amount to the provided destination address.
   * Retrieves the mnemonic associated with the specified account name to authorize the transfer.
   *
   * @param {TfchainWalletTransferModel} options - The options for the transfer, including the account name, destination address, and amount.
   * @returns {Promise<void>} A promise that resolves once the transfer is completed.
   * @throws {`ValidationError`} If the account with the provided name does not exist or if the transfer fails.
   * @decorators
   * - `@expose`: Exposes the method for external use.
   * - `@validateInput`: Validates the input options.
   */
  @expose
  @validateInput
  async pay(options: TfchainWalletTransferModel): Promise<void> {
    const mnemonics = await this.getMnemonics(options.name);
    const sourceClient = new TFClient(this.substrateURL, mnemonics, this.storeSecret, this.keypairType);
    await sourceClient.connect();
    try {
      await (await sourceClient.balances.transfer({ address: options.address_dest, amount: options.amount })).apply();
    } catch (e) {
      //TODO error should be handled in tfchain?
      if (e instanceof BaseError) {
        e.message = formatErrorMessage(`Could not complete transfer transaction`, e);
        throw e;
      }
      throw new TFChainError({
        message: `Could not complete transfer transaction: ${e}`,
      });
    }
  }

  /**
   * Initiates a vote on the TFChain DAO using the provided options.
   *
   * @param {TfchainDaoVoteModel} options - The options for the vote, including the voter's name, address, farm ID, hash, and approval status.
   * @returns {Promise<void>} A promise that resolves once the vote is completed.
   * @throws {`ValidationError`} If the voter's account does not exist or if the vote fails.
   * @decorators
   * - `@expose`: Exposes the method for external use.
   * - `@validateInput`: Validates the input options.
   */
  @expose
  @validateInput
  async vote(options: TfchainDaoVoteModel): Promise<void> {
    const mnemonics = await this.getMnemonics(options.name);
    const sourceClient = new TFClient(this.substrateURL, mnemonics, this.storeSecret, this.keypairType);
    await sourceClient.connect();
    try {
      await (
        await sourceClient.dao.vote({
          address: options.address,
          farmId: options.farmId,
          hash: options.hash,
          approve: options.approve,
        })
      ).apply();
    } catch (e) {
      if (e instanceof BaseError) {
        e.message = formatErrorMessage(`Could not complete transfer transaction`, e);
        throw e;
      }
      throw new TFChainError({
        message: `Could not complete transfer transaction: ${e}`,
      });
    }
  }

  /**
   * Deletes an account with the specified name.
   * If the account does not exist, a `ValidationError` is thrown.
   *
   * @param {BlockchainDeleteModel} options - The options containing the name of the account to delete.
   * @returns {Promise<string>} A promise that resolves to a message indicating the deletion was successful.
   * @throws {`ValidationError`} If the account with the provided name does not exist.
   * @decorators
   * - `@expose`: Exposes the method for external use.
   * - `@validateInput`: Validates the input options.
   */
  @expose
  @validateInput
  async delete(options: BlockchainDeleteModel): Promise<string> {
    if (!(await this.exist(options))) {
      throw new ValidationError(`Couldn't find an account with name ${options.name}.`);
    }
    const path = this.getPath();
    const updateOperations = await this.backendStorage.update(path, options.name, "", StorageUpdateAction.delete);
    await this.saveIfKVStoreBackend(updateOperations);
    return "Deleted";
  }

  /**
   * Creates a new account on the TFChain blockchain with the provided options.
   * If an account with the same name already exists, a `ValidationError` is thrown.
   *
   * @param {TfchainCreateModel} options - The options for creating the account, including the name and relay.
   * @returns {Promise<BlockchainCreateResultModel>} A promise that resolves to the created account information, including name, public key, mnemonic, twin ID, and blockchain type.
   * @throws {`ValidationError`} If an account with the same name already exists.
   * @decorators
   * - `@expose`: Exposes the method for external use.
   * - `@validateInput`: Validates the input options.
   */
  @expose
  @validateInput
  async create(options: TfchainCreateModel): Promise<BlockchainCreateResultModel> {
    if (await this.exist({ name: options.name })) {
      throw new ValidationError(`An account with the same name ${options.name} already exists.`);
    }
    const createdAccount = await this.createAccount(options.relay as string);
    await this.init({ name: options.name, secret: createdAccount.mnemonic });

    return {
      name: options.name,
      public_key: createdAccount.public_key,
      mnemonic: createdAccount.mnemonic,
      twinId: createdAccount.twinId,
      blockchain_type: blockchainType.tfchain,
    };
  }

  /**
   * Generates a new mnemonic and activates an account with the provided relay.
   *
   * @param {string} relay - The relay to use for account activation.
   * @param {boolean} disconnect - Flag indicating whether to disconnect after account creation. Default is false.
   * @returns {Promise<{ public_key: string, mnemonic: string, twinId: string }>} A promise that resolves to an object containing the public key, mnemonic, and twin ID of the created account.
   */
  async createAccount(
    relay: string,
    disconnect = false,
  ): Promise<{
    public_key: string;
    mnemonic: string;
    twinId: number;
  }> {
    const mnemonic = generateMnemonic();
    return this.activateAccountAndCreateTwin(mnemonic, relay, disconnect);
  }

  /**
   * Activates an account for the given mnemonic and creates a twin.
   *
   * @param relay The relay to use for the twin creation.
   * @param disconnect Flag indicating whether to disconnect after activating the account.
   * @returns A promise that resolves to an object containing the public key, mnemonic, and twin ID of the created account.
   */
  async activateAccountAndCreateTwin(mnemonic: string, relay: string, disconnect = false) {
    const client = new TFClient(this.substrateURL, mnemonic, this.storeSecret, this.keypairType);
    await client.connect();
    await axios.post(this.activationURL, {
      substrateAccountID: client.address,
    });
    const start = new Date().getTime();
    let balance = await client.balances.getMyBalance();
    while (new Date().getTime() < start + 10 * 1000) {
      balance = await client.balances.getMyBalance();
      if (balance.free > 0) break;
      await new Promise(f => setTimeout(f, 1000));
    }
    if (balance.free <= 0) {
      throw new TFChainError({
        message: `Couldn't activate the newly created account.`,
      });
    }
    await (
      await client.termsAndConditions.accept({ documentLink: "https://library.threefold.me/info/legal/#/" })
    ).apply();
    const ret = await (await client.twins.create({ relay })).apply();
    if (disconnect) await client.disconnect();
    return {
      public_key: client.address,
      mnemonic,
      twinId: ret.id,
    };
  }

  /**
   * Signs a message using the mnemonic associated with the specified account name.
   *
   * @param {BlockchainSignModel} options - The options containing the name of the account and the content to sign.
   * @returns {Promise<string>} A promise that resolves to the signed message in hexadecimal format.
   * @throws {ValidationError} If an account with the provided name does not exist.
   * @decorators
   * - `@expose`: Exposes the method for external use.
   * - `@validateInput`: Validates the input options.
   */
  @expose
  @validateInput
  async sign(options: BlockchainSignModel): Promise<string> {
    const mnemonics = await this.getMnemonics(options.name);
    const hash = MD5(options.content);
    const message_bytes = Uint8Array.from(Buffer.from(hash.toString(), "hex"));
    const keyr = new Keyring({ type: this.keypairType });
    const key = keyr.addFromUri(mnemonics);
    await waitReady();
    const signed = key.sign(message_bytes);
    return Buffer.from(signed).toString("hex");
  }
}

export { TFChain as tfchain };<|MERGE_RESOLUTION|>--- conflicted
+++ resolved
@@ -1,12 +1,8 @@
 import { Keyring } from "@polkadot/keyring";
 import { waitReady } from "@polkadot/wasm-crypto";
-<<<<<<< HEAD
 import { TFChainError } from "@threefold/tfchain_client";
+import { Balance, ExtrinsicResult } from "@threefold/tfchain_client";
 import { BaseError, ValidationError } from "@threefold/types";
-=======
-import { Balance, ExtrinsicResult } from "@threefold/tfchain_client";
-import { BaseError, TFChainError, ValidationError } from "@threefold/types";
->>>>>>> 7273cd30
 import axios from "axios";
 import { generateMnemonic } from "bip39";
 import { Buffer } from "buffer";
