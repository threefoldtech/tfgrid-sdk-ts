<<<<<<< HEAD
import { Contract, ContractLock, ServiceContract } from "@threefold/tfchain_client";
import { DeploymentKeyDeletionError, InsufficientBalanceError } from "@threefold/types";
import * as PATH from "path";

import { GqlContracts, GqlNameContract, GqlNodeContract, GqlRentContract, LockContracts } from "../clients/tf-grid";
=======
import { DeploymentKeyDeletionError, InsufficientBalanceError } from "@threefold/types";
import * as PATH from "path";

import {
  GqlNameContract,
  GqlNodeContract,
  GqlRentContract,
  ListContractByAddressOptions,
  ListContractByTwinIdOptions,
  LockContracts,
} from "../clients/tf-grid";
>>>>>>> c1124781
import { TFClient } from "../clients/tf-grid/client";
import { GridClientConfig } from "../config";
import { events } from "../helpers/events";
import { expose } from "../helpers/expose";
import { validateInput } from "../helpers/validator";
import { Nodes } from "../primitives/nodes";
import { BaseModule } from "./base";
<<<<<<< HEAD
import * as modules from "./models";
=======
import {
  BatchCancelContractsModel,
  ContractCancelModel,
  ContractConsumption,
  ContractGetByNodeIdAndHashModel,
  ContractGetModel,
  ContractLockModel,
  ContractState,
  ContractStates,
  CreateServiceContractModel,
  GetActiveContractsModel,
  GetDedicatedNodePriceModel,
  GetServiceContractModel,
  NameContractCreateModel,
  NameContractGetModel,
  NodeContractCreateModel,
  NodeContractUpdateModel,
  RentContractCreateModel,
  RentContractGetModel,
  ServiceContractApproveModel,
  ServiceContractBillModel,
  ServiceContractCancelModel,
  SetDedicatedNodeExtraFeesModel,
  SetServiceContractFeesModel,
  SetServiceContractMetadataModel,
} from "./models";
>>>>>>> c1124781
import { checkBalance } from "./utils";

class Contracts {
  client: TFClient;
  nodes: Nodes;

  /**
   * Contracts class handles the creation, management, and retrieval of contracts.
   *
   * @param {GridClientConfig} config - The configuration object for the GridClient.
   */
  constructor(public config: GridClientConfig) {
    this.client = config.tfclient;
    this.nodes = new Nodes(config.graphqlURL, config.proxyURL, config.rmbClient);
  }

  private async invalidateDeployment(contractId: number) {
    const baseModule = new BaseModule(this.config);
    const contractPath = PATH.join(this.config.storePath, "contracts", `${contractId}.json`);
    let contractInfo;
    try {
      contractInfo = await baseModule.backendStorage.load(contractPath);
    } catch (e) {
      events.emit("logs", `Couldn't delete the deployment's cached data for contract id: ${contractId} due to ${e}`);
    }
    if (contractInfo) {
      baseModule.moduleName = contractInfo["moduleName"];
      baseModule.projectName = contractInfo["projectName"];
      try {
        await baseModule._get(contractInfo["deploymentName"]);
      } catch (e) {
        if (e instanceof InsufficientBalanceError)
          throw new DeploymentKeyDeletionError(
            `Couldn't delete the deployment's cached data for contract ${contractInfo["deploymentName"]} due to \n\t${e}`,
          );
        else throw e;
      }
    }
  }

  /**
   * Creates a new node contract.
   *
   * @param {modules.NodeContractCreateModel} options - The options for creating the node contract.
   * @returns {Promise<Contract> } A promise that resolves to the result of creating the node contract.
   * @decorators
   * - `@expose`: Exposes the method for external use.
   * - `@validateInput`: Validates the input options.
   * - `@checkBalance`: Checks the balance before proceeding.
   */
  @expose
  @validateInput
  @checkBalance
  async create_node(options: modules.NodeContractCreateModel): Promise<Contract> {
    return (
      await this.client.contracts.createNode({
        nodeId: options.node_id,
        hash: options.hash,
        data: options.data,
        numberOfPublicIps: options.public_ip,
        solutionProviderId: options.solutionProviderId,
      })
    ).apply();
  }

  /**
   * Creates a new name contract.
   *
   * @param {modules.NameContractCreateModel} options - The options for creating the name contract.
   * @returns {Promise<Contract>} A promise that resolves to the result of creating the name contract.
   * @decorators
   * - `@expose`: Exposes the method for external use.
   * - `@validateInput`: Validates the input options.
   * - `@checkBalance`: Checks the balance before proceeding.
   */
  @expose
  @validateInput
  @checkBalance
  async create_name(options: modules.NameContractCreateModel): Promise<Contract> {
    return (await this.client.contracts.createName(options)).apply();
  }

  /**
   * Creates a new rent contract.
   *
   * @param {modules.RentContractCreateModel} options - The options for creating the rent contract.
   * @returns {Promise<Contract>} A promise that resolves to the result of creating the rent contract.
   * @decorators
   * - `@expose`: Exposes the method for external use.
   * - `@validateInput`: Validates the input options.
   * - `@checkBalance`: Checks the balance before proceeding.
   */
  @expose
  @validateInput
  @checkBalance
  async createRent(options: modules.RentContractCreateModel): Promise<Contract> {
    return (await this.client.contracts.createRent(options)).apply();
  }

  /**
   * Retrieves a contract based on the provided options.
   *
   * @param {modules.ContractGetModel} options - The options to retrieve the contract.
   * @returns {Promise<Contract>} A promise that resolves to the retrieved contract.
   * @decorators
   * - `@expose`: Exposes the method for external use.
   * - `@validateInput`: Validates the input options.
   */
  @expose
  @validateInput
  async get(options: modules.ContractGetModel): Promise<Contract> {
    return this.client.contracts.get(options);
  }

  /**
   * Retrieves the contract ID based on the provided node ID and hash.
   *
   * @param {modules.ContractGetByNodeIdAndHashModel} options - The options containing the node ID and hash.
   * @returns {Promise<number>} A promise that resolves to the contract ID.
   * @decorators
   * - `@expose`: Exposes the method for external use.
   * - `@validateInput`: Validates the input options.
   */
  @expose
  @validateInput
  async get_contract_id_by_node_id_and_hash(options: modules.ContractGetByNodeIdAndHashModel): Promise<number> {
    return this.client.contracts.getContractIdByNodeIdAndHash({ nodeId: options.node_id, hash: options.hash });
  }

  /**
   * Retrieves a `name contract ID` based on the provided options.
   *
   * @param {modules.NameContractGetModel} options - The options to retrieve the name contract.
   * @returns {Promise<number>} A promise that resolves to the retrieved `name contract ID`.
   * @decorators
   * - `@expose`: Exposes the method for external use.
   * - `@validateInput`: Validates the input options.
   */
  @expose
  @validateInput
  async get_name_contract(options: modules.NameContractGetModel): Promise<number> {
    return this.client.contracts.getContractIdByName(options);
  }

  /**
   * Retrieves the extra fee for a dedicated node based on the provided options.
   *
   * @param {modules.GetDedicatedNodePriceModel} options - The options to retrieve the extra fee for a dedicated node.
   * @returns {Promise<number>} A promise that resolves to the extra fee for the dedicated node.
   * @decorators
   * - `@expose`: Exposes the method for external use.
   * - `@validateInput`: Validates the input options.
   */
  @expose
  @validateInput
  async getDedicatedNodeExtraFee(options: modules.GetDedicatedNodePriceModel): Promise<number> {
    return await this.client.contracts.getDedicatedNodeExtraFee(options);
  }

  /**
   * Retrieves active `contract IDs` based on the provided node ID.
   *
   * @param {modules.GetActiveContractsModel} options - The options containing the node ID.
   * @returns {Promise<number[]>} A promise that resolves to the active `contract IDs`.
   * @decorators
   * - `@expose`: Exposes the method for external use.
   * - `@validateInput`: Validates the input options.
   */
  @expose
  @validateInput
  async getActiveContracts(options: modules.GetActiveContractsModel): Promise<number[]> {
    return await this.client.contracts.getActiveContracts(options);
  }

  /**
   * Retrieves the active rent `contract ID` for a specific node based on the provided options.
   *
   * @param {modules.RentContractGetModel} options - The options to retrieve the active rent contract for a node.
   * @returns {Promise<number>} A promise that resolves to the active rent `contract ID`.
   * @decorators
   * - `@expose`: Exposes the method for external use.
   * - `@validateInput`: Validates the input options.
   */
  @expose
  @validateInput
  async activeRentContractForNode(options: modules.RentContractGetModel): Promise<number> {
    return this.client.contracts.getContractIdByActiveRentForNode(options);
  }

  /**
   * Locks a contract based on the provided options.
   *
   * @param {modules.ContractLockModel} options - The options for locking the contract.
   * @returns {Promise<ContractLock>} A promise that resolves when the contract is successfully locked.
   * @decorators
   * - `@expose`: Exposes the method for external use.
   * - `@validateInput`: Validates the input options.
   */
  @expose
  @validateInput
  async contractLock(options: modules.ContractLockModel): Promise<ContractLock> {
    return this.client.contracts.contractLock(options);
  }

  /**
   * Updates a node contract.
   *
   * @param {modules.NodeContractUpdateModel} options - The options for updating the node contract.
   * @returns {Promise<Contract>} A promise that resolves to the result of updating the node contract.
   * @decorators
   * - `@expose`: Exposes the method for external use.
   * - `@validateInput`: Validates the input options.
   * - `@checkBalance`: Checks the balance before proceeding.
   */
  @expose
  @validateInput
  @checkBalance
  async update_node(options: modules.NodeContractUpdateModel): Promise<Contract> {
    return (await this.client.contracts.updateNode(options)).apply();
  }

  /**
   * Cancels a contract based on the provided options.
   *
   * @param {modules.ContractCancelModel} options - The options for canceling the contract.
   * @returns {Promise<number>} A promise that resolves to the deleted `contract ID`.
   * @decorators
   * - `@expose`: Exposes the method for external use.
   * - `@validateInput`: Validates the input options.
   * - `@checkBalance`: Checks the balance before proceeding.
   */
  @expose
  @validateInput
  @checkBalance
  async cancel(options: modules.ContractCancelModel): Promise<number> {
    const deletedContract = await (await this.client.contracts.cancel(options)).apply();
    await this.invalidateDeployment(options.id);
    return deletedContract;
  }

  /**
   * Retrieves a list of `graphql contracts` associated with the current user.
   *
   * @param {modules.ContractState} [options] - The state of the contracts to filter by.
   * @returns {Promise<(GqlContracts<MGqlNameContract | GqlRentContract | GqlNodeContract>)[]>} A promise that resolves to an array of `graphql contracts`.
   * @decorators
   * - `@expose`: Exposes the method for external use.
   * - `@validateInput`: Validates the input options.
   */
  @expose
  @validateInput
  async listMyContracts(options?: modules.ContractState): Promise<GqlContracts> {
    return this.client.contracts.listMyContracts({ graphqlURL: this.config.graphqlURL, stateList: options?.state });
  }

  /**
   * Retrieves a list of `graphql contracts` associated with a specific twin ID.
   *
   * @param {modules.ContractsByTwinId} options - The options containing the twin ID.
   * @returns {Promise<GqlContracts> } A promise that resolves to the list of `graphql contracts` associated with the specified twin ID.
   * @decorators
   * - `@expose`: Exposes the method for external use.
   * - `@validateInput`: Validates the input options.
   */
  @expose
  @validateInput
<<<<<<< HEAD
  async listContractsByTwinId(options: modules.ContractsByTwinId): Promise<GqlContracts> {
    return this.client.contracts.listContractsByTwinId({ graphqlURL: this.config.graphqlURL, twinId: options.twinId });
=======
  async listContractsByTwinId(options: ListContractByTwinIdOptions) {
    return this.client.contracts.listContractsByTwinId({
      graphqlURL: this.config.graphqlURL,
      twinId: options.twinId,
      stateList: options.stateList,
    });
>>>>>>> c1124781
  }

  /**
   * Retrieves a list of `graphql contracts` associated with a specific address.
   *
   * @param {modules.ContractsByAddress} options - The options containing the address to retrieve `graphql contracts` for.
   * @returns {Promise<GqlContracts> } A promise that resolves to the list of `graphql contracts` associated with the specified address.
   * @decorators
   * - `@expose`: Exposes the method for external use.
   * - `@validateInput`: Validates the input options.
   */
  @expose
  @validateInput
<<<<<<< HEAD
  async listContractsByAddress(options: modules.ContractsByAddress): Promise<GqlContracts> {
=======
  async listContractsByAddress(options: ListContractByAddressOptions) {
>>>>>>> c1124781
    return this.client.contracts.listContractsByAddress({
      graphqlURL: this.config.graphqlURL,
      accountId: options.accountId,
      stateList: options.stateList,
    });
  }

  /**
   * Creates a new `service contract`.
   *
   * @param {modules.CreateServiceContractModel} options - The options for creating the `service contract`.
   * @returns {Promise<ServiceContract>} A promise that resolves to the result of creating the `service contract`.
   * @decorators
   * - `@expose`: Exposes the method for external use.
   * - `@validateInput`: Validates the input options.
   * - `@checkBalance`: Checks the balance before proceeding.
   */
  @expose
  @validateInput
  @checkBalance
  async createServiceContract(options: modules.CreateServiceContractModel): Promise<ServiceContract> {
    return (await this.client.contracts.createService(options)).apply();
  }

  /**
   * Approves a `service contract`.
   *
   * @param {modules.ServiceContractApproveModel} options - The options for approving the `service contract`.
   * @returns {Promise<ServiceContract>} A promise that resolves to the approved `service contract`.
   * @decorators
   * - `@expose`: Exposes the method for external use.
   * - `@validateInput`: Validates the input options.
   * - `@checkBalance`: Checks the balance before proceeding.
   */
  @expose
  @validateInput
  @checkBalance
  async approveServiceContract(options: modules.ServiceContractApproveModel): Promise<ServiceContract> {
    return (await this.client.contracts.approveService(options)).apply();
  }

  /**
   * Bills a `service contract` based on the provided options.
   *
   * @param {modules.ServiceContractBillModel} options - The options for billing the `service contract`.
   * @returns {Promise<ServiceContract>} A promise that resolves to the result of billing the `service contract`.
   * @decorators
   * - `@expose`: Exposes the method for external use.
   * - `@validateInput`: Validates the input options.
   * - `@checkBalance`: Checks the balance before proceeding.
   */
  @expose
  @validateInput
  @checkBalance
  async billServiceContract(options: modules.ServiceContractBillModel): Promise<ServiceContract> {
    return (await this.client.contracts.billService(options)).apply();
  }

  /**
   * Cancels a `service contract` based on the provided options.
   *
   * @param {modules.ServiceContractCancelModel} options - The options for canceling the `service contract`.
   * @returns {Promise<number>} A promise that resolves to the canceled `service contract ID`.
   * @decorators
   * - `@expose`: Exposes the method for external use.
   * - `@validateInput`: Validates the input options.
   * - `@checkBalance`: Checks the balance before proceeding.
   */
  @expose
  @validateInput
  @checkBalance
  async cancelServiceContract(options: modules.ServiceContractCancelModel): Promise<number> {
    return (await this.client.contracts.cancelService(options)).apply();
  }

  /**
   * Sets the fees for a `service contract`.
   *
   * @param {modules.SetServiceContractFeesModel} options - The options for setting the fees for the `service contract`.
   * @returns {Promise<ServiceContract>} A promise that resolves to the result of setting the fees for the `service contract`.
   * @decorators
   * - `@expose`: Exposes the method for external use.
   * - `@validateInput`: Validates the input options.
   * - `@checkBalance`: Checks the balance before proceeding.
   */
  @expose
  @validateInput
  @checkBalance
  async setFeesServiceContract(options: modules.SetServiceContractFeesModel): Promise<ServiceContract> {
    return (await this.client.contracts.setServiceFees(options)).apply();
  }

  /**
   * Sets the metadata for a `service contract`.
   *
   * @param {modules.SetServiceContractMetadataModel} options - The options for setting the metadata for the `service contract`.
   * @returns {Promise<ServiceContract>} A promise that resolves to the result of setting the metadata for the `service contract`.
   * @decorators
   * - `@expose`: Exposes the method for external use.
   * - `@validateInput`: Validates the input options.
   * - `@checkBalance`: Checks the balance before proceeding.
   */
  @expose
  @validateInput
  @checkBalance
  async setMetadataServiceContract(options: modules.SetServiceContractMetadataModel): Promise<ServiceContract> {
    return (await this.client.contracts.setServiceMetadata(options)).apply();
  }

  /**
   * Retrieves a `service contract` based on the provided options.
   *
   * @param {modules.GetServiceContractModel} options - The options to retrieve the `service contract`.
   * @returns {Promise<ServiceContract>} A Promise that resolves to the retrieved `service contract`.
   * @decorators
   * - `@expose`: Exposes the method for external use.
   * - `@validateInput`: Validates the input options.
   */
  @expose
  @validateInput
  async getServiceContract(options: modules.GetServiceContractModel): Promise<ServiceContract> {
    return this.client.contracts.getService(options);
  }

  /**
   * ### WARNING:
   * - `Please be careful when executing this method, it will delete all your contracts.`
   *
   * This method cancels all contracts associated with the current user.
   *
   * @returns {Promise<(GqlNameContract | GqlRentContract | GqlNodeContract)[]>} A promise that resolves to an array of canceled contracts.
   * @decorators
   * - `@expose`: Exposes the method for external use.
   * - `@validateInput`: Validates the input options.
   * - `@checkBalance`: Checks the balance before proceeding.
   */
  @expose
  @validateInput
  @checkBalance
  async cancelMyContracts(): Promise<(GqlNameContract | GqlRentContract | GqlNodeContract)[]> {
    const contracts = await this.client.contracts.cancelMyContracts({ graphqlURL: this.config.graphqlURL });
    for (const contract of contracts) {
      await this.invalidateDeployment(+contract.contractID);
    }
    return contracts;
  }

  /**
   * Cancels multiple contracts in batch.
   *
   * @param {modules.BatchCancelContractsModel} options - The options for batch canceling contracts.
   * @returns {Promise<number[]>} A promise that resolves to an array of canceled `contract IDs`.
   * @decorators
   * - `@expose`: Exposes the method for external use.
   * - `@validateInput`: Validates the input options.
   * - `@checkBalance`: Checks the balance before proceeding.
   */
  @expose
  @validateInput
  @checkBalance
  async batchCancelContracts(options: modules.BatchCancelContractsModel): Promise<number[]> {
    const contracts = await this.client.contracts.batchCancelContracts(options.ids);
    for (const id of options.ids) {
      await this.invalidateDeployment(id);
    }
    return contracts;
  }

  /**
   * Sets the extra fee for a `dedicated node`.
   *
   * @param {modules.SetDedicatedNodeExtraFeesModel} options - The options for setting the extra fee for the `dedicated node`.
   * @returns A promise that resolves to the result of setting the extra fee for the `dedicated node`.
   * @decorators
   * - `@expose`: Exposes the method for external use.
   * - `@validateInput`: Validates the input options.
   * - `@checkBalance`: Checks the balance before proceeding.
   */
  @expose
  @validateInput
  @checkBalance
  async setDedicatedNodeExtraFee(options: modules.SetDedicatedNodeExtraFeesModel) {
    return (await this.client.contracts.setDedicatedNodeExtraFee(options)).apply();
  }

  /**
   * Get contract consumption per hour in TFT.
   *
   * @param  {ContractConsumption} options
   * @returns {Promise<number>}
   * @decorators
   * - `@expose`: Exposes the method for external use.
   * - `@validateInput`: Validates the input options.
   */
  @expose
  @validateInput
  async getConsumption(options: modules.ContractConsumption): Promise<number> {
    return this.client.contracts.getConsumption({ id: options.id, graphqlURL: this.config.graphqlURL });
  }

  /**
   * Retrieves the deletion time of a contract based on the provided options.
   *
   * @param {modules.ContractGetModel} options - The options to retrieve the deletion time of the contract.
   * @returns {Promise<number>} A promise that resolves to the deletion time of the contract.
   * @decorators
   * - `@expose`: Exposes the method for external use.
   * - `@validateInput`: Validates the input options.
   */
  @expose
  @validateInput
  async getDeletionTime(options: modules.ContractGetModel): Promise<number> {
    return this.client.contracts.getDeletionTime(options);
  }

  /**
   * Retrieves lock details of contracts.
   * @returns {Promise<LockContracts>} A Promise that resolves to an object of type LockContracts containing details of locked contracts.
   * @decorators
   * - `@expose`: Exposes the method for external use.
   * - `@validateInput`: Validates the input options.
   */
  @expose
  @validateInput
  async getContractsLockDetails(): Promise<LockContracts> {
    const LockedContracts: LockContracts = {
      nameContracts: {},
      nodeContracts: {},
      rentContracts: {},
      totalAmountLocked: 0,
    };
    const contracts = await this.listMyContracts({ state: [modules.ContractStates.GracePeriod] });

    if (contracts == undefined) return LockedContracts;

    const contractTypes = ["nameContracts", "nodeContracts", "rentContracts"];

    for (const type of contractTypes) {
      for (const contract of contracts[type]) {
        const contractID = parseInt(contract.contractID);
        const contractLockDetails = await this.contractLock({ id: contractID });
        LockedContracts[type][contractID] = contractLockDetails;
        LockedContracts.totalAmountLocked += contractLockDetails.amountLocked;
      }
    }
    return LockedContracts;
  }

  /**
   * Unlocks multiple contracts.
   * @param ids An array of contract IDs to be unlocked.
   * @returns A Promise that resolves to an array of billed contracts representing the result of batch unlocking.
   * @decorators
   * - `@expose`: Exposes the method for external use.
   * - `@validateInput`: Validates the input options.
   */
  @expose
  @validateInput
  async unlockContracts(ids: number[]): Promise<number[]> {
    return await this.client.contracts.batchUnlockContracts(ids);
  }
  /**
   * Unlocks contracts associated with the current user.
   * @returns A Promise that resolves to an array of billed contracts.
   * @decorators
   * - `@expose`: Exposes the method for external use.
   * - `@validateInput`: Validates the input options.
   */
  @expose
  @validateInput
  async unlockMyContracts(): Promise<number[]> {
    return await this.client.contracts.unlockMyContracts(this.config.graphqlURL);
  }
}

export { Contracts as contracts };<|MERGE_RESOLUTION|>--- conflicted
+++ resolved
@@ -1,10 +1,4 @@
-<<<<<<< HEAD
-import { Contract, ContractLock, ServiceContract } from "@threefold/tfchain_client";
-import { DeploymentKeyDeletionError, InsufficientBalanceError } from "@threefold/types";
-import * as PATH from "path";
-
-import { GqlContracts, GqlNameContract, GqlNodeContract, GqlRentContract, LockContracts } from "../clients/tf-grid";
-=======
+import { Contract } from "@threefold/tfchain_client";
 import { DeploymentKeyDeletionError, InsufficientBalanceError } from "@threefold/types";
 import * as PATH from "path";
 
@@ -16,7 +10,6 @@
   ListContractByTwinIdOptions,
   LockContracts,
 } from "../clients/tf-grid";
->>>>>>> c1124781
 import { TFClient } from "../clients/tf-grid/client";
 import { GridClientConfig } from "../config";
 import { events } from "../helpers/events";
@@ -24,36 +17,7 @@
 import { validateInput } from "../helpers/validator";
 import { Nodes } from "../primitives/nodes";
 import { BaseModule } from "./base";
-<<<<<<< HEAD
 import * as modules from "./models";
-=======
-import {
-  BatchCancelContractsModel,
-  ContractCancelModel,
-  ContractConsumption,
-  ContractGetByNodeIdAndHashModel,
-  ContractGetModel,
-  ContractLockModel,
-  ContractState,
-  ContractStates,
-  CreateServiceContractModel,
-  GetActiveContractsModel,
-  GetDedicatedNodePriceModel,
-  GetServiceContractModel,
-  NameContractCreateModel,
-  NameContractGetModel,
-  NodeContractCreateModel,
-  NodeContractUpdateModel,
-  RentContractCreateModel,
-  RentContractGetModel,
-  ServiceContractApproveModel,
-  ServiceContractBillModel,
-  ServiceContractCancelModel,
-  SetDedicatedNodeExtraFeesModel,
-  SetServiceContractFeesModel,
-  SetServiceContractMetadataModel,
-} from "./models";
->>>>>>> c1124781
 import { checkBalance } from "./utils";
 
 class Contracts {
@@ -114,7 +78,7 @@
         hash: options.hash,
         data: options.data,
         numberOfPublicIps: options.public_ip,
-        solutionProviderId: options.solutionProviderId,
+        solutionProviderId: options.solutionProviderId as number,
       })
     ).apply();
   }
@@ -320,17 +284,12 @@
    */
   @expose
   @validateInput
-<<<<<<< HEAD
-  async listContractsByTwinId(options: modules.ContractsByTwinId): Promise<GqlContracts> {
-    return this.client.contracts.listContractsByTwinId({ graphqlURL: this.config.graphqlURL, twinId: options.twinId });
-=======
   async listContractsByTwinId(options: ListContractByTwinIdOptions) {
     return this.client.contracts.listContractsByTwinId({
       graphqlURL: this.config.graphqlURL,
       twinId: options.twinId,
       stateList: options.stateList,
     });
->>>>>>> c1124781
   }
 
   /**
@@ -344,11 +303,7 @@
    */
   @expose
   @validateInput
-<<<<<<< HEAD
-  async listContractsByAddress(options: modules.ContractsByAddress): Promise<GqlContracts> {
-=======
   async listContractsByAddress(options: ListContractByAddressOptions) {
->>>>>>> c1124781
     return this.client.contracts.listContractsByAddress({
       graphqlURL: this.config.graphqlURL,
       accountId: options.accountId,
