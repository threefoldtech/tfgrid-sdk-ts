--- conflicted
+++ resolved
@@ -56,11 +56,7 @@
   }
 
   async getDeploymentContracts(name: string) {
-<<<<<<< HEAD
-    const path = this.getNewDeploymentPath(name, name, "contracts.json");
-=======
     const path = this.getNewDeploymentPath(name, "contracts.json");
->>>>>>> 04cc5089
     const contracts = await this.backendStorage.load(path);
     if (!contracts) {
       return [];
@@ -69,11 +65,7 @@
   }
 
   async save(name: string, contracts: Record<string, unknown[]>) {
-<<<<<<< HEAD
-    const contractsPath = PATH.join(this.getNewDeploymentPath(name, name), "contracts.json");
-=======
     const contractsPath = PATH.join(this.getNewDeploymentPath(name), "contracts.json");
->>>>>>> 04cc5089
     const wireguardPath = PATH.join(this.getDeploymentPath(name), `${name}.conf`);
     const oldContracts = await this.getDeploymentContracts(name);
     let StoreContracts = oldContracts;
@@ -121,11 +113,6 @@
     }
 
     const values = await Promise.all(
-<<<<<<< HEAD
-      oldKeys.map(k => this.backendStorage.load(PATH.join(oldPath, k, "contracts.json"))),
-    );
-
-=======
       oldKeys.map(k =>
         this.backendStorage.load(PATH.join(oldPath, k, "contracts.json")).catch(error => {
           console.log(`Error while fetching contarct data PATH[${PATH.join(oldPath, k, "contracts.json")}]`, error);
@@ -188,17 +175,10 @@
     const __updateContractsExts = _updateContractsExts.flat(1).filter(Boolean);
     await this.tfClient.applyAllExtrinsics(__updateContractsExts);
 
->>>>>>> 04cc5089
     let ext1: any[] = [];
     let ext2: any[] = [];
 
     for (let i = 0; i < oldKeys.length; i++) {
-<<<<<<< HEAD
-      const key = oldKeys[i];
-      const value = values[i];
-      const from = PATH.join(oldPath, key, "contracts.json");
-      const to = this.getNewDeploymentPath(key, key, "contracts.json");
-=======
       const oldKey = oldKeys[i];
 
       let newKey = oldKey;
@@ -215,7 +195,6 @@
         ...(this.projectName.includes(newKey) ? [oldKey] : [newKey, oldKey]),
         "contracts.json",
       );
->>>>>>> 04cc5089
 
       if (value) {
         ext1.push(this.backendStorage.dump(to, value));
@@ -227,18 +206,10 @@
     ext2 = await Promise.all(ext2.flat(1));
 
     if (this.backendStorage.type === BackendStorageType.tfkvstore) {
-<<<<<<< HEAD
-      ext1 = ext1.filter(x => !!x);
-      ext2 = ext2.filter(x => !!x);
-
-      await this.tfClient.applyAllExtrinsics(ext1);
-      await this.tfClient.applyAllExtrinsics(ext2);
-=======
       ext1 = ext1.flat(1).filter(x => !!x);
       ext2 = ext2.flat(1).filter(x => !!x);
 
       await this.tfClient.applyAllExtrinsics(ext1.concat(ext2));
->>>>>>> 04cc5089
     }
   }
 
