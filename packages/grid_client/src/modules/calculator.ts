import { PricingPolicy, QueryClient } from "@threefold/tfchain_client";

import { TFClient } from "../clients/tf-grid/client";
import { GridClientConfig } from "../config";
import { expose } from "../helpers/expose";
import { validateInput } from "../helpers/validator";
import { CalculatorModel, CUModel, NUModel, SUModel } from "./models";

export interface PricingInfo {
  dedicatedPrice: number;
  dedicatedPackage: {
    package: string;
    discount: number;
  };
  sharedPrice: number;
  sharedPackage: {
    package: string;
    discount: number;
  };
}
export const discountPackages = {
  none: {
    duration: 0,
    discount: 0,
  },
  default: {
    duration: 1.5,
    discount: 20,
  },
  bronze: {
    duration: 3,
    discount: 30,
  },
  silver: {
    duration: 6,
    discount: 40,
  },
  gold: {
    duration: 18,
    discount: 60,
  },
};

class Calculator {
  client: TFClient | QueryClient;

  /**
   * Calculator class for performing various calculations related to pricing and resources.
   *
   * @param {GridClientConfig} config - The configuration object for initializing the client.
   */
  constructor(config: GridClientConfig | QueryClient) {
    this.client = config instanceof QueryClient ? config : config.tfclient;
  }

  /**
   * Calculate the Compute Units (CU) based on the provided CUModel options.
   *
   * @param {CUModel} options - The options containing the number of vCores (cru) and memory (mru) in GB.
   * @returns {number} The calculated Compute Units (CU) based on the provided options.
   * @decorators
   * - `@expose`: Exposes the method for external use.
   * - `@validateInput`: Validates the input parameters before execution.
   */
  @expose
  @validateInput
  calCU(options: CUModel): number {
    const mru_used_1 = options.mru / 4;
    const cru_used_1 = options.cru / 2;
    const cu1 = mru_used_1 > cru_used_1 ? mru_used_1 : cru_used_1;

    const mru_used_2 = options.mru / 8;
    const cru_used_2 = options.cru;
    const cu2 = mru_used_2 > cru_used_2 ? mru_used_2 : cru_used_2;

    const mru_used_3 = options.mru / 2;
    const cru_used_3 = options.cru / 4;
    const cu3 = mru_used_3 > cru_used_3 ? mru_used_3 : cru_used_3;

    let cu = cu1 > cu2 ? cu2 : cu1;
    cu = cu > cu3 ? cu3 : cu;
    return cu;
  }

  /**
   * Calculate the Storage Units (SU) based on the provided SUModel options.
   *
   * @param {SUModel} options - The options containing the allocated storage (hru) in GB and used storage (sru) in GB.
   * @returns {number} The calculated Storage Units (SU) based on the provided options.
   * @decorators
   * - `@expose`: Exposes the method for external use.
   * - `@validateInput`: Validates the input parameters before execution.
   */
  @expose
  @validateInput
  calSU(options: SUModel): number {
    return options.hru / 1200 + options.sru / 200;
  }

  /**
   * Calculate the Network Units (NU) based on the provided NUModel options.
   *
   * @param {NUModel} options - The options containing the number of units (nu) in GB.
   * @returns {number} The calculated Network Units (NU) based on the provided options.
   * @decorators
   * - `@expose`: Exposes the method for external use.
   * - `@validateInput`: Validates the input parameters before execution.
   */
  @expose
  @validateInput
  calNU(options: NUModel): number {
    return (options.nu * 1000) / 1e7;
  }

  /**
   * Asynchronously retrieves the pricing policies from the client.
   *
   * @returns {Promise<PricingPolicy>} A promise that resolves to the pricing policies.
   */
  async getPrices(): Promise<PricingPolicy> {
    const pricing = await this.client.pricingPolicies.get({ id: 1 });
    return pricing;
  }

  /**
   * Asynchronously retrieves the TFT price from the client.
   *
   * @returns {Promise<number>} A promise that resolves to the TFT price.
   * @decorators
   * - `@expose`: Exposes the method for external use.
   * - `@validateInput`: Validates the input parameters before execution.
   */
  @expose
  @validateInput
  async tftPrice(): Promise<number> {
    const pricing = await this.client.tftPrice.get();
    return this.client instanceof TFClient ? pricing : pricing / 1000;
  }

  /**
   * Asynchronously calculates the monthly cost in musd (millions of USD) based on the provided options.
   *
   * @param {CalculatorModel} options - The calculator model options containing, sru, mru, and some other fields.
   * @returns {Promise<{ musd_month: number, dedicatedDiscount: number }>} A promise that resolves to an object containing the calculated monthly cost in musd and the discount for dedication nodes.
   * @decorators
   * - `@validateInput`: Validates the input parameters before execution.
   */
  @validateInput
  private async pricing(options: CalculatorModel): Promise<{ musd_month: number; dedicatedDiscount: number }> {
    const price = await this.getPrices();
    const cu = this.calCU({ cru: options.cru, mru: options.mru });
    const su = this.calSU({ hru: options.hru, sru: options.sru });
    const nu = this.calNU({ nu: options.nu ? options.nu : 0 });

    const ipv4u = options.ipv4u ? 1 : 0;

    // certified node cotsts 25% more than DIY node
    const certifiedFactor = options.certified ? 1.25 : 1;

    const musd_month =
      (cu * +price?.cu.value + su * +price?.su.value + ipv4u * price?.ipu.value + nu * +price?.nu.value) *
      certifiedFactor *
      24 *
      30;
    return { musd_month: musd_month, dedicatedDiscount: price.discountForDedicationNodes };
  }

<<<<<<< HEAD
  /**
   * Asynchronously calculates the monthly cost and discount packages based on the provided options.
   *
   * @param {CalculatorModel} options - The calculator model options containing various parameters.
   * @returns {Promise<PricingInfo>} A promise that resolves to an object containing the calculated prices and discount packages.
   * @decorators
   * - `@validateInput`: Validates the input parameters before execution.
   */
=======
>>>>>>> 204298cb
  @expose
  @validateInput
  async calculate(options: CalculatorModel): Promise<PricingInfo> {
    let balance = 0;
    const pricing = await this.pricing(options);

    // discount for Dedicated Nodes
    const discount = pricing.dedicatedDiscount;
    let dedicatedPrice = pricing.musd_month - pricing.musd_month * (+discount / 100);
    let sharedPrice = pricing.musd_month;
    const TFTPrice = await this.tftPrice();
    if (options.balance) {
      balance = TFTPrice * options.balance * 10000000;
    }

    let dedicatedPackage = "none";
    let sharedPackage = "none";
    for (const pkg in discountPackages) {
      if (balance > dedicatedPrice * discountPackages[pkg].duration) {
        dedicatedPackage = pkg;
      }
      if (balance > sharedPrice * discountPackages[pkg].duration) {
        sharedPackage = pkg;
      }
    }
    dedicatedPrice = (dedicatedPrice - dedicatedPrice * (discountPackages[dedicatedPackage].discount / 100)) / 10000000;
    sharedPrice = (sharedPrice - sharedPrice * (discountPackages[sharedPackage].discount / 100)) / 10000000;
    return {
      dedicatedPrice: dedicatedPrice,
      dedicatedPackage: {
        package: dedicatedPackage,
        discount: discountPackages[dedicatedPackage].discount,
      },
      sharedPrice: sharedPrice,
      sharedPackage: {
        package: sharedPackage,
        discount: discountPackages[sharedPackage].discount,
      },
    };
  }

  /**
   * Asynchronously calculates the monthly cost and discount packages based on the provided options and the user's balance.
   *
   * @param {CalculatorModel} options - The calculator model options containing various parameters.
   * @returns {Promise<PricingInfo>} A promise that resolves to an object containing the calculated prices and discount packages based on the user's balance.
   */
  async calculateWithMyBalance(options: CalculatorModel): Promise<PricingInfo> {
    let balance = options.balance;
    if (this.client instanceof TFClient) {
      const balances = await this.client.balances.getMyBalance();
      balance = balances.free;
    }
    const calculate = await this.calculate({
      cru: options.cru,
      mru: options.mru,
      hru: options.hru,
      sru: options.sru,
      ipv4u: options.ipv4u,
      certified: options.certified,
      balance: balance,
      nu: options.nu,
    });
    return calculate;
  }
}

export { Calculator as calculator };<|MERGE_RESOLUTION|>--- conflicted
+++ resolved
@@ -165,7 +165,6 @@
     return { musd_month: musd_month, dedicatedDiscount: price.discountForDedicationNodes };
   }
 
-<<<<<<< HEAD
   /**
    * Asynchronously calculates the monthly cost and discount packages based on the provided options.
    *
@@ -174,8 +173,6 @@
    * @decorators
    * - `@validateInput`: Validates the input parameters before execution.
    */
-=======
->>>>>>> 204298cb
   @expose
   @validateInput
   async calculate(options: CalculatorModel): Promise<PricingInfo> {
