--- conflicted
+++ resolved
@@ -101,7 +101,6 @@
       throw new GridClientError(`Unknown NETWORK selected! Acceptable networks are [dev | qa | test | main ]`);
     }
   }
-<<<<<<< HEAD
   /**
    * Sets the missing service URLs by getting the available stacks using `ServiceURLManager` and updating them in the client options.
    *
@@ -110,7 +109,6 @@
   async setServiceURLs(): Promise<void> {
     await getAvailableURLs(this.clientOptions);
   }
-=======
 
   /**
    * Connects to the Grid based on the network, could be [`devnet`, `qanet`, `testnet`, `mainnet`].
@@ -122,7 +120,6 @@
    *
    * @throws {TwinNotExistError} If the twin for the provided mnemonic does not exist on the network.
    */
->>>>>>> e00cb4c9
   async connect(): Promise<void> {
     await this.setServiceURLs();
     const urls = this.getDefaultUrls(this.clientOptions.network);
