import { Client as RMBClient } from "@threefold/rmb_direct_client";
import * as PATH from "path";
import urlJoin from "url-join";

import { Graphql } from "./clients";
import { TFClient } from "./clients/tf-grid/client";
import { ClientOptions, GridClientConfig, NetworkEnv } from "./config";
import { send } from "./helpers";
import { isExposed } from "./helpers/expose";
import { generateString } from "./helpers/utils";
import * as modules from "./modules/index";
import { appPath } from "./storage/backend";
import { BackendStorage, BackendStorageType } from "./storage/backend";
import { KeypairType } from "./zos/deployment";

class GridClient {
  static config: GridClientConfig;
  static rmbClients: Record<string, RMBClient> = {};
  static connecting = new Set<string>();
  rmbClient: RMBClient;
  tfclient: TFClient;
  machines: modules.machines;
  k8s: modules.k8s;
  zdbs: modules.zdbs;
  gateway: modules.gateway;
  qsfs_zdbs: modules.qsfs_zdbs;
  zos: modules.zos;
  contracts: modules.contracts;
  twins: modules.twins;
  kvstore: modules.kvstore;
  balance: modules.balance;
  capacity: modules.capacity;
  twinId: number;
  nodes: modules.nodes;
  algorand: modules.algorand;
  tfchain: modules.tfchain;
  stellar: modules.stellar;
  blockchain: modules.blockchain;
  calculator: modules.calculator;
  utility: modules.utility;
  farmerbot: modules.farmerbot;
  farms: modules.farms;
  networks: modules.networks;
<<<<<<< HEAD
  dao: modules.dao;
=======
  bridge: modules.bridge;
>>>>>>> 885bada4
  modules: string[] = [];

  constructor(public clientOptions?: ClientOptions) {
    this.clientOptions = {
      mnemonic: clientOptions.mnemonic,
      network: clientOptions.network,
      storeSecret: clientOptions.storeSecret ? clientOptions.storeSecret : clientOptions.mnemonic,
      projectName: clientOptions.projectName ? clientOptions.projectName : "",
      keypairType: clientOptions.keypairType ? clientOptions.keypairType : KeypairType.sr25519,
      backendStorageType: clientOptions.backendStorageType ? clientOptions.backendStorageType : BackendStorageType.auto,
      deploymentTimeoutMinutes: clientOptions.deploymentTimeoutMinutes ? clientOptions.deploymentTimeoutMinutes : 10,
    };
    if (
      !(
        this.clientOptions.network === NetworkEnv.dev ||
        this.clientOptions.network === NetworkEnv.qa ||
        this.clientOptions.network === NetworkEnv.test ||
        this.clientOptions.network === NetworkEnv.main
      )
    ) {
      this.clientOptions.network = NetworkEnv.custom;
      this.clientOptions.substrateURL = clientOptions.substrateURL;
      this.clientOptions.proxyURL = clientOptions.proxyURL;
      this.clientOptions.graphqlURL = clientOptions.graphqlURL;
      this.clientOptions.activationURL = clientOptions.activationURL;
      this.clientOptions.relayURL = clientOptions.relayURL;
    }
  }
  async connect(): Promise<void> {
    const urls = this.getDefaultUrls(this.clientOptions.network);
    const key = `${urls.substrate}:${this.clientOptions.mnemonic}:${this.clientOptions.keypairType}`;

    const isConnecting = GridClient.connecting.has(key);
    GridClient.connecting.add(key); // Add Client to connecting set.

    this.tfclient = new TFClient(
      urls.substrate,
      this.clientOptions.mnemonic,
      this.clientOptions.storeSecret,
      this.clientOptions.keypairType,
    );
    if (Object.keys(GridClient.rmbClients).includes(key)) {
      this.rmbClient = GridClient.rmbClients[key];
    } else {
      this.rmbClient = new RMBClient(
        urls.substrate,
        urls.relay,
        this.clientOptions.mnemonic,
        generateString(10),
        this.clientOptions.keypairType,
        5,
      );
      GridClient.rmbClients[key] = this.rmbClient;
    }

    if (!isConnecting) {
      await this.tfclient.connect();
      try {
        await this.rmbClient.connect();
      } catch (e) {
        throw Error(e.message);
      }

      await this.testConnectionUrls(urls);

      if (BackendStorage.isEnvNode()) {
        process.on("SIGTERM", this.disconnectAndExit);
        process.on("SIGINT", this.disconnectAndExit);
        process.on("SIGUSR1", this.disconnectAndExit);
        process.on("SIGUSR2", this.disconnectAndExit);
        process.removeAllListeners();
      } else {
        window.onbeforeunload = () => {
          return "";
        };
        window.onunload = this.disconnect;
      }
    }
    try {
      this.twinId = await this.tfclient.twins.getMyTwinId();
      if (!this.twinId) {
        throw Error(`Couldn't find a user for the provided mnemonic on ${this.clientOptions.network} network.`);
      }
    } catch (e) {
      console.log(e);
      throw Error(`Couldn't find a user for the provided mnemonic on ${this.clientOptions.network} network.`);
    }
    this._connect();
    GridClient.connecting.delete(key);
  }

  _connect(): void {
    const urls = this.getDefaultUrls(this.clientOptions.network);
    const storePath = PATH.join(appPath, this.clientOptions.network, String(this.twinId));
    GridClient.config = {
      network: this.clientOptions.network,
      mnemonic: this.clientOptions.mnemonic,
      storeSecret: this.clientOptions.storeSecret,
      rmbClient: this.rmbClient,
      projectName: this.clientOptions.projectName,
      backendStorageType: this.clientOptions.backendStorageType,
      backendStorage: this.clientOptions.backendStorage,
      keypairType: this.clientOptions.keypairType,
      storePath: storePath,
      graphqlURL: urls.graphql,
      proxyURL: urls.rmbProxy,
      substrateURL: urls.substrate,
      activationURL: urls.activation,
      twinId: this.twinId,
      seed: this.clientOptions.seed,
      deploymentTimeoutMinutes: this.clientOptions.deploymentTimeoutMinutes,
    };
    for (const module of Object.getOwnPropertyNames(modules).filter(item => typeof modules[item] === "function")) {
      if (module.includes("Model")) {
        continue;
      }
      this[module] = new modules[module](GridClient.config);
      this.modules.push(module);
    }
  }

  async testConnectionUrls(urls: Record<string, string>): Promise<void> {
    try {
      await send("get", urlJoin(urls.rmbProxy, "version"), "", {});
    } catch (err) {
      console.log(err.message);
      throw Error("failed to connect to Grid proxy server");
    }

    try {
      const gql = new Graphql(urls.graphql);
      await gql.query("query { __typename }");
    } catch (err) {
      console.log(err.message);
      throw Error("failed to connect to Graphql server");
    }
  }

  getDefaultUrls(network: NetworkEnv): Record<string, string> {
    const urls = { rmbProxy: "", substrate: "", graphql: "", activation: "", relay: "" };
    if (network === NetworkEnv.dev) {
      urls.rmbProxy = "https://gridproxy.dev.grid.tf";
      urls.relay = "wss://relay.dev.grid.tf";
      urls.substrate = "wss://tfchain.dev.grid.tf/ws";
      urls.graphql = "https://graphql.dev.grid.tf/graphql";
      urls.activation = "https://activation.dev.grid.tf/activation/activate";
    } else if (network === NetworkEnv.test) {
      urls.rmbProxy = "https://gridproxy.test.grid.tf";
      urls.relay = "wss://relay.test.grid.tf";
      urls.substrate = "wss://tfchain.test.grid.tf/ws";
      urls.graphql = "https://graphql.test.grid.tf/graphql";
      urls.activation = "https://activation.test.grid.tf/activation/activate";
    } else if (network === NetworkEnv.qa) {
      urls.rmbProxy = "https://gridproxy.qa.grid.tf";
      urls.relay = "wss://relay.qa.grid.tf";
      urls.substrate = "wss://tfchain.qa.grid.tf/ws";
      urls.graphql = "https://graphql.qa.grid.tf/graphql";
      urls.activation = "https://activation.qa.grid.tf/activation/activate";
    } else if (network === NetworkEnv.main) {
      urls.rmbProxy = "https://gridproxy.grid.tf";
      urls.relay = "wss://relay.grid.tf";
      urls.substrate = "wss://tfchain.grid.tf/ws";
      urls.graphql = "https://graph.grid.tf/graphql";
      urls.activation = "https://activation.grid.tf/activation/activate";
    } else {
      urls.rmbProxy = this.clientOptions.proxyURL;
      urls.relay = this.clientOptions.relayURL;
      urls.substrate = this.clientOptions.substrateURL;
      urls.graphql = this.clientOptions.graphqlURL;
      urls.activation = this.clientOptions.activationURL;
    }
    return urls;
  }

  async disconnect(): Promise<void> {
    if (this.tfclient) await this.tfclient.disconnect();
    for (const key of Object.keys(GridClient.rmbClients)) {
      await GridClient.rmbClients[key].close();
    }
  }

  async disconnectAndExit(): Promise<void> {
    if (this.tfclient) await this.tfclient.disconnect();
    for (const key of Object.keys(GridClient.rmbClients)) {
      await GridClient.rmbClients[key].close();
    }
    process.exit(0);
  }

  async invoke(message, args) {
    const namespaces = message.split(".");
    if (namespaces.length > 2) {
      throw `Message must include 2 parts only not ${namespaces.length}`;
    }

    const method = namespaces.pop();

    const module_name = namespaces[0];
    if (!this.modules.includes(module_name)) {
      throw `gridclient.${module_name} module doesn't exist`;
    }
    const module = this[namespaces[0]];

    if (typeof module[method] !== "function") {
      throw `${module_name}.${method} function doesn't exist`;
    }

    if (isExposed(module, method) == false) {
      throw `gridclient.${module_name}.${method} cannot be exposed`;
    }
    return await module[method].apply(module, [args]);
  }
}

export { GridClient };<|MERGE_RESOLUTION|>--- conflicted
+++ resolved
@@ -41,11 +41,8 @@
   farmerbot: modules.farmerbot;
   farms: modules.farms;
   networks: modules.networks;
-<<<<<<< HEAD
   dao: modules.dao;
-=======
   bridge: modules.bridge;
->>>>>>> 885bada4
   modules: string[] = [];
 
   constructor(public clientOptions?: ClientOptions) {
