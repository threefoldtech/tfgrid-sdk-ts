<<<<<<< HEAD
import * as secp from "@noble/secp256k1";
import { Twins } from "@threefold/tfchain_client";
import * as bip39 from "bip39";
=======
import { generatePublicKey } from "@threefold/rmb_direct_client";
>>>>>>> d53dcdd1

interface TwinOptions {
  relay: string;
}

<<<<<<< HEAD
class TFTwins extends Twins {
  getPublicKey(mnemonic: string) {
    const seed = bip39.mnemonicToSeedSync(mnemonic);
    const privKey = new Uint8Array(seed).slice(0, 32);
    const pk = "0x" + Buffer.from(secp.getPublicKey(privKey, true)).toString("hex");
    return pk;
  }

  async create(options: TwinOptions) {
    const pk = this.getPublicKey(this.client.mnemonicOrSecret);
=======
  async create(relay: string) {
    const pk = generatePublicKey(this.tfclient.mnemonic);
    return this.tfclient.applyExtrinsic(this.tfclient.client.createTwin, [relay, pk], "tfgridModule", ["TwinStored"]);
  }

  async update(relay: string) {
    const pk = generatePublicKey(this.tfclient.mnemonic);
>>>>>>> d53dcdd1

    return super.create({ pk, relay: options.relay });
  }

  async update(options: TwinOptions) {
    const pk = this.getPublicKey(this.client.mnemonicOrSecret);

    return super.update({ pk, relay: options.relay });
  }
}

export { TFTwins };<|MERGE_RESOLUTION|>--- conflicted
+++ resolved
@@ -1,42 +1,18 @@
-<<<<<<< HEAD
-import * as secp from "@noble/secp256k1";
+import { generatePublicKey } from "@threefold/rmb_direct_client";
 import { Twins } from "@threefold/tfchain_client";
-import * as bip39 from "bip39";
-=======
-import { generatePublicKey } from "@threefold/rmb_direct_client";
->>>>>>> d53dcdd1
 
 interface TwinOptions {
   relay: string;
 }
 
-<<<<<<< HEAD
 class TFTwins extends Twins {
-  getPublicKey(mnemonic: string) {
-    const seed = bip39.mnemonicToSeedSync(mnemonic);
-    const privKey = new Uint8Array(seed).slice(0, 32);
-    const pk = "0x" + Buffer.from(secp.getPublicKey(privKey, true)).toString("hex");
-    return pk;
-  }
-
   async create(options: TwinOptions) {
-    const pk = this.getPublicKey(this.client.mnemonicOrSecret);
-=======
-  async create(relay: string) {
-    const pk = generatePublicKey(this.tfclient.mnemonic);
-    return this.tfclient.applyExtrinsic(this.tfclient.client.createTwin, [relay, pk], "tfgridModule", ["TwinStored"]);
-  }
-
-  async update(relay: string) {
-    const pk = generatePublicKey(this.tfclient.mnemonic);
->>>>>>> d53dcdd1
-
+    const pk = generatePublicKey(this.client.mnemonicOrSecret);
     return super.create({ pk, relay: options.relay });
   }
 
   async update(options: TwinOptions) {
-    const pk = this.getPublicKey(this.client.mnemonicOrSecret);
-
+    const pk = generatePublicKey(this.client.mnemonicOrSecret);
     return super.update({ pk, relay: options.relay });
   }
 }
