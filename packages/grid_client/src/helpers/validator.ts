import { ValidationError } from "@threefold/types";
import { plainToInstance } from "class-transformer";
import { buildMessage, registerDecorator, validateSync, ValidationOptions } from "class-validator";

function validateObject(obj) {
  const errors = validateSync(obj);
  // errors is an array of validation errors
  if (errors.length > 0) {
    console.log("Validation failed. errors:", errors);
    throw new ValidationError(`Validation failed. errors: ${errors}.`);
  }
}
// used as decorator
function validateInput(target, propertyKey: string, descriptor: PropertyDescriptor) {
  const method = descriptor.value;
  descriptor.value = function (...args) {
    const types = Reflect.getMetadata("design:paramtypes", target, propertyKey);
    for (let i = 0; i < args.length; i++) {
      const input = plainToInstance(types[i], args[i], { excludeExtraneousValues: true });
      validateObject(input);
    }
    return method.apply(this, args);
  };
}

function validateHexSeed(seed: string, length: number): boolean {
  const hexSeedRegex = new RegExp(`^[0-9A-Fa-f]{${length * 2}}$`);
  if (!hexSeedRegex.test(seed)) {
    throw new ValidationError(`Invalid seed. It should be a ${length}-character hexadecimal string.`);
  }
  return true;
}

<<<<<<< HEAD
function IsAlphanumericExpectUnderscore(validationOptions?: ValidationOptions) {
  return function (object: any, propertyName: string) {
    registerDecorator({
      name: "IsAlphanumericExpectUnderscore",
      target: object.constructor,
      propertyName: propertyName,
      options: validationOptions,
      constraints: [`${propertyName} must contain only letters, numbers, and underscores`],
      validator: {
        validate(value: any) {
          return /^[a-zA-Z0-9_]*$/.test(value);
        },
        defaultMessage: buildMessage(
          eachPrefix => eachPrefix + "$property must contain only letters, numbers, and underscores",
          validationOptions,
        ),
      },
    });
  };
}

export { validateObject, validateInput, validateHexSeed, IsAlphanumericExpectUnderscore };
=======
interface ValidationOptions {
  props?: boolean | string | string[];
  methods?: boolean | string | string[];
}

/*
 * <script lang="ts">
 * import { isLength, isInt } from "class-validator";
 * // Example 1
 * @ValidateMembers()
 * class User {
 *   @isLength(2) name: string
 *   @isInt() age: number
 *
 * greeting() {
 * // Some logic
 * }
 * }
 * </script> */

/**
 * @description
 * This `ValidateMembers` is a config method which returns back a *classDecrator*
 * Allows to configure which setter/methods should trigger validation for that specific class
 *
 * Example As follow
 * @example
 * ```typescript
 * import { isLength, isInt } from "class-validator";
 *
 * // ⁣@ValidateMembers({ props: false, methods: true }) // - disable validation on set props
 * // ⁣@ValidateMembers({ props: true, methods: false }) // - disable validation on call methods
 * // ⁣@ValidateMembers({ props: 'name', methods: false }) // - validate only on setting 'name' prop
 * // And so on...
 * ⁣@ValidateMembers() // = ⁣@ValidateMembers({ props: true, methods: true })
 * class User {
 *   ⁣@isLength(2) name: string
 *   ⁣⁣@isInt() age: number
 *
 *   greeting() {
 *     // Some logic
 *   }
 * }
 * ```
 *
 *
 *
 * @param options { ValidationOptions | undefined }
 * @returns { ClassDecorator }
 */
function ValidateMembers(options?: ValidationOptions): ClassDecorator {
  const _options = _normalizeValidationOptions(options);
  return (target: any): any => {
    const methods = _getMethods(target, _options);
    for (const method of methods) {
      const fn = target.prototype[method];
      target.prototype[method] = function (...args: any[]): any {
        const errors = validateSync(this);
        if (errors.length) {
          throw errors;
        }
        return fn.apply(this, args);
      };
    }

    return class extends target {
      constructor(...args: any[]) {
        super(...args);

        const props = _getProps(this, _options);
        for (const prop of props) {
          let _value = this[prop];

          Object.defineProperty(this, prop, {
            configurable: false,
            enumerable: true,
            get: () => _value,
            set(value) {
              _value = value;
              const errors = validateSync(this);
              for (const error of errors) {
                if (error.property === prop) {
                  throw error;
                }
              }
            },
          });
        }
      }
    };
  };
}

function _normalizeValidationOptions(options?: ValidationOptions): Required<ValidationOptions> {
  return {
    props: options?.props ?? true,
    methods: options?.methods ?? true,
  };
}

function _getProps(ctor: any, options: Required<ValidationOptions>): string[] {
  /* This env variable should be used while testing to prevent throw error while setting values */
  if (process.env.SKIP_PROPS_VALIDATION) {
    return [];
  }

  if (options.props === true) {
    return Object.getOwnPropertyNames(ctor);
  }

  if (typeof options.props === "string") {
    return [options.props];
  }

  if (Array.isArray(options.props)) {
    return options.props;
  }

  return [];
}

function _getMethods(ctor: any, options: Required<ValidationOptions>): string[] {
  /* This env variable should be used to prevent throw error while calling methods if needed */
  if (process.env.SKIP_METHODS_VALIDATION) {
    return [];
  }

  if (options.methods === true) {
    const methods = Object.getOwnPropertyNames(ctor.prototype);
    const constructorIndex = methods.indexOf("constructor");
    if (constructorIndex !== -1) {
      methods.splice(constructorIndex, 1);
    }
    return methods;
  }

  if (typeof options.methods === "string") {
    return [options.methods];
  }

  if (Array.isArray(options.methods)) {
    return options.methods;
  }

  return [];
}

export { validateObject, validateInput, validateHexSeed, type ValidationOptions, ValidateMembers };
>>>>>>> d44ca111
<|MERGE_RESOLUTION|>--- conflicted
+++ resolved
@@ -1,6 +1,7 @@
 import { ValidationError } from "@threefold/types";
 import { plainToInstance } from "class-transformer";
-import { buildMessage, registerDecorator, validateSync, ValidationOptions } from "class-validator";
+import { buildMessage, registerDecorator, validateSync } from "class-validator";
+import { ValidationOptions as ClassValidatorValidationOptions } from "class-validator";
 
 function validateObject(obj) {
   const errors = validateSync(obj);
@@ -30,9 +31,7 @@
   }
   return true;
 }
-
-<<<<<<< HEAD
-function IsAlphanumericExpectUnderscore(validationOptions?: ValidationOptions) {
+function IsAlphanumericExpectUnderscore(validationOptions?: ClassValidatorValidationOptions) {
   return function (object: any, propertyName: string) {
     registerDecorator({
       name: "IsAlphanumericExpectUnderscore",
@@ -52,9 +51,6 @@
     });
   };
 }
-
-export { validateObject, validateInput, validateHexSeed, IsAlphanumericExpectUnderscore };
-=======
 interface ValidationOptions {
   props?: boolean | string | string[];
   methods?: boolean | string | string[];
@@ -202,5 +198,11 @@
   return [];
 }
 
-export { validateObject, validateInput, validateHexSeed, type ValidationOptions, ValidateMembers };
->>>>>>> d44ca111
+export {
+  validateObject,
+  validateInput,
+  validateHexSeed,
+  type ValidationOptions,
+  ValidateMembers,
+  IsAlphanumericExpectUnderscore,
+};