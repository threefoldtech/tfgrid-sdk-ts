--- conflicted
+++ resolved
@@ -11,11 +11,7 @@
   ValidateNested,
 } from "class-validator";
 
-<<<<<<< HEAD
-import { ValidateMembers } from "../helpers/validator";
-=======
 import { ValidateMembers } from "../helpers";
->>>>>>> 905d3fea
 import { ComputeCapacity } from "./computecapacity";
 import { WorkloadData, WorkloadDataResult } from "./workload_base";
 
