{
  "name": "@threefold/grid_client",
  "author": "Ahmed Hanafy",
  "version": "2.0.0-rc8",
  "license": "ISC",
  "homepage": "https://github.com/threefoldtech/tfgrid-sdk-ts/tree/development/packages/grid_client/README.md",
  "repository": {
    "type": "git",
    "url": "https://github.com/threefoldtech/tfgrid-sdk-ts.git"
  },
  "publishConfig": {
    "access": "public"
  },
  "dependencies": {
    "@jimber/pkid": "1.0.4",
    "@noble/secp256k1": "^1.7.1",
<<<<<<< HEAD
    "@threefold/rmb_direct_client": "^2.0.0-rc7",
    "@threefold/tfchain_client": "^2.0.0-rc7",
=======
    "@threefold/rmb_direct_client": "^2.0.0-rc8",
>>>>>>> 85e06d7d
    "algosdk": "^1.19.0",
    "appdata-path": "^1.0.0",
    "axios": "^0.27.2",
    "bip39": "^3.0.4",
    "buffer": "^6.0.3",
    "class-transformer": "^0.5.1",
    "class-validator": "^0.14.0",
    "crypto-js": "^4.1.1",
    "decimal.js": "^10.3.1",
    "exponential-backoff": "^3.1.0",
    "libsodium-wrappers": "^0.7.10",
    "netaddr": "^1.1.0",
    "private-ip": "^2.3.3",
    "reflect-metadata": "^0.1.13",
    "stellar-sdk": "^10.4.1",
    "tweetnacl": "^1.0.3",
    "tweetnacl-util": "^0.15.1",
    "typescript": "^4.7.4",
    "url-join": "^4.0.1",
    "url-parse": "^1.5.10",
    "uuid4": "^2.0.2"
  },
  "devDependencies": {
    "@types/jest": "^29.2.6",
    "jest": "^29.3.1",
    "jest-junit": "^14.0.1",
    "node-ssh": "^13.0.0",
    "npm-run-all": "^4.1.5",
    "random-ipv6": "^1.0.2",
    "ts-jest": "^29.0.5",
    "ts-node": "^10.9.1",
    "tsconfig-paths-webpack-plugin": "^4.0.0",
    "typedoc": "^0.22.10"
  },
  "main": "./dist/node/index.js",
  "module": "./dist/es6/index.js",
  "exports": {
    "require": "./dist/node/index.js",
    "import": "./dist/es6/index.js"
  },
  "types": "dist/es6/index.d.ts",
  "files": [
    "/dist"
  ],
  "private": false,
  "scripts": {
    "build": "npm-run-all es6-build node-build",
    "node-build": "tsc --build tsconfig-node.json",
    "es6-build": "tsc --build tsconfig-es6.json",
    "rmb_server": "ts-node --project tsconfig-node.json src/server/rmb_server.ts",
    "generate-docs": "typedoc --tsconfig tsconfig-es6.json src/index.ts --out docs/api",
    "serve-docs": "http-server docs/api",
    "test": "jest"
  }
}<|MERGE_RESOLUTION|>--- conflicted
+++ resolved
@@ -14,12 +14,8 @@
   "dependencies": {
     "@jimber/pkid": "1.0.4",
     "@noble/secp256k1": "^1.7.1",
-<<<<<<< HEAD
-    "@threefold/rmb_direct_client": "^2.0.0-rc7",
-    "@threefold/tfchain_client": "^2.0.0-rc7",
-=======
     "@threefold/rmb_direct_client": "^2.0.0-rc8",
->>>>>>> 85e06d7d
+    "@threefold/tfchain_client": "^2.0.0-rc8",
     "algosdk": "^1.19.0",
     "appdata-path": "^1.0.0",
     "axios": "^0.27.2",
