{
  "name": "@threefold/grid_client",
  "author": "Ahmed Hanafy",
  "version": "2.0.0-rc5",
  "license": "ISC",
  "homepage": "https://github.com/threefoldtech/tfgrid-sdk-ts/tree/development/packages/grid_client/README.md",
  "repository": {
    "type": "git",
    "url": "https://github.com/threefoldtech/tfgrid-sdk-ts.git"
  },
  "publishConfig": {
    "access": "public"
  },
  "dependencies": {
    "@jimber/pkid": "1.0.4",
    "@noble/secp256k1": "^1.7.1",
<<<<<<< HEAD
    "@threefold/rmb_direct_client": "^2.0.0-rc4",
    "@threefold/tfchain_client": "^2.0.0-rc4",
=======
    "@threefold/rmb_direct_client": "^2.0.0-rc5",
>>>>>>> b7f67dd8
    "algosdk": "^1.19.0",
    "appdata-path": "^1.0.0",
    "axios": "^0.27.2",
    "bip39": "^3.0.4",
    "buffer": "^6.0.3",
    "class-transformer": "^0.5.1",
    "class-validator": "^0.14.0",
    "crypto-js": "^4.1.1",
    "decimal.js": "^10.3.1",
    "exponential-backoff": "^3.1.0",
    "libsodium-wrappers": "^0.7.10",
    "netaddr": "^1.1.0",
    "private-ip": "^2.3.3",
    "reflect-metadata": "^0.1.13",
    "stellar-sdk": "^10.4.1",
    "tweetnacl": "^1.0.3",
    "tweetnacl-util": "^0.15.1",
    "typescript": "^4.7.4",
    "url-join": "^4.0.1",
    "url-parse": "^1.5.10",
    "uuid4": "^2.0.2"
  },
  "devDependencies": {
    "@types/jest": "^29.2.6",
    "jest": "^29.3.1",
    "jest-junit": "^14.0.1",
    "node-ssh": "^13.0.0",
    "npm-run-all": "^4.1.5",
    "random-ipv6": "^1.0.2",
    "ts-jest": "^29.0.5",
    "ts-node": "^10.9.1",
    "tsconfig-paths-webpack-plugin": "^4.0.0",
    "typedoc": "^0.22.10"
  },
  "main": "./dist/node/index.js",
  "module": "./dist/es6/index.js",
  "exports": {
    "require": "./dist/node/index.js",
    "import": "./dist/es6/index.js"
  },
  "types": "dist/es6/index.d.ts",
  "files": [
    "/dist"
  ],
  "private": false,
  "scripts": {
    "build": "npm-run-all es6-build node-build",
    "node-build": "tsc --build tsconfig-node.json",
    "es6-build": "tsc --build tsconfig-es6.json",
    "rmb_server": "ts-node --project tsconfig-node.json src/server/rmb_server.ts",
    "generate-docs": "typedoc --tsconfig tsconfig-es6.json src/index.ts --out docs/api",
    "serve-docs": "http-server docs/api",
    "test": "jest",
    "publish": "yarn publish --non-interactive"
  }
}<|MERGE_RESOLUTION|>--- conflicted
+++ resolved
@@ -14,12 +14,8 @@
   "dependencies": {
     "@jimber/pkid": "1.0.4",
     "@noble/secp256k1": "^1.7.1",
-<<<<<<< HEAD
-    "@threefold/rmb_direct_client": "^2.0.0-rc4",
-    "@threefold/tfchain_client": "^2.0.0-rc4",
-=======
     "@threefold/rmb_direct_client": "^2.0.0-rc5",
->>>>>>> b7f67dd8
+    "@threefold/tfchain_client": "^2.0.0-rc5",
     "algosdk": "^1.19.0",
     "appdata-path": "^1.0.0",
     "axios": "^0.27.2",
