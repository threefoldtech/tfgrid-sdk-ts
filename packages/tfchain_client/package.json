--- conflicted
+++ resolved
@@ -1,10 +1,6 @@
 {
   "name": "@threefold/tfchain_client",
-<<<<<<< HEAD
-  "version": "2.3.0-alpha12",
-=======
   "version": "2.3.1",
->>>>>>> 1990b2d1
   "description": "A client for TF chain",
   "private": false,
   "publishConfig": {
@@ -50,11 +46,7 @@
   },
   "dependencies": {
     "@polkadot/api": "^8.9.1",
-<<<<<<< HEAD
-    "@threefold/types": "^2.3.0-alpha12",
-=======
     "@threefold/types": "^2.3.1",
->>>>>>> 1990b2d1
     "await-lock": "^2.2.2",
     "bip39": "^3.1.0",
     "moment": "^2.30.1"
