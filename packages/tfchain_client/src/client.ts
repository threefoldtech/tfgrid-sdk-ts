--- conflicted
+++ resolved
@@ -90,13 +90,8 @@
       }
       await this.disconnect();
 
-<<<<<<< HEAD
       provider = new WsProvider(this.url);
-      this.api = await ApiPromise.create({ provider, throwOnConnect: true });
-=======
-      const provider = new WsProvider(this.url);
       this.api = await ApiPromise.create({ provider, throwOnConnect: !this.keepReconnecting });
->>>>>>> 1990b2d1
       await this.wait();
       QueryClient.connections.set(this.url, { api: this.api, disconnectHandler: this.__disconnectHandler });
       this.api.on("disconnected", this.__disconnectHandler);
