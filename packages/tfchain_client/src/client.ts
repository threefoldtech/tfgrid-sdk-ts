--- conflicted
+++ resolved
@@ -116,13 +116,6 @@
     // this should be only used by nodejs process
     await this.disconnect();
     process.exit(0);
-  }
-<<<<<<< HEAD
-=======
-
-  async checkConnectionAndApply(func: (args: unknown[]) => unknown, args: unknown[]) {
-    await this.connect();
-    return await func.apply(this, args);
   }
 
   /**
@@ -205,7 +198,6 @@
       })) as unknown as () => void;
     });
   }
->>>>>>> 9f4fa081
 }
 
 export interface ClientOptions {
