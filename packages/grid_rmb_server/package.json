{
  "name": "@threefold/grid_rmb_server",
  "author": "Ahmed Hanafy",
<<<<<<< HEAD
  "version": "2.3.0-alpha12",
=======
  "version": "2.3.1",
>>>>>>> 1990b2d1
  "license": "ISC",
  "homepage": "https://github.com/threefoldtech/tfgrid-sdk-ts/blob/development/packages/grid_rmb_server/README.md",
  "repository": {
    "type": "git",
    "url": "https://github.com/threefoldtech/tfgrid-sdk-ts.git"
  },
  "publishConfig": {
    "access": "public"
  },
  "dependencies": {
<<<<<<< HEAD
    "@threefold/grid_client": "^2.3.0-alpha12",
    "@threefold/rmb_peer_server": "^2.3.0-alpha12",
    "typescript": "^4.7.4"
  },
  "devDependencies": {
    "@threefold/rmb_peer_client": "^2.3.0-alpha12",
=======
    "@threefold/grid_client": "^2.3.1",
    "@threefold/rmb_peer_server": "^2.3.1",
    "typescript": "^4.7.4"
  },
  "devDependencies": {
    "@threefold/rmb_peer_client": "^2.3.1",
>>>>>>> 1990b2d1
    "ts-node": "^10.9.1"
  },
  "main": "./dist/index.js",
  "types": "dist/index.d.ts",
  "files": [
    "/dist"
  ],
  "bin": {
    "grid_rmb_server": "./dist/server.js"
  },
  "private": false,
  "scripts": {
    "build": "tsc --build tsconfig.json",
    "start": "ts-node --project tsconfig.json src/index.ts"
  }
}<|MERGE_RESOLUTION|>--- conflicted
+++ resolved
@@ -1,11 +1,7 @@
 {
   "name": "@threefold/grid_rmb_server",
   "author": "Ahmed Hanafy",
-<<<<<<< HEAD
-  "version": "2.3.0-alpha12",
-=======
   "version": "2.3.1",
->>>>>>> 1990b2d1
   "license": "ISC",
   "homepage": "https://github.com/threefoldtech/tfgrid-sdk-ts/blob/development/packages/grid_rmb_server/README.md",
   "repository": {
@@ -16,21 +12,12 @@
     "access": "public"
   },
   "dependencies": {
-<<<<<<< HEAD
-    "@threefold/grid_client": "^2.3.0-alpha12",
-    "@threefold/rmb_peer_server": "^2.3.0-alpha12",
-    "typescript": "^4.7.4"
-  },
-  "devDependencies": {
-    "@threefold/rmb_peer_client": "^2.3.0-alpha12",
-=======
     "@threefold/grid_client": "^2.3.1",
     "@threefold/rmb_peer_server": "^2.3.1",
     "typescript": "^4.7.4"
   },
   "devDependencies": {
     "@threefold/rmb_peer_client": "^2.3.1",
->>>>>>> 1990b2d1
     "ts-node": "^10.9.1"
   },
   "main": "./dist/index.js",
