export * from "./base_error";
<<<<<<< HEAD
export { TFChainError } from "./tfChain/tfchain_error";
=======
export { TFChainError } from "./tfchain/tfchain_error";
>>>>>>> 785e34dc
export { ErrorModules } from "./modules";
export * as TFChainErrors from "./tfchain/index";<|MERGE_RESOLUTION|>--- conflicted
+++ resolved
@@ -1,8 +1,4 @@
 export * from "./base_error";
-<<<<<<< HEAD
-export { TFChainError } from "./tfChain/tfchain_error";
-=======
 export { TFChainError } from "./tfchain/tfchain_error";
->>>>>>> 785e34dc
 export { ErrorModules } from "./modules";
 export * as TFChainErrors from "./tfchain/index";