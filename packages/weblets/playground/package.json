{
  "name": "playground",
  "version": "0.1.0",
  "private": true,
  "scripts": {
    "serve": "vue-cli-service serve",
    "build": "NODE_OPTIONS=--openssl-legacy-provider vue-cli-service build",
    "test:unit": "vue-cli-service test:unit",
    "lint": "vue-cli-service lint"
  },
  "dependencies": {
    "@open-wc/webpack-import-meta-loader": "^0.4.7",
<<<<<<< HEAD
    "@threefold/grid_client": "2.3.0-alpha12",
=======
    "@threefold/grid_client": "2.3.0-rc4",
>>>>>>> 1990b2d1
    "axios": "^0.24.0",
    "bip39": "^3.0.4",
    "buffer": "^6.0.3",
    "core-js": "^3.6.5",
    "front-matter": "^4.0.2",
    "marked": "^4.0.0",
    "vue": "^2.6.11",
    "vue-class-component": "^7.2.3",
    "vue-property-decorator": "^9.1.2",
    "vue-router": "^3.2.0",
    "vuex": "^3.4.0"
  },
  "devDependencies": {
    "@types/jest": "^24.0.19",
    "@types/marked": "^3.0.2",
    "@vue/cli-plugin-babel": "~4.5.0",
    "@vue/cli-plugin-router": "~4.5.0",
    "@vue/cli-plugin-typescript": "~4.5.0",
    "@vue/cli-plugin-unit-jest": "~4.5.0",
    "@vue/cli-plugin-vuex": "~4.5.0",
    "@vue/cli-service": "~4.5.0",
    "@vue/test-utils": "^1.0.3",
    "crypto-browserify": "^3.12.0",
    "node-polyfill-webpack-plugin": "^2.0.1",
    "sass": "^1.26.5",
    "sass-loader": "^8.0.2",
    "typescript": "~4.1.5",
    "vue-template-compiler": "^2.6.11"
  }
}<|MERGE_RESOLUTION|>--- conflicted
+++ resolved
@@ -10,11 +10,7 @@
   },
   "dependencies": {
     "@open-wc/webpack-import-meta-loader": "^0.4.7",
-<<<<<<< HEAD
-    "@threefold/grid_client": "2.3.0-alpha12",
-=======
     "@threefold/grid_client": "2.3.0-rc4",
->>>>>>> 1990b2d1
     "axios": "^0.24.0",
     "bip39": "^3.0.4",
     "buffer": "^6.0.3",
