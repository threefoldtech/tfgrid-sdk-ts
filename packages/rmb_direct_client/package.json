--- conflicted
+++ resolved
@@ -1,10 +1,6 @@
 {
   "name": "@threefold/rmb_direct_client",
-<<<<<<< HEAD
-  "version": "2.3.0-alpha12",
-=======
   "version": "2.3.1",
->>>>>>> 1990b2d1
   "repository": {
     "type": "git",
     "url": "https://github.com/threefoldtech/tfgrid-sdk-ts.git"
@@ -27,13 +23,8 @@
   "dependencies": {
     "@noble/secp256k1": "^1.7.1",
     "@polkadot/api": "^8.9.1",
-<<<<<<< HEAD
-    "@threefold/tfchain_client": "^2.3.0-alpha12",
-    "@threefold/types": "^2.3.0-alpha12",
-=======
     "@threefold/tfchain_client": "^2.3.1",
     "@threefold/types": "^2.3.1",
->>>>>>> 1990b2d1
     "base64url": "^3.0.1",
     "bip39": "^3.1.0",
     "buffer": "^6.0.3",
