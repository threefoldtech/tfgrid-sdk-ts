import { assertBoolean, assertId, assertIn, assertInt, assertNatural, assertPattern, assertString } from "../utils";
import { AbstractBuilder, BuilderMapper, BuilderMethods, BuilderValidator } from "./abstract_builder";
import { ID_PATTERN, NodeStatus } from "./gateways";

export interface NodesQuery {
  page: number;
  size: number;
  retCount: boolean;
  freeMru: number;
  freeHru: number;
  freeSru: number;
  freeGpu: number;
  totalMru: number;
  totalCru: number;
  totalGpu: number;
  totalSru: number;
  totalHru: number;
  freeIps: number;
  status: NodeStatus;
  city: string;
  country: string;
  farmName: string;
  ipv4: boolean;
  ipv6: boolean;
  domain: boolean;
  dedicated: boolean;
  rentable: boolean;
  rented: boolean;
  rentedBy: number;
  availableFor: number;
  farmIds: string;
  nodeId: number;
  certificationType: "NotCertified" | "Silver" | "Gold";
  hasGpu: boolean;
  gpuDeviceId: string;
  gpuDeviceName: string;
  gpuVendorId: string;
  gpuVendorName: string;
  gpuAvailable: boolean;
  ownedBy: number;
}

const NODES_MAPPER: BuilderMapper<NodesQuery> = {
  page: "page",
  size: "size",
  retCount: "ret_count",
  freeMru: "free_mru",
  freeHru: "free_hru",
  freeSru: "free_sru",
  freeGpu: "free_gpu",
  freeIps: "free_ips",
  status: "status",
  city: "city",
  country: "country",
  farmName: "farm_name",
  domain: "domain",
  ipv4: "ipv4",
  ipv6: "ipv6",
  dedicated: "dedicated",
  rentable: "rentable",
  rented: "rented",
  rentedBy: "rented_by",
  availableFor: "available_for",
  farmIds: "farm_ids",
  nodeId: "node_id",
  certificationType: "certification_type",
  gpuAvailable: "gpu_available",
  gpuDeviceId: "gpu_device_id",
  gpuDeviceName: "gpu_device_name",
  gpuVendorId: "gpu_vendor_id",
  gpuVendorName: "gpu_vendor_name",
  hasGpu: "has_gpu",
  totalCru: "total_cru",
  totalHru: "total_hru",
  totalMru: "total_mru",
  totalSru: "total_sru",
<<<<<<< HEAD
  ownedBy: "owned_by",
=======
  totalGpu: "total_gpu",
>>>>>>> 70c57aa2
};

const NODES_VALIDATOR: BuilderValidator<NodesQuery> = {
  page: assertNatural,
  size: assertNatural,
  retCount: assertBoolean,
  freeMru: assertNatural,
  freeHru: assertNatural,
  freeSru: assertNatural,
  freeGpu: assertNatural,
  freeIps: assertNatural,
  status(value) {
    assertIn(value, [NodeStatus.Up, NodeStatus.Down, NodeStatus.Standby]);
  },
  city: assertString,
  country: assertString,
  farmName: assertString,
  domain: assertBoolean,
  ipv4: assertBoolean,
  ipv6: assertBoolean,
  dedicated: assertBoolean,
  rentable: assertBoolean,
  rented: assertBoolean,
  rentedBy: assertId,
  availableFor: assertId,
  farmIds(value) {
    value.split(",").forEach(id => {
      assertPattern(id, ID_PATTERN);
      assertId(+id);
    });
  },
  nodeId: assertId,
  certificationType(value) {
    assertIn(value, ["NotCertified", "Silver", "Gold"]);
  },
  gpuAvailable: assertBoolean,
  gpuDeviceId: assertString,
  gpuDeviceName: assertString,
  gpuVendorId: assertString,
  gpuVendorName: assertString,
  hasGpu: assertBoolean,
  totalCru: assertInt,
  totalHru: assertInt,
  totalMru: assertInt,
  totalSru: assertInt,
<<<<<<< HEAD
  ownedBy: assertInt,
=======
  totalGpu: assertInt,
>>>>>>> 70c57aa2
};

export class NodesBuilder extends AbstractBuilder<NodesQuery> {
  constructor(public uri: string, queries: Partial<NodesQuery> = {}) {
    super({
      mapper: NODES_MAPPER,
      validator: NODES_VALIDATOR,
      queries,
    });
  }
}

// eslint-disable-next-line @typescript-eslint/no-empty-interface
export interface NodesBuilder extends BuilderMethods<NodesQuery, NodesBuilder> {}<|MERGE_RESOLUTION|>--- conflicted
+++ resolved
@@ -74,11 +74,8 @@
   totalHru: "total_hru",
   totalMru: "total_mru",
   totalSru: "total_sru",
-<<<<<<< HEAD
+  totalGpu: "total_gpu",
   ownedBy: "owned_by",
-=======
-  totalGpu: "total_gpu",
->>>>>>> 70c57aa2
 };
 
 const NODES_VALIDATOR: BuilderValidator<NodesQuery> = {
@@ -124,11 +121,8 @@
   totalHru: assertInt,
   totalMru: assertInt,
   totalSru: assertInt,
-<<<<<<< HEAD
+  totalGpu: assertInt,
   ownedBy: assertInt,
-=======
-  totalGpu: assertInt,
->>>>>>> 70c57aa2
 };
 
 export class NodesBuilder extends AbstractBuilder<NodesQuery> {
