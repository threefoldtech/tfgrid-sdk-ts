{
  "name": "@threefold/gridproxy_client",
<<<<<<< HEAD
  "version": "2.3.0-alpha12",
=======
  "version": "2.3.1",
>>>>>>> 1990b2d1
  "description": "gridproxy_client help to interact with gridproxy based on network",
  "main": "dist/public_api.js",
  "types": "dist/public_api.d.ts",
  "repository": "git@github.com:MohamedElmdary/gridproxy_client.git",
  "author": "MohamedElmdary <engm5081@gmail.com>",
  "license": "MIT",
  "private": false,
  "publishConfig": {
    "access": "public"
  },
  "scripts": {
    "build": "tsc"
  },
  "devDependencies": {
    "typescript": "^4.8.4"
  }
}<|MERGE_RESOLUTION|>--- conflicted
+++ resolved
@@ -1,10 +1,6 @@
 {
   "name": "@threefold/gridproxy_client",
-<<<<<<< HEAD
-  "version": "2.3.0-alpha12",
-=======
   "version": "2.3.1",
->>>>>>> 1990b2d1
   "description": "gridproxy_client help to interact with gridproxy based on network",
   "main": "dist/public_api.js",
   "types": "dist/public_api.d.ts",
