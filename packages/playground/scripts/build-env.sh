--- conflicted
+++ resolved
@@ -108,11 +108,8 @@
   STELLAR_NETWORK: '$STELLAR_NETWORK',
   STELLAR_HORIZON_URL: '$STELLAR_HORIZON_URL',
   TFT_ASSET_ISSUER: '$TFT_ASSET_ISSUER',
-<<<<<<< HEAD
   MINTING_URL: '$MINTING_URL'
-=======
   TIMEOUT: +'$TIMEOUT'
->>>>>>> 704e3391
 };
 "
 
