#!/bin/bash

# Env vars with default values
MODE="${MODE:=dev}"
STELLAR_NETWORK="${STELLAR_NETWORK:=test}"
TIMEOUT="${TIMEOUT:=10000}"
PAGE_SIZE="${PAGE_SIZE:=20}"
MINTING_URL="https://alpha.minting.tfchain.grid.tf"
STATS_URL="https://stats.grid.tf"


STELLAR_ENV_Vars=(
    STELLAR_HORIZON_URL
    TFT_ASSET_ISSUER
)

case $MODE in
<<<<<<< HEAD
  "dev")
    GRAPHQL_URL='https://graphql.dev.grid.tf/graphql'
    GRIDPROXY_URL='https://gridproxy.dev.grid.tf'
    SUBSTRATE_URL='wss://tfchain.dev.grid.tf/ws'
    ACTIVATION_SERVICE_URL='https://activation.dev.grid.tf/activation/activate'
    RELAY_DOMAIN='wss://relay.dev.grid.tf'
    BRIDGE_TFT_ADDRESS=GDHJP6TF3UXYXTNEZ2P36J5FH7W4BJJQ4AYYAXC66I2Q2AH5B6O6BCFG
    STATS_URL='https://stats.dev.grid.tf'
    STELLAR_NETWORK=test
  ;;

  "qa")
    GRAPHQL_URL='https://graphql.qa.grid.tf/graphql'
    GRIDPROXY_URL='https://gridproxy.qa.grid.tf'
    SUBSTRATE_URL='wss://tfchain.qa.grid.tf/ws'
    ACTIVATION_SERVICE_URL='https://activation.qa.grid.tf/activation/activate'
    RELAY_DOMAIN='wss://relay.qa.grid.tf'
    BRIDGE_TFT_ADDRESS=GAQH7XXFBRWXT2SBK6AHPOLXDCLXVFAKFSOJIRMRNCDINWKHGI6UYVKM
    STATS_URL='https://stats.qa.grid.tf'
    STELLAR_NETWORK=test
  ;;

  "test")
    GRAPHQL_URL='https://graphql.test.grid.tf/graphql'
    GRIDPROXY_URL='https://gridproxy.test.grid.tf'
    SUBSTRATE_URL='wss://tfchain.test.grid.tf/ws'
    ACTIVATION_SERVICE_URL='https://activation.test.grid.tf/activation/activate'
    RELAY_DOMAIN='wss://relay.test.grid.tf'
    BRIDGE_TFT_ADDRESS=GA2CWNBUHX7NZ3B5GR4I23FMU7VY5RPA77IUJTIXTTTGKYSKDSV6LUA4
    STATS_URL='https://stats.test.grid.tf'
    STELLAR_NETWORK=main
  ;;

  "main")
    GRAPHQL_URL='https://graphql.grid.tf/graphql'
    GRIDPROXY_URL='https://gridproxy.grid.tf'
    SUBSTRATE_URL='wss://tfchain.grid.tf/ws'
    ACTIVATION_SERVICE_URL='https://activation.grid.tf/activation/activate'
    RELAY_DOMAIN='wss://relay.grid.tf'
    BRIDGE_TFT_ADDRESS=GBNOTAYUMXVO5QDYWYO2SOCOYIJ3XFIP65GKOQN7H65ZZSO6BK4SLWSC
    STELLAR_NETWORK=main
  ;;

  "custom")
    for i in "${REQUIRED_ENV_VARS[@]}"
    do
      if ! [[ -v $i ]]; then
        echo -e "\n\e[1;50m \e[1;31m$i is required!\e[0m\n \e[1;3mPlease set it by executing the following command."
        echo -e "\e[1;31m export\e[0m \e[1;32m$i\e[0m=\e[1;38m'Your Value Here'\n"
=======
    "dev")
        GRAPHQL_URL="${GRAPHQL_URL:-https://graphql.dev.grid.tf/graphql}"
        GRIDPROXY_URL="${GRIDPROXY_URL:-https://gridproxy.dev.grid.tf}"
        SUBSTRATE_URL="${SUBSTRATE_URL:-wss://tfchain.dev.grid.tf/ws}"
        ACTIVATION_SERVICE_URL="${ACTIVATION_SERVICE_URL:-https://activation.dev.grid.tf/activation/activate}"
        RELAY_DOMAIN="${RELAY_DOMAIN:-wss://relay.dev.grid.tf}"
        BRIDGE_TFT_ADDRESS="${BRIDGE_TFT_ADDRESS:-GDHJP6TF3UXYXTNEZ2P36J5FH7W4BJJQ4AYYAXC66I2Q2AH5B6O6BCFG}"
        STATS_URL="${STATS_URL:-https://stats.dev.grid.tf}"
        STELLAR_NETWORK="${STELLAR_NETWORK:-test}"
    ;;
    "qa")
        GRAPHQL_URL="${GRAPHQL_URL:-https://graphql.qa.grid.tf/graphql}"
        GRIDPROXY_URL="${GRIDPROXY_URL:-https://gridproxy.qa.grid.tf}"
        SUBSTRATE_URL="${SUBSTRATE_URL:-wss://tfchain.qa.grid.tf/ws}"
        ACTIVATION_SERVICE_URL="${ACTIVATION_SERVICE_URL:-https://activation.qa.grid.tf/activation/activate}"
        RELAY_DOMAIN="${RELAY_DOMAIN:-wss://relay.qa.grid.tf}"
        BRIDGE_TFT_ADDRESS="${BRIDGE_TFT_ADDRESS:-GAQH7XXFBRWXT2SBK6AHPOLXDCLXVFAKFSOJIRMRNCDINWKHGI6UYVKM}"
        STATS_URL="${STATS_URL:-https://stats.qa.grid.tf}"
        STELLAR_NETWORK="${STELLAR_NETWORK:-test}"
    ;;
    "test")
        GRAPHQL_URL="${GRAPHQL_URL:-https://graphql.test.grid.tf/graphql}"
        GRIDPROXY_URL="${GRIDPROXY_URL:-https://gridproxy.test.grid.tf}"
        SUBSTRATE_URL="${SUBSTRATE_URL:-wss://tfchain.test.grid.tf/ws}"
        ACTIVATION_SERVICE_URL="${ACTIVATION_SERVICE_URL:-https://activation.test.grid.tf/activation/activate}"
        RELAY_DOMAIN="${RELAY_DOMAIN:-wss://relay.test.grid.tf}"
        BRIDGE_TFT_ADDRESS="${BRIDGE_TFT_ADDRESS:-GA2CWNBUHX7NZ3B5GR4I23FMU7VY5RPA77IUJTIXTTTGKYSKDSV6LUA4}"
        STATS_URL="${STATS_URL:-https://stats.test.grid.tf}"
        STELLAR_NETWORK="${STELLAR_NETWORK:-main}"
    ;;
    "main")
        GRAPHQL_URL="${GRAPHQL_URL:-https://graphql.grid.tf/graphql}"
        GRIDPROXY_URL="${GRIDPROXY_URL:-https://gridproxy.grid.tf}"
        SUBSTRATE_URL="${SUBSTRATE_URL:-wss://tfchain.grid.tf/ws}"
        ACTIVATION_SERVICE_URL="${ACTIVATION_SERVICE_URL:-https://activation.grid.tf/activation/activate}"
        RELAY_DOMAIN="${RELAY_DOMAIN:-wss://relay.grid.tf}"
        BRIDGE_TFT_ADDRESS="${BRIDGE_TFT_ADDRESS:-GBNOTAYUMXVO5QDYWYO2SOCOYIJ3XFIP65GKOQN7H65ZZSO6BK4SLWSC}"
        STATS_URL="${STATS_URL:-https://stats.grid.tf}"
        STELLAR_NETWORK="${STELLAR_NETWORK:-main}"
    ;;
    *)
        echo "Unknown 'MODE' selected! Acceptable modes are [dev | qa | test | main ]"
>>>>>>> 1990b2d1
        return
    ;;
esac



case $STELLAR_NETWORK in
  "test")
    STELLAR_HORIZON_URL="https://horizon-testnet.stellar.org"
    TFT_ASSET_ISSUER="GA47YZA3PKFUZMPLQ3B5F2E3CJIB57TGGU7SPCQT2WAEYKN766PWIMB3"
  ;;
  "main")    
    STELLAR_HORIZON_URL="https://horizon.stellar.org"
    TFT_ASSET_ISSUER="GBOVQKJYHXRR3DX6NOX2RRYFRCUMSADGDESTDNBDS6CDVLGVESRTAC47"
  ;;
  *)
    echo "Unknown 'STELLAR_NETWORK' selected!, Acceptable networks are [test | main]\n"
    return
  ;;
esac

configs="
window.env = {
  NETWORK: '$MODE',
  GRAPHQL_URL: '$GRAPHQL_URL',
  GRIDPROXY_URL: '$GRIDPROXY_URL',
  SUBSTRATE_URL: '$SUBSTRATE_URL',
  ACTIVATION_SERVICE_URL: '$ACTIVATION_SERVICE_URL',
  RELAY_DOMAIN: '$RELAY_DOMAIN',
  BRIDGE_TFT_ADDRESS: '$BRIDGE_TFT_ADDRESS',
  STELLAR_NETWORK: '$STELLAR_NETWORK',
  STELLAR_HORIZON_URL: '$STELLAR_HORIZON_URL',
  TFT_ASSET_ISSUER: '$TFT_ASSET_ISSUER',
  MINTING_URL: '$MINTING_URL',
  STATS_URL: '$STATS_URL',
  TIMEOUT: +'$TIMEOUT',
  PAGE_SIZE: +'$PAGE_SIZE'
};
"

# decide the config file path
[ -d dist ] && file="dist/config.js" || file="config.js"

# override the content of the config file & echo the result
echo $configs > $file
echo -e "\e[1;32m$configs"<|MERGE_RESOLUTION|>--- conflicted
+++ resolved
@@ -15,57 +15,6 @@
 )
 
 case $MODE in
-<<<<<<< HEAD
-  "dev")
-    GRAPHQL_URL='https://graphql.dev.grid.tf/graphql'
-    GRIDPROXY_URL='https://gridproxy.dev.grid.tf'
-    SUBSTRATE_URL='wss://tfchain.dev.grid.tf/ws'
-    ACTIVATION_SERVICE_URL='https://activation.dev.grid.tf/activation/activate'
-    RELAY_DOMAIN='wss://relay.dev.grid.tf'
-    BRIDGE_TFT_ADDRESS=GDHJP6TF3UXYXTNEZ2P36J5FH7W4BJJQ4AYYAXC66I2Q2AH5B6O6BCFG
-    STATS_URL='https://stats.dev.grid.tf'
-    STELLAR_NETWORK=test
-  ;;
-
-  "qa")
-    GRAPHQL_URL='https://graphql.qa.grid.tf/graphql'
-    GRIDPROXY_URL='https://gridproxy.qa.grid.tf'
-    SUBSTRATE_URL='wss://tfchain.qa.grid.tf/ws'
-    ACTIVATION_SERVICE_URL='https://activation.qa.grid.tf/activation/activate'
-    RELAY_DOMAIN='wss://relay.qa.grid.tf'
-    BRIDGE_TFT_ADDRESS=GAQH7XXFBRWXT2SBK6AHPOLXDCLXVFAKFSOJIRMRNCDINWKHGI6UYVKM
-    STATS_URL='https://stats.qa.grid.tf'
-    STELLAR_NETWORK=test
-  ;;
-
-  "test")
-    GRAPHQL_URL='https://graphql.test.grid.tf/graphql'
-    GRIDPROXY_URL='https://gridproxy.test.grid.tf'
-    SUBSTRATE_URL='wss://tfchain.test.grid.tf/ws'
-    ACTIVATION_SERVICE_URL='https://activation.test.grid.tf/activation/activate'
-    RELAY_DOMAIN='wss://relay.test.grid.tf'
-    BRIDGE_TFT_ADDRESS=GA2CWNBUHX7NZ3B5GR4I23FMU7VY5RPA77IUJTIXTTTGKYSKDSV6LUA4
-    STATS_URL='https://stats.test.grid.tf'
-    STELLAR_NETWORK=main
-  ;;
-
-  "main")
-    GRAPHQL_URL='https://graphql.grid.tf/graphql'
-    GRIDPROXY_URL='https://gridproxy.grid.tf'
-    SUBSTRATE_URL='wss://tfchain.grid.tf/ws'
-    ACTIVATION_SERVICE_URL='https://activation.grid.tf/activation/activate'
-    RELAY_DOMAIN='wss://relay.grid.tf'
-    BRIDGE_TFT_ADDRESS=GBNOTAYUMXVO5QDYWYO2SOCOYIJ3XFIP65GKOQN7H65ZZSO6BK4SLWSC
-    STELLAR_NETWORK=main
-  ;;
-
-  "custom")
-    for i in "${REQUIRED_ENV_VARS[@]}"
-    do
-      if ! [[ -v $i ]]; then
-        echo -e "\n\e[1;50m \e[1;31m$i is required!\e[0m\n \e[1;3mPlease set it by executing the following command."
-        echo -e "\e[1;31m export\e[0m \e[1;32m$i\e[0m=\e[1;38m'Your Value Here'\n"
-=======
     "dev")
         GRAPHQL_URL="${GRAPHQL_URL:-https://graphql.dev.grid.tf/graphql}"
         GRIDPROXY_URL="${GRIDPROXY_URL:-https://gridproxy.dev.grid.tf}"
@@ -108,7 +57,6 @@
     ;;
     *)
         echo "Unknown 'MODE' selected! Acceptable modes are [dev | qa | test | main ]"
->>>>>>> 1990b2d1
         return
     ;;
 esac
