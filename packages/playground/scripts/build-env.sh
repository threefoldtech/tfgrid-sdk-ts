--- conflicted
+++ resolved
@@ -79,11 +79,7 @@
 
 parss_array(){
   local service_urls=$1
-<<<<<<< HEAD
-  toString=($(echo $service_urls | tr ',' "\n"))
-=======
   toString=($(echo "$service_urls" | tr ',' "\n"))
->>>>>>> e75e2b18
   for item in "${toString[@]}"; do
     quoted_string+="'$item' "
   done 
@@ -92,40 +88,24 @@
   quoted_string=${quoted_string// /,}
 
   # remove trailing comma
-<<<<<<< HEAD
-  echo "$quoted_string" | sed 's/.$//'
-=======
   echo "${quoted_string%?}"
->>>>>>> e75e2b18
 
 }
 
 configs="
 window.env = {
   NETWORK: '$MODE',
-<<<<<<< HEAD
-  GRAPHQL_STACKS: "[$(parss_array $GRAPHQL_URL)]",
-  GRIDPROXY_STACKS: "[$(parss_array $GRIDPROXY_URL)]",
-  SUBSTRATE_STACKS: "[$(parss_array $SUBSTRATE_URL)]",
-  ACTIVATION_SERVICE_STACKS:  "[$(parss_array $ACTIVATION_SERVICE_URL)]",
-  RELAY_STACKS:  "[$(parss_array $RELAY_DOMAIN)]",
-=======
   GRAPHQL_STACKS: "[$(parss_array "$GRAPHQL_URL")]",
   GRIDPROXY_STACKS: "[$(parss_array "$GRIDPROXY_URL")]",
   SUBSTRATE_STACKS: "[$(parss_array "$SUBSTRATE_URL")]",
   ACTIVATION_SERVICE_STACKS:  "[$(parss_array "$ACTIVATION_SERVICE_URL")]",
   RELAY_STACKS:  "[$(parss_array "$RELAY_DOMAIN")]",
->>>>>>> e75e2b18
   BRIDGE_TFT_ADDRESS: '$BRIDGE_TFT_ADDRESS',
   STELLAR_NETWORK: '$STELLAR_NETWORK',
   STELLAR_HORIZON_URL: '$STELLAR_HORIZON_URL',
   TFT_ASSET_ISSUER: '$TFT_ASSET_ISSUER',
   MINTING_URL: '$MINTING_URL',
-<<<<<<< HEAD
-  STATS_STACKS: "[$(parss_array $STATS_URL)]",
-=======
   STATS_STACKS: "[$(parss_array "$STATS_URL")]",
->>>>>>> e75e2b18
   TIMEOUT: +'$TIMEOUT',
   PAGE_SIZE: +'$PAGE_SIZE',
   MANUAL_URL: '$MANUAL_URL'
