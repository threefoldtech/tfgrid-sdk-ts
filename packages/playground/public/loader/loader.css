.app-loader-dialog {
  display: flex;
  justify-content: center;
  position: fixed;
  top: 0;
  left: 0;
  width: 100vw;
  min-height: 100vh;
  background-color: #212121;
  z-index: 999999;
  transition: opacity 0.3s ease;
  opacity: 0;
}

.app-loader-dialog.active {
  opacity: 1;
}

.app-loader-container {
  display: flex;
  flex-direction: column;
  align-items: center;
  margin-top: 30vh;
}

.app-monitor-container {
  flex-direction: column;
  align-items: center;
  margin-top: 20px;
  display: none;
  border: 1px solid #fff;
  border-radius: 5px;
  padding: 5px 25px;
}
<<<<<<< HEAD
.app-monitor-container.active {
  display: flex;
}
=======

.app-monitor-container.active {
  display: flex;
}

>>>>>>> e75e2b18
.app-monitor-status {
  text-align: left;
  color: #fff;
  margin: 0;
<<<<<<< HEAD

=======
>>>>>>> e75e2b18
  font-family: sans-serif;
  max-width: 500px;
  line-height: 1;
}

.service-name {
  color: #fff;
  width: 100px;
<<<<<<< HEAD
  padding: 2px 0px;
=======
  padding: 2px 0;
>>>>>>> e75e2b18
  font-family: sans-serif;
  line-height: 1;
  font-weight: bold;
  text-align: left;
}

.service-status {
  display: inline;
  font-family: sans-serif;
  line-height: 1;
  font-weight: bold;
  font-size: x-large;
}
<<<<<<< HEAD
=======

>>>>>>> e75e2b18
.service-reachable {
  color: rgb(var(--v-theme-success, "76, 175, 80"));
}
.service-unreachable {
<<<<<<< HEAD
  color: rgb(207, 102, 121);
=======
  color: rgba(207, 102, 121, 1);
>>>>>>> e75e2b18
}
.app-loader-logo {
  max-width: 100%;
  display: block;
  margin-bottom: 50px;
}

.app-loader {
  position: relative;
  width: 100px;
  overflow: hidden;
  transition: opacity 0.3s ease, height 0.3s ease 0.3s;
  height: 0;
  opacity: 0;
}

.app-loader.active {
  height: 16px;
  opacity: 1;
  overflow: visible;
}

.app-loader:before,
.app-loader:after {
  content: "";
  position: absolute;
  width: 16px;
  height: 16px;
  border-radius: 50%;
  background: #74ddc3;
  box-shadow: 32px 0 #74ddc3;
  left: 0;
  top: 0;
  animation: ballMoveX 0.7s linear infinite;
}

.app-loader:after {
  box-shadow: none;
  transform-origin: 40px 0;
  transform: rotate(-153deg);
  animation: rotateLoader 0.7s linear infinite;
}

@keyframes rotateLoader {
  0%,
  10% {
    transform: rotate(-153deg);
  }
  90%,
  100% {
    transform: rotate(0deg);
  }
}
@keyframes ballMoveX {
  0%,
  10% {
    transform: translateX(0);
  }
  90%,
  100% {
    transform: translateX(32px);
  }
}

.app-loader-msg,
.app-monitor-msg {
  display: none;
  color: #fff;
  margin: 0;
  margin-top: 20px;
  font-family: sans-serif;
  max-width: 500px;
  line-height: 1;
  text-align: center;
}
<<<<<<< HEAD
=======

>>>>>>> e75e2b18
.app-monitor-msg {
  display: none;
}
.app-loader-msg.active,
.app-monitor-msg.active {
  display: block;
}
.app-loader-refresh {
  border: none;
  outline: none;
  background: none;
  padding: 0;
  margin: 0;
  box-sizing: border-box;
  background-color: rgba(115, 221, 195, 0.2);
  color: white;
  font-size: 0.9rem;
  line-height: 1;
  padding: 8px 12px;
  border-radius: 5px;
  cursor: pointer;
  opacity: 0;
  pointer-events: none;
  transition-property: opacity, background-color;
  transition-duration: 0.3s;
  transition-timing-function: ease;
  margin-top: 20px;
}

.app-loader-refresh.active {
  opacity: 1;
  pointer-events: all;
}

.app-loader-refresh:hover {
  background-color: rgba(115, 221, 195, 0.3);
}

.app-loader-refresh:active,
.app-loader-refresh:focus {
  background-color: rgba(115, 221, 195, 0.5);
}

.app-loader-refresh:focus {
  box-shadow: 0 0 0 2px rgba(115, 221, 195, 0.5);
}<|MERGE_RESOLUTION|>--- conflicted
+++ resolved
@@ -32,25 +32,15 @@
   border-radius: 5px;
   padding: 5px 25px;
 }
-<<<<<<< HEAD
-.app-monitor-container.active {
-  display: flex;
-}
-=======
 
 .app-monitor-container.active {
   display: flex;
 }
 
->>>>>>> e75e2b18
 .app-monitor-status {
   text-align: left;
   color: #fff;
   margin: 0;
-<<<<<<< HEAD
-
-=======
->>>>>>> e75e2b18
   font-family: sans-serif;
   max-width: 500px;
   line-height: 1;
@@ -59,11 +49,7 @@
 .service-name {
   color: #fff;
   width: 100px;
-<<<<<<< HEAD
-  padding: 2px 0px;
-=======
   padding: 2px 0;
->>>>>>> e75e2b18
   font-family: sans-serif;
   line-height: 1;
   font-weight: bold;
@@ -77,19 +63,12 @@
   font-weight: bold;
   font-size: x-large;
 }
-<<<<<<< HEAD
-=======
 
->>>>>>> e75e2b18
 .service-reachable {
   color: rgb(var(--v-theme-success, "76, 175, 80"));
 }
 .service-unreachable {
-<<<<<<< HEAD
-  color: rgb(207, 102, 121);
-=======
   color: rgba(207, 102, 121, 1);
->>>>>>> e75e2b18
 }
 .app-loader-logo {
   max-width: 100%;
@@ -165,10 +144,7 @@
   line-height: 1;
   text-align: center;
 }
-<<<<<<< HEAD
-=======
 
->>>>>>> e75e2b18
 .app-monitor-msg {
   display: none;
 }
