--- conflicted
+++ resolved
@@ -90,20 +90,13 @@
             <v-img :src="baseUrl + 'images/logoTF.png'" width="160px" />
           </v-toolbar-title>
 
-<<<<<<< HEAD
-          <v-spacer class="pr-16">
-            <div class="d-flex align-center justify-start">
-              <TftSwapPrice></TftSwapPrice>
-            </div>
-          </v-spacer>
-
-=======
           <v-spacer>
             <div class="d-flex align-center justify-start">
               <FundsCard v-if="hasActiveProfile"></FundsCard>
+                            <TftSwapPrice></TftSwapPrice>
+
             </div>
           </v-spacer>
->>>>>>> 885bada4
           <v-btn class="capitalize" :style="{ pointerEvents: 'none' }" variant="text"> {{ network }}net </v-btn>
           <v-divider vertical class="mx-2" />
           <AppTheme />
@@ -340,11 +333,8 @@
     AppTheme,
     ConnectWalletLanding,
     AppInfo,
-<<<<<<< HEAD
     TftSwapPrice,
-=======
     FundsCard,
->>>>>>> 885bada4
     ProfileManagerController,
   },
 };
