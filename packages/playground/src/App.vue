--- conflicted
+++ resolved
@@ -70,7 +70,6 @@
           </div>
         </div>
 
-<<<<<<< HEAD
     <v-main :style="{ paddingTop: '70px' }">
       <v-toolbar
         color="rgb(49, 49, 49)"
@@ -109,13 +108,11 @@
             <div :style="{ width: '100%' }" class="mb-4">
               <DisclaimerToolbar />
             </div>
-=======
         <template v-if="version">
           <div class="version">
             <v-chip color="primary">
               {{ version }}
             </v-chip>
->>>>>>> feff6120
           </div>
         </template>
       </v-navigation-drawer>
@@ -292,11 +289,8 @@
 import ConnectWalletLanding from "./components/connect_wallet_landing.vue";
 import DeploymentListManager from "./components/deployment_list_manager.vue";
 import DisclaimerToolbar from "./components/disclaimer_toolbar.vue";
-<<<<<<< HEAD
 import FundsCard from "./components/funds_card.vue";
-=======
 import ProfileManagerController from "./components/profile_manager_controller.vue";
->>>>>>> feff6120
 import TFNotification from "./components/tf_notification.vue";
 import ProfileManager from "./weblets/profile_manager.vue";
 
@@ -323,11 +317,8 @@
     AppTheme,
     ConnectWalletLanding,
     AppInfo,
-<<<<<<< HEAD
     FundsCard,
-=======
     ProfileManagerController,
->>>>>>> feff6120
   },
 };
 </script>
