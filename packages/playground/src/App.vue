--- conflicted
+++ resolved
@@ -252,13 +252,8 @@
 const profileManager = useProfileManager();
 const gridStore = useGrid();
 const network = process.env.NETWORK || (window as any).env.NETWORK;
-<<<<<<< HEAD
 const toolbarExtended = ref(false);
 const openProfile = ref(true);
-=======
-
-const openProfile = ref(false);
->>>>>>> 950107c8
 const hasActiveProfile = computed(() => !!profileManager.profile);
 const theme = useTheme();
 const navbarConfig = ref();
