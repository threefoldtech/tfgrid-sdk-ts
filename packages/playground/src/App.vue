<template>
  <v-app>
    <profile-manager-controller>
      <v-navigation-drawer
        width="280"
        :permanent="permanent"
        :model-value="hasActiveProfile && openSidebar"
        @update:model-value="openSidebar = $event"
        theme="dark"
      >
        <div :style="{ paddingTop: '64px' }">
          <div
            :style="{
              maxHeight: 'calc(100vh - 64px)',
              overflowY: 'auto',
            }"
          >
            <v-list>
              <template v-for="route in routes" :key="route.title">
                <v-list-group v-if="route.items.length > 1" :value="route.title">
                  <template v-slot:activator="{ props }">
                    <v-list-item v-bind="props" :prepend-icon="route.icon" :title="route.title"></v-list-item>
                  </template>
                  <v-list-item
                    v-for="item in route.items"
                    :key="item.route"
                    :value="item.route"
                    @click="clickHandler(item)"
                    color="primary"
                    :active="$route.path === item.route"
                  >
                    <template v-slot:prepend v-if="item.icon">
                      <v-img
                        v-if="item.icon.includes('.')"
                        class="mr-7"
                        width="24"
                        :src="baseUrl + 'images/icons/' + item.icon"
                        :alt="item.title"
                      />
                      <v-icon v-else width="26">{{ item.icon }}</v-icon>
                    </template>

                    <v-list-item-title>{{ item.title }}</v-list-item-title>
                  </v-list-item>
                </v-list-group>
                <v-list-item
                  v-else
                  v-for="item in route.items"
                  :key="item.route"
                  :value="item.route"
                  @click="clickHandler(item)"
                  color="primary"
                  :active="$route.path === item.route"
                >
                  <template v-slot:prepend v-if="item.icon">
                    <v-img
                      v-if="item.icon.includes('.')"
                      class="mr-7"
                      width="24"
                      :src="baseUrl + 'images/icons/' + item.icon"
                      :alt="item.title"
                    />
                    <v-icon v-else width="26">{{ item.icon }}</v-icon>
                  </template>

                  <v-list-item-title>{{ item.title }}</v-list-item-title>
                </v-list-item>
              </template>
            </v-list>
          </div>
        </div>

<<<<<<< HEAD
    <v-main :style="{ paddingTop: '70px' }">
      <v-toolbar
        color="rgb(49, 49, 49)"
        class="position-fixed pr-2"
        theme="dark"
        :style="{ zIndex: 1005, top: 0, left: 0, right: 0 }"
      >
        <v-toolbar-title>
          <v-img :src="baseUrl + 'images/logoTF.png'" width="160px" />
        </v-toolbar-title>

        <v-spacer class="pr-16">
          <div class="d-flex align-center justify-start">
            <TftSwapPrice></TftSwapPrice>
          </div>
        </v-spacer>
        <v-btn class="capitalize" :style="{ pointerEvents: 'none' }" variant="text"> {{ network }}net </v-btn>
        <v-divider vertical class="mx-2" />
        <AppTheme />
        <v-divider vertical class="mx-2" />
        <ProfileManager v-model="openProfile" />
      </v-toolbar>

      <DeploymentListManager>
        <v-container fluid :style="{ paddingBottom: '100px' }">
          <div class="d-flex align-center">
            <v-btn
              color="primary"
              @click="openSidebar = true"
              icon="mdi-menu"
              variant="tonal"
              class="mr-2"
              :disabled="!hasActiveProfile"
              v-if="!permanent"
            />
            <div :style="{ width: '100%' }" class="mb-4">
              <DisclaimerToolbar />
            </div>
=======
        <template v-if="version">
          <div class="version">
            <v-chip color="primary">
              {{ version }}
            </v-chip>
>>>>>>> 6972edcf
          </div>
        </template>
      </v-navigation-drawer>

      <v-main :style="{ paddingTop: '70px' }">
        <v-toolbar
          color="rgb(49, 49, 49)"
          class="position-fixed pr-2"
          theme="dark"
          :style="{ zIndex: 1005, top: 0, left: 0, right: 0 }"
        >
          <v-toolbar-title>
            <v-img :src="baseUrl + 'images/logoTF.png'" width="160px" />
          </v-toolbar-title>

          <v-spacer></v-spacer>

          <v-btn class="capitalize" :style="{ pointerEvents: 'none' }" variant="text"> {{ network }}net </v-btn>
          <v-divider vertical class="mx-2" />
          <AppTheme />
          <v-divider vertical class="mx-2" />
          <ProfileManager v-model="openProfile" />
        </v-toolbar>

        <DeploymentListManager>
          <v-container fluid :style="{ paddingBottom: '100px' }">
            <div class="d-flex align-center">
              <v-btn
                color="primary"
                @click="openSidebar = true"
                icon="mdi-menu"
                variant="tonal"
                class="mr-2"
                :disabled="!hasActiveProfile"
                v-if="!permanent"
              />
              <div :style="{ width: '100%' }" class="mb-4">
                <DisclaimerToolbar />
              </div>
            </div>

            <div :style="{ position: 'relative' }">
              <router-view v-slot="{ Component }">
                <transition name="fade">
                  <div :key="$route.path">
                    <component :is="Component" v-if="hasActiveProfile"></component>
                    <ConnectWalletLanding @openProfile="openProfile = true" v-else />
                  </div>
                </transition>
              </router-view>
            </div>
          </v-container>
        </DeploymentListManager>
        <TFNotification v-if="hasActiveProfile" />
      </v-main>
    </profile-manager-controller>
  </v-app>
</template>

<script lang="ts" setup>
import { computed, ref, watch } from "vue";
import { useRoute, useRouter } from "vue-router";

import { useProfileManager } from "./stores/profile_manager";

const $route = useRoute();
const $router = useRouter();
const profileManager = useProfileManager();

const openProfile = ref(true);
const hasActiveProfile = computed(() => !!profileManager.profile);

watch(
  () => $route.meta,
  meta => (document.title = "TF Playground" + (meta && "title" in meta ? ` | ${meta.title}` : ``)),
);

// eslint-disable-next-line no-undef
const version = process.env.VERSION as any;

const routes: AppRoute[] = [
  {
    title: "Portal",
    icon: "mdi-account-convert-outline",
    items: [
      { title: "Twin", icon: "mdi-account-supervisor-outline", route: "/portal/twin" },
      { title: "Bridge", icon: "mdi-swap-horizontal", route: "/portal/bridge" },
      { title: "Transfer", icon: "mdi-account-arrow-right-outline", route: "/portal/transfer" },
      { title: "Farms", icon: "mdi-silo", route: "/portal/farms" },
      { title: "Dedicated Nodes", icon: "mdi-resistor-nodes", route: "/portal/dedicated-nodes" },
      { title: "DAO", icon: "mdi-note-check-outline", route: "/portal/dao" },
    ],
  },
  {
    title: "Explorer",
    icon: "mdi-database-search-outline",
    items: [
      { title: "Statistics", icon: "mdi-chart-scatter-plot", route: "/explorer/stats" },
      { title: "Nodes", icon: "mdi-access-point", route: "/explorer/nodes" },
      { title: "Farms", icon: "mdi-lan-connect", route: "/explorer/farms" },
    ],
  },
  {
    title: "Calculators",
    icon: "mdi-calculator",
    items: [
      { title: "Resource Pricing", icon: "mdi-currency-usd", route: "/explorer/pricing" },
      { title: "Simulator", icon: "mdi-chart-line", route: "/explorer/simulator" },
    ],
  },
  {
    title: "Playground",
    items: [{ title: "Deployments", icon: "vm.png", route: "/solutions" }],
  },
  {
    title: "My Account",
    items: [{ title: "Contracts", icon: "mdi-file-document-edit", route: "/contractslist" }],
  },
  {
    title: "Other Services",
    icon: "mdi-toolbox",
    items: [
      {
        title: "Graphana",
        icon: "mdi-equalizer",
        url: "https://metrics.grid.tf/d/rYdddlPWkfqwf/zos-host-metrics?orgId=2&refresh=30s",
      },
      {
        title: "Zero-Os Bootstrap",
        icon: "mdi-earth",
        url: "https://bootstrap.grid.tf/",
      },
      {
        title: "0-Hub",
        icon: "mdi-open-in-new",
        url: "https://hub.grid.tf/",
      },
    ],
  },
  {
    title: "Help",
    items: [{ title: "Manual", icon: "mdi-book-open-page-variant-outline", url: "https://manual.grid.tf/" }],
  },
];

// eslint-disable-next-line no-undef
const network = process.env.NETWORK || (window as any).env.NETWORK;

const permanent = window.innerWidth > 980;
const openSidebar = ref(permanent);

const baseUrl = import.meta.env.BASE_URL;

function clickHandler({ route, url }: AppRouteItem): void {
  if (route) {
    $router.push(route);
  } else if (url) {
    window.open(url, "_blank");
  }
}

$router.beforeEach((to, from, next) => {
  if (to.path === "/" && hasActiveProfile) {
    next({ path: "portal/twin" });
  } else {
    next();
  }
});
</script>

<script lang="ts">
import AppInfo from "./components/app_info.vue";
import AppTheme from "./components/app_theme.vue";
import ConnectWalletLanding from "./components/connect_wallet_landing.vue";
import DeploymentListManager from "./components/deployment_list_manager.vue";
import DisclaimerToolbar from "./components/disclaimer_toolbar.vue";
<<<<<<< HEAD
import TftSwapPrice from "./components/swap_price.vue";
=======
import ProfileManagerController from "./components/profile_manager_controller.vue";
>>>>>>> 6972edcf
import TFNotification from "./components/tf_notification.vue";
import ProfileManager from "./weblets/profile_manager.vue";

interface AppRoute {
  title: string;
  items: AppRouteItem[];
  icon?: string;
}

interface AppRouteItem {
  title: string;
  route?: string;
  url?: string;
  icon?: string;
}

export default {
  name: "App",
  components: {
    TFNotification,
    DisclaimerToolbar,
    ProfileManager,
    DeploymentListManager,
    AppTheme,
    ConnectWalletLanding,
    AppInfo,
<<<<<<< HEAD
    TftSwapPrice,
=======
    ProfileManagerController,
>>>>>>> 6972edcf
  },
};
</script>

<style lang="scss" global>
:root {
  --link-color: #3d7ad4;
}

.app-link {
  text-decoration: none;
  font-weight: bold;
  color: var(--link-color);
  cursor: pointer;
}

.fade-leave-active,
.fade-enter-active {
  position: absolute;
  top: 0;
  left: 0;
  width: 100%;
  pointer-events: none;

  transition: opacity 1s;
}

.fade-enter-from,
.fade-leave-to {
  opacity: 0;
}

.capitalize {
  text-transform: capitalize !important;
}

.v-btn {
  text-transform: capitalize !important;
  font-size: 1rem !important;
}

.version {
  position: absolute;
  bottom: 15px;
  right: 25px;
}
.v-tooltip > .v-overlay__content {
  opacity: 10;
  color: white;
  font-weight: 900;
  background-color: rgb(71, 70, 70);
}

a {
  color: #5695ff !important;
}

.v-list-item__prepend {
  width: 35px !important;
}

.v-list-item--density-default.v-list-item--one-line {
  min-height: 40px;
}
</style><|MERGE_RESOLUTION|>--- conflicted
+++ resolved
@@ -70,52 +70,11 @@
           </div>
         </div>
 
-<<<<<<< HEAD
-    <v-main :style="{ paddingTop: '70px' }">
-      <v-toolbar
-        color="rgb(49, 49, 49)"
-        class="position-fixed pr-2"
-        theme="dark"
-        :style="{ zIndex: 1005, top: 0, left: 0, right: 0 }"
-      >
-        <v-toolbar-title>
-          <v-img :src="baseUrl + 'images/logoTF.png'" width="160px" />
-        </v-toolbar-title>
-
-        <v-spacer class="pr-16">
-          <div class="d-flex align-center justify-start">
-            <TftSwapPrice></TftSwapPrice>
-          </div>
-        </v-spacer>
-        <v-btn class="capitalize" :style="{ pointerEvents: 'none' }" variant="text"> {{ network }}net </v-btn>
-        <v-divider vertical class="mx-2" />
-        <AppTheme />
-        <v-divider vertical class="mx-2" />
-        <ProfileManager v-model="openProfile" />
-      </v-toolbar>
-
-      <DeploymentListManager>
-        <v-container fluid :style="{ paddingBottom: '100px' }">
-          <div class="d-flex align-center">
-            <v-btn
-              color="primary"
-              @click="openSidebar = true"
-              icon="mdi-menu"
-              variant="tonal"
-              class="mr-2"
-              :disabled="!hasActiveProfile"
-              v-if="!permanent"
-            />
-            <div :style="{ width: '100%' }" class="mb-4">
-              <DisclaimerToolbar />
-            </div>
-=======
         <template v-if="version">
           <div class="version">
             <v-chip color="primary">
               {{ version }}
             </v-chip>
->>>>>>> 6972edcf
           </div>
         </template>
       </v-navigation-drawer>
@@ -292,11 +251,8 @@
 import ConnectWalletLanding from "./components/connect_wallet_landing.vue";
 import DeploymentListManager from "./components/deployment_list_manager.vue";
 import DisclaimerToolbar from "./components/disclaimer_toolbar.vue";
-<<<<<<< HEAD
 import TftSwapPrice from "./components/swap_price.vue";
-=======
 import ProfileManagerController from "./components/profile_manager_controller.vue";
->>>>>>> 6972edcf
 import TFNotification from "./components/tf_notification.vue";
 import ProfileManager from "./weblets/profile_manager.vue";
 
@@ -323,11 +279,8 @@
     AppTheme,
     ConnectWalletLanding,
     AppInfo,
-<<<<<<< HEAD
     TftSwapPrice,
-=======
     ProfileManagerController,
->>>>>>> 6972edcf
   },
 };
 </script>
