<template>
  <v-app>
    <TfNavigationLoader />
    <TfOfflineNotifier />
    <v-navigation-drawer
      width="280"
      :permanent="permanent"
      :model-value="openSidebar"
      @update:model-value="openSidebar = $event"
    >
      <div :style="{ paddingTop: '64px' }">
        <div
          :style="{
            maxHeight: 'calc(100vh - 64px)',
            overflowY: 'auto',
          }"
        >
          <v-list>
            <template v-for="route in routes" :key="route.title">
              <v-list-group v-if="route.items.length > 1" :value="route.title">
                <template v-slot:activator="{ props }">
                  <v-list-item style="font-weight: 500" v-bind="props" :prepend-icon="route.icon">
                    <v-list-item-title class="font-weight-bold">
                      <v-tooltip :text="route.tooltip" :disabled="!route.tooltip">
                        <template #activator="{ props }">
                          <span v-bind="props">
                            {{ route.title }}
                          </span>
                        </template>
                      </v-tooltip>
                    </v-list-item-title>
                  </v-list-item>
                </template>
                <v-list-item
                  v-for="item in route.items"
                  :key="item.route"
                  :value="item.route"
                  @click="clickHandler(item)"
                  :color="theme.name.value === AppThemeSelection.light ? 'primary' : 'info'"
                  :active="$route.path === item.route"
                >
                  <template v-slot:prepend v-if="item.icon">
                    <v-img
                      v-if="item.icon.includes('.')"
                      class="mr-7"
                      width="24"
                      :src="baseUrl + 'images/icons/' + item.icon"
                      :alt="item.title"
                    />
                    <v-icon v-else width="26">{{ item.icon }}</v-icon>
                  </template>

                  <v-list-item-title class="font-weight-bold">
                    <v-tooltip :text="item.tooltip" :disabled="!item.tooltip">
                      <template #activator="{ props }">
                        <span v-bind="props">
                          {{ item.title }}
                        </span>
                      </template>
                    </v-tooltip>
                  </v-list-item-title>
                </v-list-item>
              </v-list-group>
              <v-list-item
                v-else
                v-for="item in route.items"
                :key="item.route"
                :value="item.route"
                @click="clickHandler(item)"
                :active="$route.path === item.route"
                :color="theme.name.value === AppThemeSelection.light ? 'primary' : 'info'"
              >
                <template v-slot:prepend v-if="item.icon">
                  <v-img
                    v-if="item.icon.includes('.')"
                    class="mr-7"
                    width="24"
                    :src="baseUrl + 'images/icons/' + item.icon"
                    :alt="item.title"
                  />
                  <v-icon v-else width="26">{{ item.icon }}</v-icon>
                </template>

                <v-list-item-title class="font-weight-bold">
                  <v-tooltip :text="item.tooltip" :disabled="!item.tooltip">
                    <template #activator="{ props }">
                      <span v-bind="props">
                        {{ item.title }}
                      </span>
                    </template>
                  </v-tooltip>
                </v-list-item-title>
              </v-list-item>
            </template>
          </v-list>
        </div>
      </div>

      <template v-if="version">
        <div class="version">
          <v-chip color="secondary">
            {{ version }}
          </v-chip>
        </div>
      </template>
    </v-navigation-drawer>

    <v-main :style="{ paddingTop: navbarConfig ? '140px' : '70px' }">
      <v-toolbar class="border position-fixed pr-2" :style="{ zIndex: 1005, top: 0, left: 0, right: 0 }">
        <v-toolbar-title class="custom-toolbar-title">
          <v-img
            :src="`${
              theme.name.value === AppThemeSelection.light
                ? baseUrl + 'images/logoTF_dark.png'
                : baseUrl + 'images/logoTF_light.png'
            }`"
            width="160px"
          />
        </v-toolbar-title>

        <v-spacer>
          <div class="d-flex align-center justify-start">
            <TfSwapPrice>
              <FundsCard v-if="hasActiveProfile" />
            </TfSwapPrice>
          </div>
        </v-spacer>

<<<<<<< HEAD
        <v-btn class="capitalize" :style="{ pointerEvents: 'none' }" variant="text"> {{ network }}net </v-btn>
        <v-divider vertical class="mx-2" />
        <AppTheme />
        <v-divider vertical class="mx-2" />
=======
      <v-main :style="{ paddingTop: navbarConfig ? '140px' : '70px' }">
        <v-toolbar class="border position-fixed pr-2" :style="{ zIndex: 1100, top: 0, left: 0, right: 0 }">
          <v-toolbar-title class="custom-toolbar-title">
            <v-img
              :src="`${
                theme.name.value === AppThemeSelection.light
                  ? baseUrl + 'images/logoTF_dark.png'
                  : baseUrl + 'images/logoTF_light.png'
              }`"
              width="160px"
              @click="navigateToHome"
              class="clickable-logo"
            />
          </v-toolbar-title>
>>>>>>> a3d9c1cb

        <VToolbarItems>
          <TfWalletConnector ref="walletServiceCmp" />
        </VToolbarItems>
      </v-toolbar>

      <v-toolbar
        v-if="navbarConfig && hasActiveProfile"
        :color="theme.name.value === AppThemeSelection.dark ? '#121212' : 'background'"
        class="border position-fixed py-0 d-flex pr-2"
        :style="{
          zIndex: 1005,
          top: '65.5px',
          right: 0,
          width: openSidebar && hasActiveProfile ? 'calc(100% - 280px)' : '100%',
        }"
        height="50"
      >
        <v-row>
          <v-breadcrumbs class="ma-3" :items="navbarConfig.path" active-color="secondary">
            <template v-slot:divider>
              <v-icon icon="mdi-chevron-right"></v-icon>
            </template>
            <template v-slot:item="{ item }">
              <router-link :to="item.to" :class="{ 'clickable-item': !item.disabled }">
                {{ item.title }}
              </router-link>
            </template>
          </v-breadcrumbs>
        </v-row>
      </v-toolbar>

<<<<<<< HEAD
      <DeploymentListManager>
        <v-container fluid :style="{ paddingBottom: '100px' }">
          <div class="d-flex align-center">
            <v-btn
              v-if="!openSidebar"
              color="secondary"
              @click="openSidebar = true"
              icon="mdi-menu"
              variant="tonal"
              class="mr-2"
            />
            <div :style="{ width: '100%' }" class="mb-4">
              <DisclaimerToolbar />
=======
        <DeploymentListManager>
          <v-container
            fluid
            :style="{
              paddingBottom: '0px',
              minHeight: '85%',
              maxHeight: '100%',
            }"
          >
            <div class="d-flex align-center">
              <v-btn
                v-if="!openSidebar"
                color="secondary"
                @click="openSidebar = true"
                icon="mdi-menu"
                variant="tonal"
                class="mr-2"
              />
>>>>>>> a3d9c1cb
            </div>
          </div>

<<<<<<< HEAD
          <div :style="{ position: 'relative' }">
            <router-view v-slot="{ Component }">
              <transition name="fade">
                <div :key="$route.path">
                  <component :is="Component" v-if="isAuthorized($route.path)"></component>
                  <component :is="Component" v-else-if="hasActiveProfile && hasGrid"></component>
                  <ConnectWalletLanding @openProfile="walletServiceCmp.active = true" v-else />
                </div>
              </transition>
            </router-view>
          </div>
        </v-container>
      </DeploymentListManager>
      <TFNotification v-if="hasActiveProfile && hasGrid" />
    </v-main>
=======
            <TfRouterView @openProfile="openProfile = true" :isAuth="hasActiveProfile && hasGrid" />
          </v-container>
        </DeploymentListManager>
        <TFNotification v-if="hasActiveProfile && hasGrid" />
        <TfLogger />
        <MainFooter />
      </v-main>
    </profile-manager-controller>
>>>>>>> a3d9c1cb
  </v-app>
</template>

<script lang="ts" setup>
import noop from "lodash/fp/noop.js";
import { computed, onMounted, ref, watch } from "vue";
import { useRoute, useRouter } from "vue-router";
import { useTheme } from "vuetify";

<<<<<<< HEAD
import { useWalletServiceCmp } from "./hooks/wallet_connector";
import { useProfileManager } from "./stores/profile_manager";
=======
import TfLogger from "@/components/logger.vue";
>>>>>>> a3d9c1cb

import { useProfileManager } from "./stores/profile_manager";
const $route = useRoute();
const $router = useRouter();
const profileManager = useProfileManager();
const gridStore = useGrid();

const walletServiceCmp = useWalletServiceCmp();

const network = process.env.NETWORK || (window as any).env.NETWORK;

const hasActiveProfile = computed(() => !!profileManager.profile);
const theme = useTheme();
const navbarConfig = ref();

const hasGrid = computed(() => !!gridStore.grid);

watch(
  () => $route.meta,
  meta => {
    (document.title = "Threefold Dashboard" + (meta && "title" in meta ? ` | ${meta.title}` : ``)),
      (navbarConfig.value = meta.navbarConfig);
  },
);
function navigateToHome() {
  return $router.push(DashboardRoutes.Other.HomePage);
}

onMounted(window.$$appLoader || noop);

// eslint-disable-next-line no-undef
const version = process.env.VERSION as any;

const routes: AppRoute[] = [
  {
    title: "TFGrid",
    icon: "mdi-database-search-outline",

    items: [
      {
        title: "Grid Status",
        icon: "mdi-grid-large",
        url: DashboardRoutes.TFGrid.GridStatus,
        tooltip: "Status of Threefold Grid.",
      },
      {
        title: "Node Statistics",
        icon: "mdi-chart-scatter-plot",
        route: DashboardRoutes.TFGrid.NodeStatistics,
        tooltip: "View Node Statistics.",
      },
      {
        title: "Node Monitoring",
        icon: "mdi-equalizer",
        url: DashboardRoutes.TFGrid.NodeMonitoring,
        tooltip: "Monitor Zero-OS Nodes.",
      },
    ],
  },
  {
    title: "Deploy",
    icon: "mdi-silo",
    items: [
      {
        title: "Pricing Calculator",
        icon: "mdi-currency-usd",
        route: DashboardRoutes.Deploy.PricingCalculator,
        tooltip: "Calculate the cost of your deployments.",
      },
      {
        title: "Node Finder",
        icon: "mdi-access-point",
        route: DashboardRoutes.Deploy.NodeFinder,
        tooltip: "Find nodes on the ThreeFold grid.",
      },

      {
        title: "Virtual Machines",
        icon: "mdi-television",
        route: DashboardRoutes.Deploy.VirtualMachines,
        tooltip: "Deploy your Virtal Machine instances.",
      },
      {
        title: "Orchestrators",
        icon: "mdi-group",
        route: DashboardRoutes.Deploy.Orchestrators,
        tooltip: "Deploy your orchestrator instances.",
      },
      {
        title: "Dedicated Machines",
        icon: "mdi-resistor-nodes",
        route: DashboardRoutes.Deploy.DedicatedMachines,
        tooltip: "Explore dedicated machines available on the ThreeFold grid.",
      },
      {
        title: "Applications",
        icon: "mdi-lightbulb-on-outline",
        route: DashboardRoutes.Deploy.Applications,
        tooltip: "Deploy ready applications on the ThreeFold grid.",
      },
      {
        title: "Your Contracts",
        icon: "mdi-file-document-edit",
        route: DashboardRoutes.Deploy.YourContracts,
        tooltip: "Explore and modify your TFChain contracts.",
      },
      {
        title: "Images",
        icon: "mdi-open-in-new",
        url: DashboardRoutes.Deploy.Images,
        tooltip: "Find or Publish your Flist on 0-Hub.",
      },
      {
        title: "SSH Key",
        icon: "mdi-key-plus",
        route: DashboardRoutes.Deploy.SSHKey,
        tooltip: "Generate or update your SSH Key.",
      },
    ],
  },
  {
    title: "Farms",
    icon: "mdi-access-point",
    items: [
      {
        title: "Your Farms",
        icon: "mdi-silo",
        route: DashboardRoutes.Farms.YourFarms,
        tooltip: "Create and manage farms and nodes.",
      },
      {
        title: "Farm Finder",
        icon: "mdi-lan-connect",
        route: DashboardRoutes.Farms.FarmFinder,
        tooltip: "Find farms on the ThreeFold grid.",
      },
      {
        title: "Node Installer",
        icon: "mdi-earth",
        url: DashboardRoutes.Farms.NodeInstaller,
        tooltip: "Download Zero-OS Images.",
      },
      {
        title: "Simulator",
        icon: "mdi-chart-line",
        route: DashboardRoutes.Farms.Simulator,
        tooltip: "Calculate and Simulate your farming rewards.",
      },
    ],
  },
  {
    title: "TFChain",
    icon: "mdi-account-convert-outline",
    items: [
      {
        title: "Your Profile",
        icon: "mdi-account-supervisor-outline",
        route: DashboardRoutes.TFChain.YourProfile,
        tooltip: "Check your profile details.",
      },
      {
        title: "TF DAO",
        icon: "mdi-note-check-outline",
        route: DashboardRoutes.TFChain.TFDAO,
        tooltip: "Check and vote on DAO proposals.",
      },
      {
        title: "TF Token Bridge",
        icon: "mdi-swap-horizontal",
        route: DashboardRoutes.TFChain.TFTokenBridge,
        tooltip: "Transfer TFTs on different chains.",
      },
      {
        title: "TF Token Transfer",
        icon: "mdi-account-arrow-right-outline",
        route: DashboardRoutes.TFChain.TFTokenTransfer,
        tooltip: "Transfer TFTs on TFChain.",
      },
      {
        title: "TF Minting Reports",
        icon: "mdi-file-document-edit",
        route: DashboardRoutes.TFChain.TFMintingReports,
        tooltip: "TFGrid Minting Explorer.",
      },
    ],
  },
  {
    title: "Manual",
    items: [
      {
        title: "Manual",
        icon: "mdi-book-open-page-variant-outline",
        url: DashboardRoutes.Other.Manual,
        tooltip: "ThreeFold Manual.",
      },
    ],
  },
];

// eslint-disable-next-line no-undef
const permanent = window.innerWidth > 980;
const openSidebar = ref(permanent);

const baseUrl = import.meta.env.BASE_URL;

function clickHandler({ route, url }: AppRouteItem): void {
  if (route) {
    $router.push(route);
  } else if (url) {
    window.open(url, "_blank");
  }
}
</script>

<script lang="ts">
import { DashboardRoutes } from "@/router/routes";
import { AppThemeSelection } from "@/utils/app_theme";

import AppTheme from "./components/app_theme.vue";
import DeploymentListManager from "./components/deployment_list_manager.vue";
import FundsCard from "./components/funds_card.vue";
<<<<<<< HEAD
=======
import MainFooter from "./components/main_footer.vue";
import ProfileManagerController from "./components/profile_manager_controller.vue";
>>>>>>> a3d9c1cb
import TFNotification from "./components/tf_notification.vue";
import TfNavigationLoader from "./components/TfNavigationLoader.vue";
import TfOfflineNotifier from "./components/TfOfflineNotifier.vue";
import TfRouterView from "./components/TfRouterView.vue";
import TfSwapPrice from "./components/TfSwapPrice.vue";
import TfWalletConnector from "./components/wallet_connector/TfWalletConnector.vue";
import { useGrid } from "./stores";

interface AppRoute {
  title: string;
  items: AppRouteItem[];
  icon?: string;
  tooltip?: string;
}

interface AppRouteItem {
  title: string;
  route?: string;
  url?: string;
  icon?: string;
  tooltip?: string;
}

export default {
  name: "App",
  components: {
    TFNotification,
<<<<<<< HEAD
    DisclaimerToolbar,
=======
    ProfileManager,
>>>>>>> a3d9c1cb
    DeploymentListManager,
    AppTheme,
    TfRouterView,
    TfSwapPrice,
    FundsCard,
    TfNavigationLoader,
    TfWalletConnector,
    TfOfflineNotifier,
    MainFooter,
  },
  data: () => ({
    icons: ["mdi-github", "mdi-email-outline"],
  }),
};
</script>

<style>
.clickable-logo:hover {
  cursor: pointer;
}
</style><|MERGE_RESOLUTION|>--- conflicted
+++ resolved
@@ -106,7 +106,7 @@
     </v-navigation-drawer>
 
     <v-main :style="{ paddingTop: navbarConfig ? '140px' : '70px' }">
-      <v-toolbar class="border position-fixed pr-2" :style="{ zIndex: 1005, top: 0, left: 0, right: 0 }">
+      <v-toolbar class="border position-fixed pr-2" :style="{ zIndex: 1100, top: 0, left: 0, right: 0 }">
         <v-toolbar-title class="custom-toolbar-title">
           <v-img
             :src="`${
@@ -115,6 +115,8 @@
                 : baseUrl + 'images/logoTF_light.png'
             }`"
             width="160px"
+            @click="navigateToHome"
+            class="clickable-logo"
           />
         </v-toolbar-title>
 
@@ -126,27 +128,10 @@
           </div>
         </v-spacer>
 
-<<<<<<< HEAD
         <v-btn class="capitalize" :style="{ pointerEvents: 'none' }" variant="text"> {{ network }}net </v-btn>
         <v-divider vertical class="mx-2" />
         <AppTheme />
         <v-divider vertical class="mx-2" />
-=======
-      <v-main :style="{ paddingTop: navbarConfig ? '140px' : '70px' }">
-        <v-toolbar class="border position-fixed pr-2" :style="{ zIndex: 1100, top: 0, left: 0, right: 0 }">
-          <v-toolbar-title class="custom-toolbar-title">
-            <v-img
-              :src="`${
-                theme.name.value === AppThemeSelection.light
-                  ? baseUrl + 'images/logoTF_dark.png'
-                  : baseUrl + 'images/logoTF_light.png'
-              }`"
-              width="160px"
-              @click="navigateToHome"
-              class="clickable-logo"
-            />
-          </v-toolbar-title>
->>>>>>> a3d9c1cb
 
         <VToolbarItems>
           <TfWalletConnector ref="walletServiceCmp" />
@@ -179,9 +164,15 @@
         </v-row>
       </v-toolbar>
 
-<<<<<<< HEAD
       <DeploymentListManager>
-        <v-container fluid :style="{ paddingBottom: '100px' }">
+        <v-container
+          fluid
+          :style="{
+            paddingBottom: '0px',
+            minHeight: '85%',
+            maxHeight: '100%',
+          }"
+        >
           <div class="d-flex align-center">
             <v-btn
               v-if="!openSidebar"
@@ -191,57 +182,15 @@
               variant="tonal"
               class="mr-2"
             />
-            <div :style="{ width: '100%' }" class="mb-4">
-              <DisclaimerToolbar />
-=======
-        <DeploymentListManager>
-          <v-container
-            fluid
-            :style="{
-              paddingBottom: '0px',
-              minHeight: '85%',
-              maxHeight: '100%',
-            }"
-          >
-            <div class="d-flex align-center">
-              <v-btn
-                v-if="!openSidebar"
-                color="secondary"
-                @click="openSidebar = true"
-                icon="mdi-menu"
-                variant="tonal"
-                class="mr-2"
-              />
->>>>>>> a3d9c1cb
-            </div>
           </div>
 
-<<<<<<< HEAD
-          <div :style="{ position: 'relative' }">
-            <router-view v-slot="{ Component }">
-              <transition name="fade">
-                <div :key="$route.path">
-                  <component :is="Component" v-if="isAuthorized($route.path)"></component>
-                  <component :is="Component" v-else-if="hasActiveProfile && hasGrid"></component>
-                  <ConnectWalletLanding @openProfile="walletServiceCmp.active = true" v-else />
-                </div>
-              </transition>
-            </router-view>
-          </div>
+          <TfRouterView @openProfile="console.log('//- openProfile = true')" :isAuth="hasActiveProfile && hasGrid" />
         </v-container>
       </DeploymentListManager>
       <TFNotification v-if="hasActiveProfile && hasGrid" />
+      <TfLogger />
+      <MainFooter />
     </v-main>
-=======
-            <TfRouterView @openProfile="openProfile = true" :isAuth="hasActiveProfile && hasGrid" />
-          </v-container>
-        </DeploymentListManager>
-        <TFNotification v-if="hasActiveProfile && hasGrid" />
-        <TfLogger />
-        <MainFooter />
-      </v-main>
-    </profile-manager-controller>
->>>>>>> a3d9c1cb
   </v-app>
 </template>
 
@@ -251,13 +200,9 @@
 import { useRoute, useRouter } from "vue-router";
 import { useTheme } from "vuetify";
 
-<<<<<<< HEAD
+import TfLogger from "@/components/logger.vue";
+
 import { useWalletServiceCmp } from "./hooks/wallet_connector";
-import { useProfileManager } from "./stores/profile_manager";
-=======
-import TfLogger from "@/components/logger.vue";
->>>>>>> a3d9c1cb
-
 import { useProfileManager } from "./stores/profile_manager";
 const $route = useRoute();
 const $router = useRouter();
@@ -478,11 +423,7 @@
 import AppTheme from "./components/app_theme.vue";
 import DeploymentListManager from "./components/deployment_list_manager.vue";
 import FundsCard from "./components/funds_card.vue";
-<<<<<<< HEAD
-=======
 import MainFooter from "./components/main_footer.vue";
-import ProfileManagerController from "./components/profile_manager_controller.vue";
->>>>>>> a3d9c1cb
 import TFNotification from "./components/tf_notification.vue";
 import TfNavigationLoader from "./components/TfNavigationLoader.vue";
 import TfOfflineNotifier from "./components/TfOfflineNotifier.vue";
@@ -510,11 +451,6 @@
   name: "App",
   components: {
     TFNotification,
-<<<<<<< HEAD
-    DisclaimerToolbar,
-=======
-    ProfileManager,
->>>>>>> a3d9c1cb
     DeploymentListManager,
     AppTheme,
     TfRouterView,
