--- conflicted
+++ resolved
@@ -406,133 +406,4 @@
     ProfileManagerController,
   },
 };
-<<<<<<< HEAD
-</script>
-
-<style lang="scss" global>
-:root {
-  --link-color: #5695ff;
-}
-
-.app-link {
-  text-decoration: none;
-  font-weight: bold;
-  color: var(--link-color);
-  cursor: pointer;
-}
-
-.fade-leave-active,
-.fade-enter-active {
-  position: absolute;
-  top: 0;
-  left: 0;
-  width: 100%;
-  pointer-events: none;
-
-  transition: opacity 1s;
-}
-
-.fade-enter-from,
-.fade-leave-to {
-  opacity: 0;
-}
-
-.capitalize {
-  text-transform: capitalize !important;
-}
-
-.v-btn {
-  text-transform: capitalize !important;
-  font-size: 1rem !important;
-}
-
-.version {
-  position: absolute;
-  bottom: 15px;
-  right: 25px;
-}
-
-.v-tooltip > .v-overlay__content {
-  // background: var(--v-theme-surface);
-  border-color: rgba(var(--v-border-color), var(--v-border-opacity)) !important;
-  border-width: thin !important;
-  border-style: solid !important;
-  z-index: 99;
-  background-color: rgb(var(--v-theme-background));
-  color: var(--v-theme-text);
-  font-weight: 400;
-}
-
-a {
-  color: #5695ff !important;
-}
-
-.v-list-item__prepend {
-  width: 35px !important;
-}
-
-.v-list-item-title {
-  font-size: 0.875rem;
-}
-
-.v-list-item--density-default.v-list-item--one-line {
-  min-height: 40px;
-}
-
-.custom-toolbar-title {
-  max-width: 17rem !important;
-}
-.mosha__toast__content-wrapper {
-  margin-bottom: -2px;
-}
-.mosha__toast__slot-wrapper {
-  margin-bottom: -2px;
-}
-.mosha__icon {
-  margin-right: 6px !important;
-  margin-top: 2px;
-}
-
-.mosha__icon__dark__warning {
-  fill: #5d5d5d !important;
-}
-
-.mosha__icon__light__warning {
-  fill: #5d5d5d !important;
-}
-
-.mosha__toast__content.dark__warning {
-  color: #5d5d5d;
-}
-
-.mosha__toast__content.light__warning {
-  color: #5d5d5d;
-}
-
-.mosha__toast__close-icon.dark__warning::before {
-  color: #5d5d5d !important;
-}
-
-.mosha__toast__close-icon.light__warning::before {
-  color: #5d5d5d !important;
-}
-
-.mosha__toast {
-  font-size: 14px !important;
-  font-weight: 600 !important;
-}
-
-.font-14 {
-  font-size: 14px !important;
-}
-
-.v-label {
-  font-size: 0.875rem;
-
-.v-breadcrumbs-item--disabled {
-  opacity: 1;
-}
-</style>
-=======
-</script>
->>>>>>> 89ac86df
+</script>