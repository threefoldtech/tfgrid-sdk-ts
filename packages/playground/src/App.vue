--- conflicted
+++ resolved
@@ -521,13 +521,11 @@
 .font-14 {
   font-size: 14px !important;
 }
-<<<<<<< HEAD
+
 .v-label {
   font-size: 0.875rem;
-=======
 
 .v-breadcrumbs-item--disabled {
   opacity: 1;
->>>>>>> d9ed2e26
 }
 </style>