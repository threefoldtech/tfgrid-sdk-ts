--- conflicted
+++ resolved
@@ -291,12 +291,9 @@
 onMounted(async () => {
   await (window.$$appLoader || noop)();
   openProfile.value = true;
-<<<<<<< HEAD
-=======
   if (!permanent.value) {
     toolbarExtended.value = true;
   }
->>>>>>> a587b9a4
 });
 
 // eslint-disable-next-line no-undef
