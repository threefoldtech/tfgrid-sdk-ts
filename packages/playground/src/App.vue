--- conflicted
+++ resolved
@@ -250,7 +250,6 @@
   return $router.push(DashboardRoutes.Other.HomePage);
 }
 
-<<<<<<< HEAD
 onMounted(() => {
   window.$$appLoader || noop();
   routes.map(route => {
@@ -264,11 +263,6 @@
       }
     });
   });
-=======
-onMounted(async () => {
-  await (window.$$appLoader || noop)();
-  openProfile.value = true;
->>>>>>> 950107c8
 });
 
 // eslint-disable-next-line no-undef
