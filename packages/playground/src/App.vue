--- conflicted
+++ resolved
@@ -179,12 +179,8 @@
               <router-view v-slot="{ Component }">
                 <transition name="fade">
                   <div :key="$route.path">
-<<<<<<< HEAD
                     <component :is="Component" v-if="isAuthorized($route.path)"></component>
                     <component :is="Component" v-else-if="hasActiveProfile"></component>
-=======
-                    <component :is="Component" v-if="hasActiveProfile && hasGrid"></component>
->>>>>>> 42fb26d4
                     <ConnectWalletLanding @openProfile="openProfile = true" v-else />
                   </div>
                 </transition>
@@ -208,7 +204,6 @@
 const $route = useRoute();
 const $router = useRouter();
 const profileManager = useProfileManager();
-const gridStore = useGrid();
 const network = process.env.NETWORK || (window as any).env.NETWORK;
 
 const openProfile = ref(true);
@@ -216,7 +211,6 @@
 const theme = useTheme();
 const navbarConfig = ref();
 
-const hasGrid = computed(() => !!gridStore.grid);
 watch(
   () => $route.meta,
   meta => {
