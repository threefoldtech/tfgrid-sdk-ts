import type { NetworkEnv } from "@threefold/grid_client";

import CopyInputWrapper from "./components/copy_input_wrapper.vue";
import DTabs from "./components/dynamic_tabs.vue";
import FormValidator from "./components/form_validator.vue";
import InputTooltip from "./components/input_tooltip.vue";
import InputValidator from "./components/input_validator.vue";
import PasswordInputWrapper from "./components/password_input_wrapper.vue";
import ViewLayout from "./components/view_layout.vue";
import WebletLayout from "./components/weblet_layout.vue";
import type * as validators from "./utils/validators";

declare module "@vue/runtime-core" {
  export interface GlobalComponents {
    PasswordInputWrapper: typeof PasswordInputWrapper;
    WebletLayout: typeof WebletLayout;
    CopyInputWrapper: typeof CopyInputWrapper;
    DTabs: typeof DTabs;
    InputValidator: typeof InputValidator;
    FormValidator: typeof FormValidator;
<<<<<<< HEAD
    ViewLayout: typeof ViewLayout;
=======
    InputTooltip: typeof InputTooltip;
>>>>>>> 9de7728c
  }

  interface ComponentCustomProperties {
    validators: typeof validators;
  }
}

declare global {
  interface Window {
    env: {
      NETWORK: NetworkEnv;
      GRAPHQL_URL: string;
      GRIDPROXY_URL: string;
      SUBSTRATE_URL: string;
      ACTIVATION_SERVICE_URL: string;
      RELAY_DOMAIN: string;
      BRIDGE_TFT_ADDRESS: string;
      STELLAR_NETWORK: string;
      STELLAR_HORIZON_URL: string;
      TFT_ASSET_ISSUER: string;
    };
  }
}<|MERGE_RESOLUTION|>--- conflicted
+++ resolved
@@ -18,11 +18,8 @@
     DTabs: typeof DTabs;
     InputValidator: typeof InputValidator;
     FormValidator: typeof FormValidator;
-<<<<<<< HEAD
     ViewLayout: typeof ViewLayout;
-=======
     InputTooltip: typeof InputTooltip;
->>>>>>> 9de7728c
   }
 
   interface ComponentCustomProperties {
