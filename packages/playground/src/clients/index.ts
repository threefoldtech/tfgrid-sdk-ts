--- conflicted
+++ resolved
@@ -1,10 +1,5 @@
-<<<<<<< HEAD
 import TFGridGqlClient, { Networks } from "@threefold/graphql_client";
-import GridProxyClient, { Network } from "tf_gridproxy_client";
-=======
 import GridProxyClient, { Network } from "@threefold/gridproxy_client";
-import TFGridGqlClient, { Networks } from "tfgrid-gql";
->>>>>>> cf11d03d
 
 const network = process.env.NETWORK || window.env.NETWORK;
 
