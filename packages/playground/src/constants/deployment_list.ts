--- conflicted
+++ resolved
@@ -166,12 +166,11 @@
   tfrobot: {
     SSH_KEY: _ssh,
   },
-<<<<<<< HEAD
 
   gitea: {
-=======
+    SSH_KEY: _ssh,
+  },
   nostr: {
->>>>>>> 252d809a
     SSH_KEY: _ssh,
   },
 };