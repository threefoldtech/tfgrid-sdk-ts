import { NetworkEnv } from "@threefold/grid_client";
import { createRouter, createWebHashHistory } from "vue-router";

export interface InfoMeta {
  /* Accepting md and html */
  // Example "info/full-vm-md"
  // Note: add page path as absolute one
  // so it get prefixed with current baseUrl
  page: string;
  tooltip?: string;
}

export interface RouteMeta {
  title: string;
  info?: InfoMeta;
}

const router = createRouter({
  history: createWebHashHistory(),
  routes: [
    {
      path: "/portal",
      children: [
        {
          name: "Twin",
          path: "twin",
          component: () => import("../portal/twin_view.vue"),
          meta: { title: "Twin" },
        },
        {
<<<<<<< HEAD
          path: "dao",
          component: () => import("../portal/dao_view.vue"),
          meta: { title: "Dao" },
=======
          path: "bridge",
          component: () => import("../portal/bridge_view.vue"),
          meta: { title: "Bridge" },
        },
        {
          path: "transfer",
          component: () => import("../portal/transfer_view.vue"),
          meta: { title: "Transfer" },
        },
      ],
    },

    {
      path: "/explorer",
      children: [
        {
          path: "pricing",
          component: () => import("../portal/resource_pricing.vue"),
          meta: { title: "Resource Pricing" },
        },
      ],
    },
    {
      path: "/explorer",
      children: [
        {
          path: "stats",
          component: () => import("../portal/stats.vue"),
          meta: { title: "Statistics" },
>>>>>>> c2238e57
        },
      ],
    },
    {
      path: "/solutions",
      children: [
        {
          path: "",
          component: () => import("../views/solutions_view.vue"),
        },
        {
          path: "fullvm",
          component: () => import("../views/full_virtual_machine.vue"),
          meta: {
            title: "Full Virtual Machine",
            info: { page: "info/full_vm.md" },
          },
        },
        {
          path: "vm",
          component: () => import("../views/micro_virtual_machine.vue"),
          meta: {
            title: "Micro Virtual Machine",
            info: { page: "info/vm.md" },
          },
        },
        {
          path: "kubernetes",
          component: () => import("../views/kubernetes_view.vue"),
          meta: { title: "Kubernetes", info: { page: "info/kubernetes.md" } },
        },
        {
          path: "caprover",
          component: () => import("../views/caprover_view.vue"),
          meta: { title: "Caprover", info: { page: "info/caprover.md" } },
        },
        {
          path: "peertube",
          component: () => import("../views/peertube_view.vue"),
          meta: { title: "Peertube", info: { page: "info/peertube.md" } },
        },
        {
          path: "funkwhale",
          component: () => import("../views/funkwhale_view.vue"),
          meta: { title: "Funkwhale", info: { page: "info/funkwhale.md" } },
        },
        {
          path: "mattermost",
          component: () => import("../views/mattermost_view.vue"),
          meta: { title: "Mattermost", info: { page: "info/mattermost.md" } },
        },
        {
          path: "discourse",
          component: () => import("../views/discourse_view.vue"),
          meta: { title: "Discourse", info: { page: "info/discourse.md" } },
        },
        {
          path: "taiga",
          component: () => import("../views/taiga_view.vue"),
          meta: { title: "Taiga", info: { page: "info/taiga.md" } },
        },
        {
          path: "owncloud",
          component: () => import("../views/owncloud_view.vue"),
          meta: { title: "Owncloud", info: { page: "info/owncloud.md" } },
        },
        {
          path: "nextcloud",
          component: () => import("../views/nextcloud_view.vue"),
          meta: { title: "Nextcloud", info: { page: "info/nextcloud.md" } },
        },
        {
          path: "presearch",
          component: () => import("../views/presearch_view.vue"),
          meta: { title: "Presearch", info: { page: "info/presearch.md" } },
        },
        {
          path: "subsquid",
          component: () => import("../views/subsquid_view.vue"),
          meta: { title: "Subsquid", info: { page: "info/subsquid.md" } },
        },
        {
          path: "casperlabs",
          component: () => import("../views/casperlabs_view.vue"),
          meta: { title: "Casperlabs", info: { page: "info/casperlabs.md" } },
        },
        {
          path: "algorand",
          component: () => import("../views/algorand_view.vue"),
          meta: { title: "Algorand", info: { page: "info/algorand.md" } },
        },
        {
          path: "nodepilot",
          component: () => import("../views/node_pilot.vue"),
          meta: { title: "Node Pilot", info: { page: "info/nodepilot.md" } },
        },
        {
          path: "wordpress",
          component: () => import("../views/wordpress_view.vue"),
          meta: { title: "Wordpress", info: { page: "info/wordpress.md" } },
        },
        {
          path: "umbrel",
          component: () => import("../views/umbrel_view.vue"),
          meta: { title: "Umbrel", info: { page: "info/umbrel.md" } },
        },
        {
          path: "freeflow",
          component: () => import("../views/freeflow_view.vue"),
          meta: { title: "Freeflow", info: { page: "info/freeflow.md" } },
        },
      ],
    },
    {
      path: "/contractslist",
      component: () => import("../views/contracts_list.vue"),
      meta: {
        title: "Contracts List",
        info: { page: "info/contracts_list.md" },
      },
    },
    {
      path: "/minting",
      component: () => import("../views/minting_view.vue"),
      meta: { title: "Minting" },
      beforeEnter(_, __, next) {
        const network = process.env.NETWORK || window.env.NETWORK;
        if (network !== NetworkEnv.main) {
          return next({ path: "/page-not-found" });
        }
        next();
      },
    },
    {
      path: "/:pathMatch(.*)*",
      component: () => import("../views/page_not_found.vue"),
      meta: { title: "Page Not Found" },
    },
  ],
});

export default router;<|MERGE_RESOLUTION|>--- conflicted
+++ resolved
@@ -28,11 +28,11 @@
           meta: { title: "Twin" },
         },
         {
-<<<<<<< HEAD
           path: "dao",
           component: () => import("../portal/dao_view.vue"),
           meta: { title: "Dao" },
-=======
+        },
+        {
           path: "bridge",
           component: () => import("../portal/bridge_view.vue"),
           meta: { title: "Bridge" },
@@ -62,7 +62,6 @@
           path: "stats",
           component: () => import("../portal/stats.vue"),
           meta: { title: "Statistics" },
->>>>>>> c2238e57
         },
       ],
     },
