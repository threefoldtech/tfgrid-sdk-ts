import { createRouter, createWebHashHistory } from "vue-router";

export interface InfoMeta {
  /* Accepting md and html */
  // Example "info/full-vm-md"
  // Note: add page path as absolute one
  // so it get prefixed with current baseUrl
  page: string;
  tooltip?: string;
}

export interface RouteMeta {
  title: string;
  info?: InfoMeta;
}

const router = createRouter({
  history: createWebHashHistory(),
  routes: [
    {
      path: "/portal",
      children: [
        {
          path: "twin",
          component: () => import("../portal/twin_view.vue"),
          meta: { title: "Twin" },
        },
      ],
    },
    {
      path: "/solutions",
      children: [
        {
          path: "",
          component: () => import("../views/solutions_view.vue"),
        },
        {
          path: "fullvm",
          component: () => import("../views/full_virtual_machine.vue"),
          meta: { title: "Full Virtual Machine", info: { page: "info/full_vm.md" } },
        },
        {
          path: "vm",
          component: () => import("../views/micro_virtual_machine.vue"),
          meta: { title: "Micro Virtual Machine", info: { page: "info/vm.md" } },
        },
        {
          path: "kubernetes",
          component: () => import("../views/kubernetes_view.vue"),
          meta: { title: "Kubernetes", info: { page: "info/kubernetes.md" } },
        },
        {
          path: "caprover",
          component: () => import("../views/caprover_view.vue"),
          meta: { title: "Caprover", info: { page: "info/caprover.md" } },
        },
        {
          path: "peertube",
          component: () => import("../views/peertube_view.vue"),
          meta: { title: "Peertube", info: { page: "info/peertube.md" } },
        },
        {
          path: "funkwhale",
          component: () => import("../views/funkwhale_view.vue"),
          meta: { title: "Funkwhale", info: { page: "info/funkwhale.md" } },
        },
        {
          path: "mattermost",
          component: () => import("../views/mattermost_view.vue"),
          meta: { title: "Mattermost", info: { page: "info/mattermost.md" } },
        },
        {
          path: "discourse",
          component: () => import("../views/discourse_view.vue"),
          meta: { title: "Discourse", info: { page: "info/discourse.md" } },
        },
        {
          path: "taiga",
          component: () => import("../views/taiga_view.vue"),
          meta: { title: "Taiga", info: { page: "info/taiga.md" } },
        },
        {
          path: "owncloud",
          component: () => import("../views/owncloud_view.vue"),
          meta: { title: "Owncloud", info: { page: "info/owncloud.md" } },
        },
        {
          path: "nextcloud",
          component: () => import("../views/nextcloud_view.vue"),
          meta: { title: "Nextcloud", info: { page: "info/nextcloud.md" } },
        },
        {
          path: "presearch",
          component: () => import("../views/presearch_view.vue"),
          meta: { title: "Presearch", info: { page: "info/presearch.md" } },
        },
        {
          path: "subsquid",
          component: () => import("../views/subsquid_view.vue"),
          meta: { title: "Subsquid", info: { page: "info/subsquid.md" } },
        },
        {
          path: "casperlabs",
          component: () => import("../views/casperlabs_view.vue"),
          meta: { title: "Casperlabs", info: { page: "info/casperlabs.md" } },
        },
        {
          path: "algorand",
          component: () => import("../views/algorand_view.vue"),
          meta: { title: "Algorand", info: { page: "info/algorand.md" } },
        },
        {
          path: "nodepilot",
          component: () => import("../views/node_pilot.vue"),
          meta: { title: "Node Pilot", info: { page: "info/nodepilot.md" } },
        },
        {
          path: "wordpress",
          component: () => import("../views/wordpress_view.vue"),
          meta: { title: "Wordpress", info: { page: "info/wordpress.md" } },
        },
        {
          path: "umbrel",
          component: () => import("../views/umbrel_view.vue"),
          meta: { title: "Umbrel", info: { page: "info/umbrel.md" } },
        },
        {
          path: "freeflow",
          component: () => import("../views/freeflow_view.vue"),
          meta: { title: "Freeflow", info: { page: "info/freeflow.md" } },
        },
      ],
    },
    {
      path: "/contractslist",
      component: () => import("../views/contracts_list.vue"),
      meta: { title: "Contracts List", info: { page: "info/contracts_list.md" } },
    },
    {
<<<<<<< HEAD
      path: "/twin",
      component: () => import("../portal/twin_view.vue"),
      meta: { title: "Twin" },
    },
    {
      path: "/bridge",
      component: () => import("../portal/bridge_view.vue"),
      meta: { title: "Bridge" },
    },
    {
=======
>>>>>>> ceef157e
      path: "/:pathMatch(.*)*",
      component: () => import("../views/page_not_found.vue"),
      meta: { title: "Page Not Found" },
    },
  ],
});

export default router;<|MERGE_RESOLUTION|>--- conflicted
+++ resolved
@@ -137,7 +137,6 @@
       meta: { title: "Contracts List", info: { page: "info/contracts_list.md" } },
     },
     {
-<<<<<<< HEAD
       path: "/twin",
       component: () => import("../portal/twin_view.vue"),
       meta: { title: "Twin" },
@@ -148,8 +147,6 @@
       meta: { title: "Bridge" },
     },
     {
-=======
->>>>>>> ceef157e
       path: "/:pathMatch(.*)*",
       component: () => import("../views/page_not_found.vue"),
       meta: { title: "Page Not Found" },
