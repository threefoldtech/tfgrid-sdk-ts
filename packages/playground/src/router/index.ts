import { createRouter, createWebHashHistory, type RouteRecordRaw } from "vue-router";

import LoggedInLanding from "@/components/logged_in_landing.vue";
import { DashboardRoutes } from "@/router/routes";

export interface InfoMeta {
  /* Accepting md and html */
  // Example "info/full-vm-md"
  // Note: add page path as absolute one
  // so it get prefixed with current baseUrl
  page: string;
  tooltip?: string;
}

export interface RouteMeta {
  title: string;
  info?: InfoMeta;
  publicPath?: boolean;
  requireSSH?: boolean;
  sidebarBreakpoint?: number;
  filtersCollapsibleBreakpoint?: number;
}

/**
 * Creates the routes for Applications section.
 *
 * @returns An array of route records for Applications.
 */
function createApplicationsRoutes(): RouteRecordRaw[] {
  return [
    {
      path: DashboardRoutes.Applications.BaseRoute,
      component: () => import("../views/solutions_view.vue"),
    },

    {
      path: DashboardRoutes.Applications.Peertube,
      component: () => import("../views/peertube_view.vue"),
      meta: {
        title: "Peertube",
        info: { page: "info/peertube.md" },
        navbarConfig: {
          back: true,
          path: [
            { title: "Deploy" },
            {
              title: "Applications",
              disabled: false,
              to: DashboardRoutes.Deploy.Applications,
            },
            {
              title: "Peertube",
            },
          ],
        },
      },
    },
    {
      path: DashboardRoutes.Applications.Funkwhale,
      component: () => import("../views/funkwhale_view.vue"),
      meta: {
        title: "Funkwhale",
        info: { page: "info/funkwhale.md" },
        navbarConfig: {
          back: true,
          path: [
            { title: "Deploy" },
            {
              title: "Applications",
              disabled: false,
              to: DashboardRoutes.Deploy.Applications,
            },
            {
              title: "Funkwhale",
            },
          ],
        },
      },
    },
    {
      path: DashboardRoutes.Applications.Mattermost,
      component: () => import("../views/mattermost_view.vue"),
      meta: {
        title: "Mattermost",
        info: { page: "info/mattermost.md" },
        navbarConfig: {
          back: true,
          path: [
            { title: "Deploy" },
            {
              title: "Applications",
              disabled: false,
              to: DashboardRoutes.Deploy.Applications,
            },
            {
              title: "Mattermost",
            },
          ],
        },
      },
    },
    {
      path: DashboardRoutes.Applications.Discourse,
      component: () => import("../views/discourse_view.vue"),
      meta: {
        title: "Discourse",
        info: { page: "info/discourse.md" },
        navbarConfig: {
          back: true,
          path: [
            { title: "Deploy" },
            {
              title: "Applications",
              disabled: false,
              to: DashboardRoutes.Deploy.Applications,
            },
            {
              title: "Discourse",
            },
          ],
        },
      },
    },
    {
      path: DashboardRoutes.Applications.Taiga,
      component: () => import("../views/taiga_view.vue"),
      meta: {
        title: "Taiga",
        info: { page: "info/taiga.md" },
        navbarConfig: {
          back: true,
          path: [
            { title: "Deploy" },
            {
              title: "Applications",
              disabled: false,
              to: DashboardRoutes.Deploy.Applications,
            },
            {
              title: "Taiga",
            },
          ],
        },
      },
    },
    // {
    //   path: DashboardRoutes.Applications.Owncloud,
    //   component: () => import("../views/owncloud_view.vue"),
    //   meta: {
    //     title: "Owncloud",
    //     info: { page: "info/owncloud.md" },
    //     navbarConfig: {
    //       back: true,
    //       path: [
    //         { title: "Deploy" },
    //         {
    //           title: "Applications",
    //           disabled: false,
    //           to: DashboardRoutes.Deploy.Applications,
    //         },
    //         {
    //           title: "Owncloud",
    //         },
    //       ],
    //     },
    //   },
    // },
    {
      path: DashboardRoutes.Applications.Nextcloud,
      component: () => import("../views/nextcloud_view.vue"),
      meta: {
        title: "Nextcloud",
        info: { page: "info/nextcloud.md" },
        navbarConfig: {
          back: true,
          path: [
            { title: "Deploy" },
            {
              title: "Applications",
              disabled: false,
              to: DashboardRoutes.Deploy.Applications,
            },
            {
              title: "Nextcloud",
            },
          ],
        },
      },
    },
    {
      path: DashboardRoutes.Applications.Presearch,
      component: () => import("../views/presearch_view.vue"),
      meta: {
        title: "Presearch",
        info: { page: "info/presearch.md" },
        navbarConfig: {
          back: true,
          path: [
            { title: "Deploy" },
            {
              title: "Applications",
              disabled: false,
              to: DashboardRoutes.Deploy.Applications,
            },
            {
              title: "Presearch",
            },
          ],
        },
      },
    },
    {
      path: DashboardRoutes.Applications.Subsquid,
      component: () => import("../views/subsquid_view.vue"),
      meta: {
        title: "Subsquid",
        info: { page: "info/subsquid.md" },
        navbarConfig: {
          back: true,
          path: [
            { title: "Deploy" },
            {
              title: "Applications",
              disabled: false,
              to: DashboardRoutes.Deploy.Applications,
            },
            {
              title: "Subsquid",
            },
          ],
        },
      },
    },
    {
      path: DashboardRoutes.Applications.Casperlabs,
      component: () => import("../views/casperlabs_view.vue"),
      meta: {
        title: "Casperlabs",
        info: { page: "info/casperlabs.md" },
        navbarConfig: {
          back: true,
          path: [
            { title: "Deploy" },
            {
              title: "Applications",
              disabled: false,
              to: DashboardRoutes.Deploy.Applications,
            },
            {
              title: "Casperlabs",
            },
          ],
        },
      },
    },
    {
      path: DashboardRoutes.Applications.Algorand,
      component: () => import("../views/algorand_view.vue"),
      meta: {
        title: "Algorand",
        info: { page: "info/algorand.md" },
        navbarConfig: {
          back: true,
          path: [
            { title: "Deploy" },
            {
              title: "Applications",
              disabled: false,
              to: DashboardRoutes.Deploy.Applications,
            },
            {
              title: "Algorand",
            },
          ],
        },
      },
    },
    {
      path: DashboardRoutes.Applications.Nodepilot,
      component: () => import("../views/node_pilot.vue"),
      meta: {
        title: "Node Pilot",
        info: { page: "info/nodepilot.md" },
        navbarConfig: {
          back: true,
          path: [
            { title: "Deploy" },
            {
              title: "Applications",
              disabled: false,
              to: DashboardRoutes.Deploy.Applications,
            },
            {
              title: "Node Pilot",
            },
          ],
        },
      },
    },
    {
      path: DashboardRoutes.Applications.Wordpress,
      component: () => import("../views/wordpress_view.vue"),
      meta: {
        title: "Wordpress",
        info: { page: "info/wordpress.md" },
        navbarConfig: {
          back: true,
          path: [
            { title: "Deploy" },
            {
              title: "Applications",
              disabled: false,
              to: DashboardRoutes.Deploy.Applications,
            },
            {
              title: "Wordpress",
            },
          ],
        },
      },
    },
    {
      path: DashboardRoutes.Applications.Umbrel,
      component: () => import("../views/umbrel_view.vue"),
      meta: {
        title: "Umbrel",
        info: { page: "info/umbrel.md" },
        navbarConfig: {
          back: true,
          path: [
            { title: "Deploy" },
            {
              title: "Applications",
              disabled: false,
              to: DashboardRoutes.Deploy.Applications,
            },
            {
              title: "Umbrel",
            },
          ],
        },
      },
    },

    {
      path: DashboardRoutes.Applications.StaticWebsite,
      component: () => import("../views/staticwebsite_view.vue"),
      meta: {
        title: "Static Website",
        info: { page: "info/static_website.md" },
        navbarConfig: {
          back: true,
          path: [
            { title: "Deploy" },
            {
              title: "Applications",
              disabled: false,
              to: DashboardRoutes.Deploy.Applications,
            },
            {
              title: "Static Website",
            },
          ],
        },
      },
    },
    // Commented for now and will be user later.
    // {
    //   path: DashboardRoutes.Applications.Freeflow,
    //   component: () => import("../views/freeflow_view.vue"),
    //   meta: {
    //     title: "Freeflow",
    //     info: { page: "info/freeflow.md" },
    //     navbarConfig: {
    //       back: true,
    //       path: [
    //         { title: "Deploy" },
    //         {
    //           title: "Applications",
    //           disabled: false,
    //           to: DashboardRoutes.Deploy.Applications,
    //         },
    //         {
    //           title: "Freeflow",
    //         },
    //       ],
    //     },
    //   },
    // },
    {
      path: DashboardRoutes.Applications.TFRobot,
      component: () => import("../views/tfrobot_view.vue"),
      meta: {
        title: "TFRobot",
        info: { page: "info/tfrobot.md" },
        navbarConfig: {
          back: true,
          path: [
            { title: "Deploy" },
            {
              title: "Applications",
              disabled: false,
              to: DashboardRoutes.Deploy.Applications,
            },
            {
              title: "TFRobot",
            },
          ],
        },
      },
    },
    {
<<<<<<< HEAD
      path: DashboardRoutes.Applications.Gitea,
      component: () => import("../views/gitea_view.vue"),
      meta: {
        title: "Gitea",
        info: { page: "info/gitea.md" },
=======
      path: DashboardRoutes.Applications.Nostr,
      component: () => import("../views/nostr_view.vue"),
      meta: {
        title: "Nostr",
        info: { page: "info/nostr.md" },
>>>>>>> 252d809a
        navbarConfig: {
          back: true,
          path: [
            { title: "Deploy" },
            {
              title: "Applications",
              disabled: false,
              to: DashboardRoutes.Deploy.Applications,
            },
            {
<<<<<<< HEAD
              title: "Gitea",
=======
              title: "Nostr",
>>>>>>> 252d809a
            },
          ],
        },
      },
    },
  ];
}

/**
 * Creates the routes for TFGrid section.
 *
 * @returns An array of route records for TFGrid.
 */
function createTFGridRoutes(): RouteRecordRaw[] {
  return [
    {
      path: DashboardRoutes.TFGrid.BaseRoute,
      children: [
        {
          path: DashboardRoutes.TFGrid.NodeStatistics,
          component: () => import("@/views/stats.vue"),
          meta: { title: "Statistics", publicPath: true },
        },
      ],
    },
  ];
}

/**
 * Creates the routes for TFFarms section.
 *
 * @returns An array of route records for TFFarms.
 */
function createTFFarmsRoutes(): RouteRecordRaw[] {
  return [
    {
      path: DashboardRoutes.Farms.BaseRoute,
      children: [
        {
          path: DashboardRoutes.Farms.YourFarms,
          component: () => import("../dashboard/farms_view.vue"),
          meta: { title: "Farms" },
        },
        {
          path: DashboardRoutes.Farms.FarmFinder,
          component: () => import("@/views/farms.vue"),
          meta: { title: "Farm Finder", publicPath: true, sidebarBreakpoint: 1000, filtersCollapsibleBreakpoint: 1350 },
        },
        {
          path: DashboardRoutes.Farms.Simulator,
          component: () => import("../dashboard/simulator_view.vue"),
          meta: { title: "Twin", publicPath: true },
        },
      ],
    },
  ];
}

/**
 * Creates the routes for TFChain section.
 *
 * @returns An array of route records for TFChain.
 */
function createTFChainRoutes(): RouteRecordRaw[] {
  return [
    {
      path: DashboardRoutes.TFChain.BaseRoute,
      children: [
        {
          name: "Profile",
          path: DashboardRoutes.TFChain.YourProfile,
          component: () => import("../dashboard/twin_view.vue"),
          meta: { title: "Your Profile" },
        },

        {
          path: DashboardRoutes.TFChain.TFDAO,
          component: () => import("../dashboard/dao_view.vue"),
          meta: { title: "Dao" },
        },
        {
          path: DashboardRoutes.TFChain.TFTokenBridge,
          component: () => import("../dashboard/bridge_view.vue"),
          meta: { title: "Bridge" },
        },
        {
          path: DashboardRoutes.TFChain.TFTokenTransfer,
          component: () => import("../dashboard/transfer_view.vue"),
          meta: { title: "Transfer" },
        },
        {
          path: DashboardRoutes.TFChain.TFMintingReports,
          component: () => import("../views/minting_view.vue"),
          meta: { title: "Minting", info: { page: "info/minting.md" }, publicPath: true },
        },
      ],
    },
  ];
}

/**
 * Creates the routes for Deploy section.
 *
 * @returns An array of route records for Deploy.
 */
function createDeployRoutes(): RouteRecordRaw[] {
  return [
    {
      path: DashboardRoutes.Deploy.BaseRoute,
      children: [
        {
          path: DashboardRoutes.Deploy.PricingCalculator,
          component: () => import("../calculator/pricing_calculator.vue"),
          meta: { title: "Resource Pricing", publicPath: true },
        },
        {
          path: DashboardRoutes.Deploy.NodeFinder,
          component: () => import("@/views/nodes.vue"),
          meta: { title: "Nodes", publicPath: true, sidebarBreakpoint: 1150, filtersCollapsibleBreakpoint: 850 },
        },
        {
          path: DashboardRoutes.Deploy.VirtualMachines,
          children: [
            {
              path: "",
              component: () => import("../views/vms_view.vue"),
              meta: { title: "Virtual Machines" },
            },
            {
              path: DashboardRoutes.VirtualMachines.FullVirtualMachine,
              component: () => import("../views/full_virtual_machine.vue"),
              meta: {
                title: "Full Virtual Machine",
                info: { page: "info/full_vm.md" },
                navbarConfig: {
                  back: true,
                  path: [
                    { title: "Deploy" },
                    {
                      title: "Virtual Machines",
                      disabled: false,
                      to: DashboardRoutes.Deploy.VirtualMachines,
                    },
                    {
                      title: "Full Virtual Machine",
                    },
                  ],
                },
                requireSSH: true,
              },
            },
            {
              path: DashboardRoutes.VirtualMachines.MicroVirtualMachine,
              component: () => import("../views/micro_virtual_machine.vue"),
              meta: {
                title: "Micro Virtual Machine",
                info: { page: "info/vm.md" },
                navbarConfig: {
                  back: true,
                  path: [
                    { title: "Deploy" },
                    {
                      title: "Virtual Machines",
                      disabled: false,
                      to: DashboardRoutes.Deploy.VirtualMachines,
                    },
                    {
                      title: "Micro Virtual Machine",
                    },
                  ],
                },
                requireSSH: true,
              },
            },
          ],
        },

        {
          path: DashboardRoutes.Deploy.Orchestrators,
          children: [
            {
              path: "",
              component: () => import("../views/orchestrators_view.vue"),
              meta: { title: "Orchestrators" },
            },

            {
              path: DashboardRoutes.Orchestrators.Kubernetes,
              component: () => import("../views/kubernetes_view.vue"),
              meta: {
                title: "Kubernetes",
                info: { page: "info/kubernetes.md" },
                navbarConfig: {
                  back: true,
                  path: [
                    { title: "Deploy" },
                    {
                      title: "Orchestrators",
                      disabled: false,
                      to: DashboardRoutes.Deploy.Orchestrators,
                    },
                    {
                      title: "Kubernetes",
                    },
                  ],
                },
                requireSSH: true,
              },
            },
            {
              path: DashboardRoutes.Orchestrators.CapRover,
              component: () => import("../views/caprover_view.vue"),
              meta: {
                title: "Caprover",
                info: { page: "info/caprover.md" },
                navbarConfig: {
                  back: true,
                  path: [
                    { title: "Deploy" },
                    {
                      title: "Orchestrators",
                      disabled: false,
                      to: DashboardRoutes.Deploy.Orchestrators,
                    },
                    {
                      title: "Caprover",
                    },
                  ],
                },
                requireSSH: true,
              },
            },
          ],
        },

        {
          path: DashboardRoutes.Deploy.Applications,
          meta: { title: "Applications" },
          children: createApplicationsRoutes(),
        },

        {
          path: DashboardRoutes.Deploy.YourContracts,
          component: () => import("../dashboard/contracts_list.vue"),
          meta: {
            title: "Your Contracts List",
            info: { page: "info/contracts_list.md" },
          },
        },

        {
          path: DashboardRoutes.Deploy.SSHKey,
          component: () => import("../views/sshkey_view.vue"),
          meta: { title: "SSHKey" },
          children: [],
        },
      ],
    },
  ];
}

/**
 * Main array of route records for the application, including Home, TFGrid, Deploy, TFChain, Applications, TFFarms, and NotFound routes.
 */
const mainRoutes: RouteRecordRaw[] = [
  // Home Routes
  {
    name: "landing",
    path: DashboardRoutes.Other.HomePage,
    component: LoggedInLanding,
    meta: { title: "Landing Page" },
  },
  // TFGrid Routes
  {
    path: DashboardRoutes.TFGrid.BaseRoute,
    children: createTFGridRoutes(),
  },
  // Deploy Routes
  {
    path: DashboardRoutes.Deploy.BaseRoute,
    children: createDeployRoutes(),
  },
  // TFFarms Routes
  {
    path: DashboardRoutes.Farms.BaseRoute,
    children: createTFFarmsRoutes(),
  },
  // TFChain Routes
  {
    path: DashboardRoutes.TFChain.BaseRoute,
    children: createTFChainRoutes(),
  },
  // NotFound
  {
    path: "/:pathMatch(.*)*",
    component: () => import("../views/page_not_found.vue"),
    meta: { title: "Page Not Found", publicPath: true },
  },
];

const router = createRouter({
  history: createWebHashHistory(),
  routes: mainRoutes,
});

export default router;<|MERGE_RESOLUTION|>--- conflicted
+++ resolved
@@ -410,34 +410,44 @@
       },
     },
     {
-<<<<<<< HEAD
       path: DashboardRoutes.Applications.Gitea,
       component: () => import("../views/gitea_view.vue"),
       meta: {
         title: "Gitea",
         info: { page: "info/gitea.md" },
-=======
+        navbarConfig: {
+          back: true,
+          path: [
+            { title: "Deploy" },
+            {
+              title: "Applications",
+              disabled: false,
+              to: DashboardRoutes.Deploy.Applications,
+            },
+            {
+              title: "Gitea",
+            },
+          ],
+        },
+      },
+    },
+    {
       path: DashboardRoutes.Applications.Nostr,
       component: () => import("../views/nostr_view.vue"),
       meta: {
         title: "Nostr",
         info: { page: "info/nostr.md" },
->>>>>>> 252d809a
-        navbarConfig: {
-          back: true,
-          path: [
-            { title: "Deploy" },
-            {
-              title: "Applications",
-              disabled: false,
-              to: DashboardRoutes.Deploy.Applications,
-            },
-            {
-<<<<<<< HEAD
-              title: "Gitea",
-=======
+        navbarConfig: {
+          back: true,
+          path: [
+            { title: "Deploy" },
+            {
+              title: "Applications",
+              disabled: false,
+              to: DashboardRoutes.Deploy.Applications,
+            },
+            {
               title: "Nostr",
->>>>>>> 252d809a
             },
           ],
         },
