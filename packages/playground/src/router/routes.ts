enum DeployRoutes {
  BaseRoute = "/deploy/",
  PricingCalculator = "/deploy/pricing-calculator/",
  NodeFinder = "/deploy/node-finder/",
  VirtualMachines = "/deploy/virtual-machines/",
  Orchestrators = "/deploy/orchestrators/",
  Applications = "/deploy/applications/",
  YourContracts = "/deploy/your-contracts/",
  Images = "https://hub.grid.tf/",
  SSHKey = "/deploy/sshkey/",
}

enum VirtualMachinesRoutes {
  FullVirtualMachine = "/deploy/virtual-machines/full-virtual-machine/",
  MicroVirtualMachine = "/deploy/virtual-machines/micro-virtual-machine/",
}

enum OrchestratorsRoutes {
  Kubernetes = "/deploy/orchestrators/kubernetes/",
  CapRover = "/deploy/orchestrators/caprover/",
}

enum FarmRoutes {
  BaseRoute = "/farms/",
  YourFarms = "/farms/your-farms/",
  FarmFinder = "/farms/farm-finder/",
  NodeInstaller = "https://bootstrap.grid.tf/",
  Simulator = "/farms/simulator/",
}

enum TFGridRoutes {
  BaseRoute = "/tf-grid/",
  GridStatus = "https://status.grid.tf/status/threefold/",
  NodeStatistics = "/tf-grid/node-statistics/",
  NodeMonitoring = "https://metrics.grid.tf/d/rYdddlPWkfqwf/zos-host-metrics?orgId=2&refresh=30s/",
}

enum TFChainRoutes {
  BaseRoute = "/tf-chain/",
  YourProfile = "/tf-chain/your-profile/",
  TFDAO = "/tf-chain/dao/",
  TFTokenBridge = "/tf-chain/token-bridge/",
  TFTokenTransfer = "/tf-chain/token-transfer/",
  TFMintingReports = "/tf-chain/minting-reports/",
}

enum OtherRoutes {
  Manual = "https://manual.grid.tf/",
  HomePage = "/",
}

enum ApplicationRoutes {
  BaseRoute = "/deploy/applications/",
  Peertube = "/deploy/applications/peertube/",
  StaticWebsite = "/deploy/applications/static_website/",
  Funkwhale = "/deploy/applications/funkwhale/",
  Mattermost = "/deploy/applications/mattermost/",
  Discourse = "/deploy/applications/discourse/",
  Taiga = "/deploy/applications/taiga/",
  Owncloud = "/deploy/applications/owncloud/",
  Nextcloud = "/deploy/applications/nextcloud/",
  Presearch = "/deploy/applications/presearch/",
  Subsquid = "/deploy/applications/subsquid/",
  Casperlabs = "/deploy/applications/casperlabs/",
  Algorand = "/deploy/applications/algorand/",
  Nodepilot = "/deploy/applications/nodepilot/",
  Wordpress = "/deploy/applications/wordpress/",
  Umbrel = "/deploy/applications/umbrel/",
  Freeflow = "/deploy/applications/freeflow/",
  TFRobot = "/deploy/applications/tfrobot/",
<<<<<<< HEAD
  Gitea = "/deploy/applications/gitea/",
=======
  Nostr = "/deploy/applications/nostr/",
>>>>>>> 252d809a
}

const DashboardRoutes = {
  TFGrid: { ...TFGridRoutes },
  TFChain: { ...TFChainRoutes },
  Deploy: { ...DeployRoutes },
  Applications: { ...ApplicationRoutes },
  Farms: { ...FarmRoutes },
  Other: { ...OtherRoutes },
  VirtualMachines: { ...VirtualMachinesRoutes },
  Orchestrators: { ...OrchestratorsRoutes },
};

export {
  DashboardRoutes,
  VirtualMachinesRoutes,
  TFGridRoutes,
  TFChainRoutes,
  OtherRoutes,
  OrchestratorsRoutes,
  FarmRoutes,
  DeployRoutes,
  ApplicationRoutes,
};<|MERGE_RESOLUTION|>--- conflicted
+++ resolved
@@ -68,11 +68,8 @@
   Umbrel = "/deploy/applications/umbrel/",
   Freeflow = "/deploy/applications/freeflow/",
   TFRobot = "/deploy/applications/tfrobot/",
-<<<<<<< HEAD
   Gitea = "/deploy/applications/gitea/",
-=======
   Nostr = "/deploy/applications/nostr/",
->>>>>>> 252d809a
 }
 
 const DashboardRoutes = {
