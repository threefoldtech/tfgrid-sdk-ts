<template>
  <v-dialog
    v-model="dialog"
    @update:modelValue="(val:boolean) => closeDialog(val)"
    :scrim="false"
    transition="dialog-bottom-transition"
    hide-overlay
  >
<<<<<<< HEAD
    <v-toolbar>
      <div class="d-flex justify-center">
        <v-btn icon dark @click="() => $emit('close-dialog', false)">
=======
    <v-toolbar style="height: 48px" dark color="primary">
      <div class="mr-1">
        <v-btn icon dark @click="(val:boolean) => closeDialog(val)">
>>>>>>> a29717c5
          <v-icon>mdi-close</v-icon>
        </v-btn>
      </div>
    </v-toolbar>

    <template v-if="loading">
      <v-card class="d-flex justify-center align-center h-screen">
        <v-progress-circular color="primary" indeterminate :size="128" :width="5" />
        <p class="mt-2">Loading node details...</p>
      </v-card>
    </template>

    <template v-else-if="isError">
      <v-card class="d-flex justify-center align-center h-screen">
        <div class="text-center w-100 pa-3">
          <v-icon variant="tonal" color="error" style="font-size: 50px" icon="mdi-close-circle-outline" />
          <p class="mt-4 mb-4 font-weight-bold text-error">
            {{ errorMessage }}
          </p>
          <v-btn class="mr-4" @click="requestNode" color="primary" text="Try Again" />
          <v-btn @click="(val:boolean) => closeDialog(val)" color="error" variant="outlined" text="Cancel" />
        </div>
      </v-card>
    </template>

    <template v-else>
      <v-card>
        <node-resources-charts :node="node" />
        <v-row class="pa-8 mt-5" justify-md="start" justify-sm="center">
          <v-col cols="12" md="6" sm="8">
            <node-details-card :node="node" />
          </v-col>
          <v-col cols="12" md="6" sm="8">
            <country-details-card :node="node" />
            <location-details-card :node="node" />
          </v-col>
          <v-col cols="12" md="6" sm="8">
            <farm-details-card :node="node" />
          </v-col>
          <v-col cols="12" md="6" sm="8">
            <twin-details-card :node="node" />
          </v-col>
          <v-col cols="12" md="6" sm="8">
            <interfaces-details-card :node="node" />
          </v-col>
          <v-col v-if="node.cards?.length" cols="12" md="6" sm="8">
            <gpu-details-card :node="node" />
          </v-col>
          <v-col v-if="node.publicConfig && node.publicConfig.domain" cols="12" md="6" sm="8">
            <public-config-details-card :node="node" />
          </v-col>
        </v-row>
      </v-card>
    </template>
  </v-dialog>
</template>

<script lang="ts">
import { type GridNode, NodeStatus } from "@threefold/gridproxy_client";
import { type PropType, ref, watch } from "vue";
import { useRoute } from "vue-router";

import { getNodeStatusColor } from "@/explorer/utils/helpers";
import router from "@/router";

import { getNode } from "../utils/helpers";
import { type GridProxyRequestConfig, nodeInitializer } from "../utils/types";
import CountryDetailsCard from "./node_details_cards/country_details_card.vue";
import FarmDetailsCard from "./node_details_cards/farm_details_card.vue";
import GpuDetailsCard from "./node_details_cards/gpu_details_card.vue";
import InterfacesDetailsCard from "./node_details_cards/interfaces_details_card.vue";
import LocationDetailsCard from "./node_details_cards/location_details_card.vue";
import NodeDetailsCard from "./node_details_cards/node_details_card.vue";
import PublicConfigDetailsCard from "./node_details_cards/public_config_details_card.vue";
import TwinDetailsCard from "./node_details_cards/twin_details_card.vue";
import NodeResourcesCharts from "./node_resources_charts.vue";

export default {
  props: {
    openDialog: {
      type: Boolean,
      required: true,
    },
    nodeId: {
      type: Number,
      required: true,
    },
    options: {
      type: Object as PropType<GridProxyRequestConfig>,
      required: true,
    },
  },

  components: {
    NodeResourcesCharts,
    NodeDetailsCard,
    FarmDetailsCard,
    CountryDetailsCard,
    LocationDetailsCard,
    InterfacesDetailsCard,
    TwinDetailsCard,
    GpuDetailsCard,
    PublicConfigDetailsCard,
  },

  setup(props, { emit }) {
    const loading = ref(false);
    const dialog = ref(false);
    const isError = ref(false);
    const errorMessage = ref("");
    const route = useRoute();
    const node = ref<GridNode>(nodeInitializer);

    function closeDialog(newValue: boolean) {
      isError.value = false;
      errorMessage.value = "";
      emit("close-dialog", newValue);
    }

    async function requestNode() {
      isError.value = false;
      if (props.nodeId > 0) {
        try {
          loading.value = true;
          const _node: GridNode = await getNode(props.nodeId, props.options);
          node.value = _node;
          router.push({ path: route.path, query: { nodeId: node.value.nodeId } });
        } catch (err) {
          isError.value = true;
          errorMessage.value = `Failed to load node with ID ${props.nodeId}. The node might be offline or unresponsive. You can try requesting it again.`;
        } finally {
          loading.value = false;
        }
      }
    }

    watch(() => props.nodeId, requestNode);

    watch(
      () => props.openDialog,
      newValue => {
        dialog.value = newValue as boolean;
      },
    );

    return {
      NodeStatus,

      dialog,
      node,
      loading,
      isError,
      errorMessage,
      requestNode,
      closeDialog,
      getNodeStatusColor,
    };
  },
};
</script>

<style>
.v-list-item__prepend > .v-icon,
.v-list-item__append > .v-icon {
  opacity: 1 !important;
}
.v-toolbar__content {
  justify-content: end !important;
}
.v-toolbar__content {
  height: 48px !important;
}
</style><|MERGE_RESOLUTION|>--- conflicted
+++ resolved
@@ -6,15 +6,9 @@
     transition="dialog-bottom-transition"
     hide-overlay
   >
-<<<<<<< HEAD
     <v-toolbar>
       <div class="d-flex justify-center">
         <v-btn icon dark @click="() => $emit('close-dialog', false)">
-=======
-    <v-toolbar style="height: 48px" dark color="primary">
-      <div class="mr-1">
-        <v-btn icon dark @click="(val:boolean) => closeDialog(val)">
->>>>>>> a29717c5
           <v-icon>mdi-close</v-icon>
         </v-btn>
       </div>
