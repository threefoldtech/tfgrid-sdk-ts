--- conflicted
+++ resolved
@@ -15,11 +15,9 @@
 import { gridProxyClient } from "@/clients";
 import { createCustomToast, ToastType } from "@/utils/custom_toast";
 
-<<<<<<< HEAD
+
 import type { MixedFarmFilter, MixedNodeFilter, NodeStatusColor } from "./types";
-=======
-import type { MixedFilter, NodeStatusColor, NodeTypeColor } from "./types";
->>>>>>> cec778a7
+
 
 export const getCountryCode = (node: GridNode): string => {
   if (!node) {
