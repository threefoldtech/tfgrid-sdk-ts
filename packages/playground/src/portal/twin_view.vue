<template>
  <v-container v-if="editingTwin">
    <v-dialog v-model="editingTwin" max-width="600">
      <v-card>
<<<<<<< HEAD
        <v-list class="custom-list">
          <v-row>
            <v-col cols="1" sm="2" class="column-style">
              <v-list-item> ID </v-list-item>
              <v-divider></v-divider>
              <v-list-item> Address </v-list-item>
              <v-divider></v-divider>
              <v-list-item> Relay </v-list-item>
            </v-col>
            <v-col cols="1" sm="10">
              <v-list-item> {{ profileManager.profile?.twinId.toString() }} </v-list-item>
              <v-divider></v-divider>
              <v-list-item>
                <div style="display: flex; justify-content: space-between; align-items: center">
                  <span>{{ profileManager.profile?.address }}</span>
                  <v-icon @click="copy(profileManager.profile?.address as string)"> mdi-content-copy </v-icon>
                </div>
              </v-list-item>

              <v-divider></v-divider>
              <v-list-item> {{ profileManager.profile?.relay }} </v-list-item>
            </v-col>
          </v-row>
        </v-list>
        <v-card-actions v-if="updateRelay" class="justify-end mx-4 mb-4">
          <v-btn class="custom-button bg-primary" @click="editTwin">Edit</v-btn>
=======
        <v-toolbar color="primary" dark class="custom-toolbar">Edit Twin</v-toolbar>
        <div class="text-h2 pa-10">
          <v-text-field v-model="relay" outlined label="Relay" :error-messages="errorMsg"></v-text-field>
        </div>
        <v-card-actions class="justify-end pa-5">
          <v-btn @click="editingTwin = false" class="grey lighten-2 black--text">Close</v-btn>
          <v-btn @click="UpdateRelay" class="primary white--text">Save</v-btn>
>>>>>>> c12f6d94
        </v-card-actions>
      </v-card>
    </v-dialog>
  </v-container>

  <v-container class="custom-container">
    <v-card color="primary" class="d-flex justify-center items-center mt-3 pa-3 text-center">
      <v-icon size="30" class="pr-3">mdi-account-supervisor-outline</v-icon>
      <v-card-title class="pa-0">Twin Details</v-card-title>
    </v-card>

    <v-card>
      <v-list class="custom-list">
        <v-row>
          <v-col cols="1" sm="2" class="column-style my-4">
            <v-list-item> ID </v-list-item>
            <v-divider></v-divider>
            <v-list-item> Address </v-list-item>
            <v-divider></v-divider>
            <v-list-item> Relay </v-list-item>
          </v-col>
          <v-col cols="1" sm="10" class="my-4">
            <v-list-item> {{ profileManager.profile?.twinId.toString() }} </v-list-item>
            <v-divider></v-divider>
            <v-list-item> {{ profileManager.profile?.address }} </v-list-item>
            <v-divider></v-divider>
            <v-list-item> {{ profileManager.profile?.relay }} </v-list-item>
          </v-col>
        </v-row>
      </v-list>
      <v-card-actions v-if="updateRelay" class="justify-end mx-4 mb-4">
        <v-btn class="custom-button bg-primary" @click="editTwin">Edit</v-btn>
      </v-card-actions>
    </v-card>
  </v-container>
</template>

<script lang="ts" setup>
import { generatePublicKey } from "@threefold/rmb_direct_client";
import { onMounted, ref } from "vue";

import { useProfileManager } from "../stores";
import { createCustomToast, ToastType } from "../utils/custom_toast";
import { getGrid } from "../utils/grid";

const profileManager = useProfileManager();

const editingTwin = ref(false);
const relay = ref(profileManager.profile?.relay || "");
const updateRelay = ref(false);
const errorMsg = ref("");

onMounted(validateEdit);
async function validateEdit() {
  try {
    const pk = await generatePublicKey(profileManager.profile!.mnemonic);
    if (profileManager.profile?.relay !== window.env.RELAY_DOMAIN) {
      updateRelay.value = true;
    }

    if (profileManager.profile?.pk !== pk) {
      UpdateRelay();
    }
  } catch (e) {
    console.log(e);
  }
}

function editTwin() {
  console.log("editing twin");
  editingTwin.value = true;
}

async function UpdateRelay() {
  try {
    const pk = await generatePublicKey(profileManager.profile!.mnemonic);
    const grid = await getGrid(profileManager.profile!);
    await grid?.twins.update({ relay: relay.value });
    profileManager.updateRelay(relay.value);
    profileManager.updatePk(pk);
    updateRelay.value = false;
  } catch (e) {
    errorMsg.value = (e as any).message;
    console.log("could not update relay or pk, Error: ", e);
  }
}

function copy(id: string) {
  navigator.clipboard.writeText(id);
  createCustomToast("Address copied to clipboard", ToastType.success);
}
</script>

<style>
.custom-container {
  width: 80%;
}

.custom-list {
  overflow: hidden;
  font-size: 1rem;
  padding: 10px;
}

.column-style {
  border-right: 0.1px solid #8a8a8a;
}

.custom-button {
  font-size: 20px;
  font-weight: bold;
}

.custom-toolbar {
  font-size: 20px;
  font-weight: bold;
  padding-left: 10px;
}
</style><|MERGE_RESOLUTION|>--- conflicted
+++ resolved
@@ -2,34 +2,6 @@
   <v-container v-if="editingTwin">
     <v-dialog v-model="editingTwin" max-width="600">
       <v-card>
-<<<<<<< HEAD
-        <v-list class="custom-list">
-          <v-row>
-            <v-col cols="1" sm="2" class="column-style">
-              <v-list-item> ID </v-list-item>
-              <v-divider></v-divider>
-              <v-list-item> Address </v-list-item>
-              <v-divider></v-divider>
-              <v-list-item> Relay </v-list-item>
-            </v-col>
-            <v-col cols="1" sm="10">
-              <v-list-item> {{ profileManager.profile?.twinId.toString() }} </v-list-item>
-              <v-divider></v-divider>
-              <v-list-item>
-                <div style="display: flex; justify-content: space-between; align-items: center">
-                  <span>{{ profileManager.profile?.address }}</span>
-                  <v-icon @click="copy(profileManager.profile?.address as string)"> mdi-content-copy </v-icon>
-                </div>
-              </v-list-item>
-
-              <v-divider></v-divider>
-              <v-list-item> {{ profileManager.profile?.relay }} </v-list-item>
-            </v-col>
-          </v-row>
-        </v-list>
-        <v-card-actions v-if="updateRelay" class="justify-end mx-4 mb-4">
-          <v-btn class="custom-button bg-primary" @click="editTwin">Edit</v-btn>
-=======
         <v-toolbar color="primary" dark class="custom-toolbar">Edit Twin</v-toolbar>
         <div class="text-h2 pa-10">
           <v-text-field v-model="relay" outlined label="Relay" :error-messages="errorMsg"></v-text-field>
@@ -37,7 +9,6 @@
         <v-card-actions class="justify-end pa-5">
           <v-btn @click="editingTwin = false" class="grey lighten-2 black--text">Close</v-btn>
           <v-btn @click="UpdateRelay" class="primary white--text">Save</v-btn>
->>>>>>> c12f6d94
         </v-card-actions>
       </v-card>
     </v-dialog>
@@ -62,7 +33,10 @@
           <v-col cols="1" sm="10" class="my-4">
             <v-list-item> {{ profileManager.profile?.twinId.toString() }} </v-list-item>
             <v-divider></v-divider>
-            <v-list-item> {{ profileManager.profile?.address }} </v-list-item>
+            <v-list-item>            <div style="display: flex; justify-content: space-between; align-items: center">
+                  <span>{{ profileManager.profile?.address }}</span>
+                  <v-icon @click="copy(profileManager.profile?.address as string)"> mdi-content-copy </v-icon>
+                </div> </v-list-item>
             <v-divider></v-divider>
             <v-list-item> {{ profileManager.profile?.relay }} </v-list-item>
           </v-col>
