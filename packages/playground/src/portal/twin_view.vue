--- conflicted
+++ resolved
@@ -11,7 +11,9 @@
           <v-btn @click="UpdateRelay" class="primary white--text">Save</v-btn>
         </v-card-actions>
       </v-card>
-<<<<<<< HEAD
+       </v-dialog>
+  </v-container>
+
 
       <v-dialog v-model="openVotePopup" max-width="600">
         <v-card>
@@ -24,10 +26,9 @@
         </v-card>
       </v-dialog>
     </v-container>
-  </div>
-=======
-    </v-dialog>
-  </v-container>
+
+
+   
 
   <v-container class="custom-container">
     <v-card color="primary" class="d-flex justify-center items-center mt-3 pa-3 text-center">
@@ -64,7 +65,7 @@
       </v-card-actions>
     </v-card>
   </v-container>
->>>>>>> 48a5c187
+
 </template>
 
 <script lang="ts" setup>
@@ -73,12 +74,12 @@
 
 import router from "../router";
 import { useProfileManager } from "../stores";
-<<<<<<< HEAD
+
 import type { Farm } from "../types";
 import { getFarms } from "../utils/get_farms";
-=======
+
 import { createCustomToast, ToastType } from "../utils/custom_toast";
->>>>>>> 48a5c187
+
 import { getGrid } from "../utils/grid";
 const profileManager = useProfileManager();
 
