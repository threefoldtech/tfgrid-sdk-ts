<template>
  <div>
    <div class="border px-4 pb-4 rounded position-relative mt-2">
      <v-card color="primary" class="d-flex justify-center items-center mt-3 pa-3 text-center">
        <v-icon size="30" class="pr-3">mdi-resistor-nodes</v-icon>
        <v-card-title class="pa-0" color="white">Dedicated Machines</v-card-title>
      </v-card>

      <TfFiltersContainer class="my-6" @apply="loadNodes" :loading="loading">
        <TfFilter
          query-route="min-cpu"
          v-model="filters.minCPU"
          :rules="[
            validators.isInt('This Field accepts only a valid number.'),
            validators.min('This Field must be a number larger than 0.', 1),
            validators.validateResourceMaxNumber('This value is out of range.'),
          ]"
        >
          <template #input="{ props }">
            <VTextField label="Min CPU (Cores)" variant="outlined" v-model="filters.minCPU" v-bind="props">
              <template #append-inner>
                <VTooltip text="Filter by the minimum total amount of CPU Cores in the node.">
                  <template #activator="{ props }">
                    <VIcon icon="mdi-information-outline" v-bind="props" />
                  </template>
                </VTooltip>
              </template>
            </VTextField>
          </template>
        </TfFilter>

        <TfFilter
          query-route="min-ram"
          v-model="filters.minRAM"
          :rules="[
            validators.isNumeric('This field accepts numbers only.'),
            validators.min('The total ram should be larger then zero.', 1),
            validators.validateResourceMaxNumber('This value is out of range.'),
          ]"
        >
          <template #input="{ props }">
            <VTextField label="Min RAM (GB)" variant="outlined" v-model="filters.minRAM" v-bind="props">
              <template #append-inner>
                <VTooltip text="Filter by the minimum total amount of RAM in the node.">
                  <template #activator="{ props }">
                    <VIcon icon="mdi-information-outline" v-bind="props" />
                  </template>
                </VTooltip>
              </template>
            </VTextField>
          </template>
        </TfFilter>

        <TfFilter
          query-route="min-ssd"
          v-model="filters.minSSD"
          :rules="[
            validators.isNumeric('This field accepts numbers only.'),
            validators.min('The total ssd should be larger then zero.', 1),
            validators.validateResourceMaxNumber('This value is out of range.'),
          ]"
        >
          <template #input="{ props }">
            <VTextField label="Min SSD (GB)" variant="outlined" v-model="filters.minSSD" v-bind="props">
              <template #append-inner>
                <VTooltip text="Filter by the minimum total amount of SSD in the node.">
                  <template #activator="{ props }">
                    <VIcon icon="mdi-information-outline" v-bind="props" />
                  </template>
                </VTooltip>
              </template>
            </VTextField>
          </template>
        </TfFilter>

        <TfFilter
          query-route="min-hdd"
          v-model="filters.minHDD"
          :rules="[
            validators.isNumeric('This field accepts numbers only.'),
            validators.min('The total hdd should be larger then zero.', 1),
            validators.validateResourceMaxNumber('This value is out of range.'),
          ]"
        >
          <template #input="{ props }">
            <VTextField label="Min HDD (GB)" variant="outlined" v-model="filters.minHDD" v-bind="props">
              <template #append-inner>
                <VTooltip text="Filter by the minimum total amount of HDD in the node.">
                  <template #activator="{ props }">
                    <VIcon icon="mdi-information-outline" v-bind="props" />
                  </template>
                </VTooltip>
              </template>
            </VTextField>
          </template>
        </TfFilter>

        <TfFilter
          query-route="gpu-device-name"
          v-model="filters.gpuDeviceName"
          :rules="[
            validators.pattern('GPU\'s device name only accepts letters and numbers.', {
              pattern: /^[A-Za-z0-9[\]/,.]+$/,
            }),
          ]"
        >
          <template #input="{ props }">
            <VTextField label="GPU's device name" variant="outlined" v-model="filters.gpuDeviceName" v-bind="props">
              <template #append-inner>
                <VTooltip text="Filter by GPU's device name.">
                  <template #activator="{ props }">
                    <VIcon icon="mdi-information-outline" v-bind="props" />
                  </template>
                </VTooltip>
              </template>
            </VTextField>
          </template>
        </TfFilter>

        <TfFilter
          query-route="gpu-device-vendor"
          v-model="filters.gpuVendorName"
          :rules="[
            validators.pattern('GPU\'s device vendor only accepts letters and numbers.', {
              pattern: /^[A-Za-z0-9[\]/,.]+$/,
            }),
          ]"
        >
          <template #input="{ props }">
            <VTextField label="GPU's vendor name" variant="outlined" v-model="filters.gpuVendorName" v-bind="props">
              <template #append-inner>
                <VTooltip text="Filter by GPU's vendor name.">
                  <template #activator="{ props }">
                    <VIcon icon="mdi-information-outline" v-bind="props" />
                  </template>
                </VTooltip>
              </template>
            </VTextField>
          </template>
        </TfFilter>

        <TfFilter query-route="gpu" v-model="filters.gpu">
          <v-switch color="primary" inset label="GPU Node (Only)" v-model="filters.gpu" hide-details />
        </TfFilter>
      </TfFiltersContainer>

      <v-alert type="info" variant="tonal">
        Discounts are applied on hourly basis, you need to maintain at least the same balance you have or higher to
        unlock the discounts.
      </v-alert>

      <nodes-table
        @update-active-tab-value="updateActiveTabValue"
        @reload-table="reloadTable"
        :options="{ page, size }"
        :nodes="nodes"
        :nodes-count="nodesCount"
        :loading="loading"
      />
    </div>
  </div>
</template>

<script lang="ts" setup>
import { NodeStatus } from "@threefold/gridproxy_client";
import { CertificationType } from "@threefold/gridproxy_client";
import { ref } from "vue";

import { gridProxyClient } from "@/clients";
import { useProfileManager } from "@/stores";
import { convert } from "@/utils/get_nodes";
import { getGrid } from "@/utils/grid";
import { toGigaBytes } from "@/utils/helpers";

const loading = ref(false);

const profileManager = useProfileManager();
const activeTab = ref(0);
const nodes = ref<any[]>([]);
const nodesCount = ref(0);

const tabParams = {
  0: {
    rentable: true,
    status: NodeStatus.Up,
    retCount: true,
  },
  1: {
    rented: true,
    rentedBy: profileManager.profile?.twinId,
    retCount: true,
  },
};

const size = ref(window.env.PAGE_SIZE);
const page = ref(1);
const filters = ref({
  minCPU: "",
  minRAM: "",
  minSSD: "",
  minHDD: "",
  gpuDeviceName: "",
  gpuVendorName: "",
  gpu: false,
});

const updateActiveTabValue = (newValue: number) => {
  activeTab.value = newValue;
  loadNodes();
};

async function loadNodes() {
  const params = tabParams[activeTab.value as keyof typeof tabParams];

  if (!params) {
    return;
  }

  if (filters.value.minCPU && !Number.isInteger(+filters.value.minCPU)) {
    nodes.value = [];
    nodesCount.value = 0;
    return;
  }

  loading.value = true;

  try {
    const data = await gridProxyClient.nodes.list({
      ...params,
<<<<<<< HEAD
      size: size.value,
      page: page.value,
      totalSru: convert(filters.value.minSSD),
      totalMru: convert(filters.value.minRAM),
      totalHru: convert(filters.value.minHDD),
      totalCru: +filters.value.minCPU || undefined,
      gpuVendorName: filters.value.gpuVendorName || undefined,
      gpuDeviceName: filters.value.gpuDeviceName || undefined,
      hasGpu: filters.value.gpu || undefined,
=======
      size: filterOptions.value.size,
      page: filterOptions.value.page,
      totalSru: convert(filterInputs.value.total_sru.value),
      totalMru: convert(filterInputs.value.total_mru.value),
      totalHru: convert(filterInputs.value.total_hru.value),
      totalCru: totalCruValue ? +totalCruValue : undefined,
      gpuVendorName: filterInputs.value.gpu_vendor_name.value || "",
      gpuDeviceName: filterInputs.value.gpu_device_name.value || "",
      hasGpu: filterOptions.value.gpu ? filterOptions.value.gpu : undefined,
>>>>>>> 6a9a0498
    });

    if (data.count === 0) {
      loading.value = false;
      nodes.value = [];
      nodesCount.value = 0;
      return;
    }

    const grid = await getGrid(profileManager.profile!);

    const pricePromises = data.data.map(async item => {
      const fee = await grid?.contracts.getDedicatedNodeExtraFee({ nodeId: item.nodeId });
      const price = await grid?.calculator.calculateWithMyBalance({
        cru: item.total_resources.cru,
        hru: toGigaBytes(item.total_resources.hru),
        mru: toGigaBytes(item.total_resources.mru),
        sru: toGigaBytes(item.total_resources.sru),
        ipv4u: false,
        certified: item.certificationType === CertificationType.Certified,
      });
      return {
        ...item,
        price: (price?.dedicatedPrice ?? 0 + (fee || 0)).toFixed(3),
        discount: price?.dedicatedPackage.discount,
      };
    });

    const pricedNodes = await Promise.all(pricePromises);
    nodes.value = pricedNodes;

    nodesCount.value = data.count ?? 0;
    loading.value = false;
  } catch (e) {
    console.log("Error: ", e);
    loading.value = false;
  }
}

function reloadTable() {
  setTimeout(loadNodes, 20000);
}
</script>

<script lang="ts">
import NodesTable from "@/dashboard/components/dedicated_nodes_table.vue";

import TfFilter from "../components/filters/TfFilter.vue";
import TfFiltersContainer from "../components/filters/TfFiltersContainer.vue";

export default {
  name: "Dedicated Node",
  components: {
    NodesTable,
    TfFiltersContainer,
    TfFilter,
  },
};
</script>

<style>
.v-data-table__td {
  font-size: 0.875rem;
}

.v-table .v-btn {
  font-size: 0.875rem !important;
}
</style><|MERGE_RESOLUTION|>--- conflicted
+++ resolved
@@ -227,7 +227,6 @@
   try {
     const data = await gridProxyClient.nodes.list({
       ...params,
-<<<<<<< HEAD
       size: size.value,
       page: page.value,
       totalSru: convert(filters.value.minSSD),
@@ -237,17 +236,6 @@
       gpuVendorName: filters.value.gpuVendorName || undefined,
       gpuDeviceName: filters.value.gpuDeviceName || undefined,
       hasGpu: filters.value.gpu || undefined,
-=======
-      size: filterOptions.value.size,
-      page: filterOptions.value.page,
-      totalSru: convert(filterInputs.value.total_sru.value),
-      totalMru: convert(filterInputs.value.total_mru.value),
-      totalHru: convert(filterInputs.value.total_hru.value),
-      totalCru: totalCruValue ? +totalCruValue : undefined,
-      gpuVendorName: filterInputs.value.gpu_vendor_name.value || "",
-      gpuDeviceName: filterInputs.value.gpu_device_name.value || "",
-      hasGpu: filterOptions.value.gpu ? filterOptions.value.gpu : undefined,
->>>>>>> 6a9a0498
     });
 
     if (data.count === 0) {
