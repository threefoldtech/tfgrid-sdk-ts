<template>
  <container>
    <v-dialog v-model="openUnreserveDialog" max-width="600" class="custom-dialog">
      <v-card>
        <v-card-title class="pt-4">
          <span style="display: flex; align-items: center">
            <v-icon class="mr-2" color="warning">mdi-alert</v-icon>
            Unreserve this dedicated node?
          </span>
        </v-card-title>
        <v-divider />
        <v-card-text>This will free up the node for others on the chain</v-card-text>
        <v-card-actions class="justify-end">
          <v-btn variant="outlined" color="anchor" @click="openUnreserveDialog = false">Close</v-btn>
          <v-btn variant="outlined" color="error" @click="unReserveNode" :loading="loadingUnreserveNode">Confirm</v-btn>
        </v-card-actions>
      </v-card>
    </v-dialog>
    <v-btn
      size="small"
      variant="outlined"
      :loading="loadingReserveNode"
      v-if="node.rentedByTwinId === 0"
      :disabled="disableButton || hasInsufficientBalance"
      color="primary"
      @click.stop="reserveNode"
    >
      Reserve
    </v-btn>

    <v-btn
      size="small"
      color="error"
      variant="outlined"
      :loading="loadingUnreserveBtn"
      :disabled="disableButton"
      v-if="node.rentedByTwinId === profile?.twinId"
      @click.stop="removeReserve"
    >
      Unreserve
    </v-btn>
  </container>
</template>

<script lang="ts">
import type { GridNode } from "@threefold/gridproxy_client";
import { InsufficientBalanceError } from "@threefold/types";
import { onMounted, type PropType, ref } from "vue";

import { useProfileManager } from "@/stores";
import { createCustomToast, ToastType } from "@/utils/custom_toast";
import { getGrid, loadBalance } from "@/utils/grid";
import { notifyDelaying } from "@/utils/notifications";

export default {
  name: "ReserveBtn",
  props: {
    node: {
      required: true,
      type: Object as PropType<GridNode>,
    },
  },
  setup(props, { emit }) {
    const profileManager = useProfileManager();
    const profile = profileManager.profile;
    const openUnreserveDialog = ref(false);
    const loadingUnreserveNode = ref(false);
    const loadingUnreserveBtn = ref(false);
    const loadingReserveNode = ref(false);
    const disableButton = ref(false);
    const hasInsufficientBalance = ref(false);
    onMounted(async () => {
      const grid = await getGrid(profileManager.profile!);
      const balance = await loadBalance(grid!);
      const b = balance.free - balance.locked;
      if (b < 2) {
        hasInsufficientBalance.value = true;
      }
    });

    function removeReserve() {
      openUnreserveDialog.value = true;
    }

    async function unReserveNode() {
      loadingUnreserveNode.value = true;
      try {
        const grid = await getGrid(profile!);
        createCustomToast(`Verify contracts for node ${props.node.nodeId}`, ToastType.info);

        const result = (await grid?.contracts.getActiveContracts({ nodeId: +props.node.nodeId })) as any;
        if (result.length > 0) {
          createCustomToast(`node ${props.node.nodeId} has active contracts`, ToastType.info);
          loadingUnreserveNode.value = false;
          openUnreserveDialog.value = false;
        } else {
          createCustomToast(`unreserving node ${props.node.nodeId}`, ToastType.info);
          await grid?.nodes.unreserve({ nodeId: +props.node.nodeId });
          createCustomToast(`Transaction succeeded node ${props.node.nodeId} Unreserved`, ToastType.success);
          loadingUnreserveNode.value = false;
          openUnreserveDialog.value = false;
          loadingUnreserveBtn.value = true;
          notifyDelaying();
          emit("updateTable");
          disableButton.value = true;
          setTimeout(() => {
            disableButton.value = false;
            loadingUnreserveBtn.value = false;
          }, 20000);
        }
      } catch (e) {
        if (e instanceof InsufficientBalanceError) {
          createCustomToast(`Can't delete rent contract due to Insufficient balance`, ToastType.danger);
        } else {
          console.log(e);
          createCustomToast("Failed to delete rent contract.", ToastType.danger);
        }
        loadingUnreserveNode.value = false;
        openUnreserveDialog.value = false;
      }
    }

    async function reserveNode() {
      try {
        if (profile) {
          loadingReserveNode.value = true;
          const grid = await getGrid(profile);
          createCustomToast("Transaction Submitted", ToastType.info);
          await grid?.nodes.reserve({ nodeId: +props.node.nodeId });
          createCustomToast(`Transaction succeeded node ${props.node.nodeId} Reserved`, ToastType.success);
          notifyDelaying();
          emit("updateTable");
          disableButton.value = true;
          setTimeout(() => {
            disableButton.value = false;
            loadingReserveNode.value = false;
          }, 20000);
        } else {
          createCustomToast("Please Login first to continue.", ToastType.danger);
        }
      } catch (e) {
        if (e instanceof InsufficientBalanceError) {
          createCustomToast(`Can't create rent contract due to Insufficient balance`, ToastType.danger);
        } else {
          console.log(e);
          createCustomToast("Failed to create rent contract.", ToastType.danger);
        }
        loadingReserveNode.value = false;
      }
    }

    return {
      openUnreserveDialog,
      loadingUnreserveNode,
      loadingReserveNode,
      unReserveNode,
      reserveNode,
      removeReserve,
      disableButton,
      loadingUnreserveBtn,
<<<<<<< HEAD
      profileManager,
      hasInsufficientBalance,
=======
      profile,
>>>>>>> 651ba719
    };
  },
};
</script>

<style scoped>
.v-btn.text-error:hover > .v-btn__overlay {
  opacity: 0;
}
</style><|MERGE_RESOLUTION|>--- conflicted
+++ resolved
@@ -158,12 +158,8 @@
       removeReserve,
       disableButton,
       loadingUnreserveBtn,
-<<<<<<< HEAD
-      profileManager,
+      profile,
       hasInsufficientBalance,
-=======
-      profile,
->>>>>>> 651ba719
     };
   },
 };
