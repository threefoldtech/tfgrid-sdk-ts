--- conflicted
+++ resolved
@@ -43,11 +43,7 @@
 <script lang="ts">
 import type { GridNode } from "@threefold/gridproxy_client";
 import { InsufficientBalanceError } from "@threefold/types";
-<<<<<<< HEAD
-import { onMounted, type PropType, ref } from "vue";
-=======
-import { computed, type PropType, ref } from "vue";
->>>>>>> fe9ecf1d
+import { computed, onMounted, type PropType, ref } from "vue";
 
 import { useProfileManager } from "@/stores";
 import { createCustomToast, ToastType } from "@/utils/custom_toast";
