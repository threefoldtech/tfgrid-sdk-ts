--- conflicted
+++ resolved
@@ -117,12 +117,6 @@
                   :disabled="!valid || isAdding"
                   >Submit</v-btn
                 >
-<<<<<<< HEAD
-                <v-btn @click="showDialogue = false" color="anchor" variant="outlined" class="lighten-2 black--text"
-                  >Close</v-btn
-                >
-=======
->>>>>>> 8f690377
               </v-card-actions>
             </v-card>
           </v-dialog>
