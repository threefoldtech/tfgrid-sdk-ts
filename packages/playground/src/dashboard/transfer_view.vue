--- conflicted
+++ resolved
@@ -39,7 +39,7 @@
                   validators.isNumeric('Amount should be a number.'),
                   validators.min('Amount must be greater than 0.001', 0.001),
                   validators.isDecimal('Amount can have 3 decimals only.', { decimal_digits: '0,3' }),
-                  validators.max('Insufficient funds.', freeBalance - 0.01),
+                  validators.max('Insufficient funds.', /* freeBalance // - */ 1 - 0.01),
                 ]"
                 #="{ props }"
               >
@@ -91,7 +91,7 @@
                   validators.isNumeric('Amount should be a number.'),
                   validators.min('Amount must be greater than 0.001', 0.001),
                   validators.isDecimal('Amount can have 3 decimals only.', { decimal_digits: '0,3' }),
-                  validators.max('Insufficient funds.', freeBalance - 0.01),
+                  validators.max('Insufficient funds.', /* freeBalance // - */ 1 - 0.01),
                 ]"
                 #="{ props }"
               >
@@ -128,20 +128,15 @@
 import { TwinNotExistError } from "@threefold/types";
 import { computed, ref, watch } from "vue";
 
-<<<<<<< HEAD
 import { useWalletService } from "../hooks/wallet_connector";
-import { useProfileManager } from "../stores";
-import { createCustomToast, ToastType } from "../utils/custom_toast";
-import { getGrid, loadBalance } from "../utils/grid";
-
-const walletService = useWalletService();
-=======
-import { useProfileManagerController } from "../components/profile_manager_controller.vue";
 import { useGrid, useProfileManager } from "../stores";
 import { createCustomToast, ToastType } from "../utils/custom_toast";
+
+const walletService = useWalletService();
+// import { useProfileManagerController } from "../components/profile_manager_controller.vue"; // -
+
 const gridStore = useGrid();
-const profileManagerController = useProfileManagerController();
->>>>>>> a3d9c1cb
+// const profileManagerController = useProfileManagerController(); // -
 const activeTab = ref(0);
 const recipientTwinId = ref("");
 const isValidTwinIDTransfer = ref(false);
@@ -155,15 +150,15 @@
 const profile = ref(profileManager.profile!);
 const recepTwinFromAddress = ref<Twin>();
 const receptTwinFromTwinID = ref<Twin>();
-const balance = profileManagerController.balance;
-const freeBalance = computed(() => balance.value?.free ?? 0);
-
-watch(freeBalance, async () => {
-  if (transferAmount.value) {
-    await amountRef.value?.reset();
-    amountRef.value?.validate();
-  }
-});
+// const balance = profileManagerController.balance; // -
+// const freeBalance = computed(() => balance.value?.free ?? 0); // -
+
+// watch(freeBalance, async () => {
+//   if (transferAmount.value) {
+//     await amountRef.value?.reset();
+//     amountRef.value?.validate();
+//   }
+// }); // -
 
 const tick = ref(0);
 function isSameTwinID(value: string) {
@@ -223,12 +218,7 @@
       await gridStore.client.balance.transfer({ address: recipientTwin.accountId, amount: transferAmount.value });
       clearInput();
       createCustomToast("Transaction Complete!", ToastType.success);
-<<<<<<< HEAD
-      walletService.reloadBalance();
-      await getFreeBalance();
-=======
-      profileManagerController.reloadBalance();
->>>>>>> a3d9c1cb
+      // profileManagerController.reloadBalance(); // -
     }
   } catch (err) {
     createInvalidTransferToast("transfer failed!");
