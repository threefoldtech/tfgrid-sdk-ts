<template>
  <div class="border px-4 pb-4 rounded position-relative mt-2">
    <v-card color="primary" class="d-flex justify-center items-center mt-3 pa-3 text-center">
      <v-icon size="30" class="pr-3">mdi-silo</v-icon>
      <v-card-title class="pa-0">Farms</v-card-title>
    </v-card>

<<<<<<< HEAD
    <CreateFarm class="mt-4" />
    <UserFarms ref="userFarms" />
=======
    <CreateFarm v-model:name="name" class="mt-4" @farm-created="farmsReload = true" />
    <UserFarms ref="userFarms" :reloadFarms="farmsReload" />
>>>>>>> 6082a605
    <UserNodes />
  </div>
</template>

<script lang="ts">
import CreateFarm from "./components/create_farm.vue";
import UserFarms from "./components/user_farms.vue";
import UserNodes from "./components/user_nodes.vue";

export default {
  name: "DashboardFarms",
  components: {
    UserNodes,
    UserFarms,
    CreateFarm,
  },
<<<<<<< HEAD
=======
  setup() {
    const name = ref<string>("");
    const farmsReload = ref<boolean>(false);

    return {
      name,
      farmsReload,
    };
  },
>>>>>>> 6082a605
};
</script><|MERGE_RESOLUTION|>--- conflicted
+++ resolved
@@ -5,13 +5,8 @@
       <v-card-title class="pa-0">Farms</v-card-title>
     </v-card>
 
-<<<<<<< HEAD
-    <CreateFarm class="mt-4" />
-    <UserFarms ref="userFarms" />
-=======
-    <CreateFarm v-model:name="name" class="mt-4" @farm-created="farmsReload = true" />
+    <CreateFarm class="mt-4" @farm-created="farmsReload = true" />
     <UserFarms ref="userFarms" :reloadFarms="farmsReload" />
->>>>>>> 6082a605
     <UserNodes />
   </div>
 </template>
@@ -28,17 +23,12 @@
     UserFarms,
     CreateFarm,
   },
-<<<<<<< HEAD
-=======
   setup() {
-    const name = ref<string>("");
     const farmsReload = ref<boolean>(false);
 
     return {
-      name,
       farmsReload,
     };
   },
->>>>>>> 6082a605
 };
 </script>