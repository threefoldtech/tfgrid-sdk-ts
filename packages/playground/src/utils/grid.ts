import { BackendStorageType, GridClient, KeypairType, NetworkEnv } from "@threefold/grid_client";
import { InsufficientBalanceError } from "@threefold/types";

import type { Profile } from "../stores/profile_manager";
const network = (process.env.NETWORK as NetworkEnv) || window.env.NETWORK;
export async function getGrid(
  profile: Pick<Profile, "mnemonic"> & Partial<Pick<Profile, "keypairType">>,
  projectName?: string,
) {
  if (!profile) return null;
  const grid = new GridClient({
    mnemonic: profile.mnemonic,
    network,
    backendStorageType: BackendStorageType.tfkvstore,
    keypairType: profile.keypairType || KeypairType.sr25519,
    projectName,
    substrateURL: window.env.SUBSTRATE_URL,
    proxyURL: window.env.GRIDPROXY_URL,
    graphqlURL: window.env.GRAPHQL_URL,
    activationURL: window.env.ACTIVATION_SERVICE_URL,
    relayURL: window.env.RELAY_DOMAIN,
  });
  try {
    await grid.connect();
  } catch (e) {
    if (!(e instanceof InsufficientBalanceError)) throw e;
  }
  return grid;
}

interface UpdateGridOptions {
  projectName?: string;
}
export function updateGrid(grid: GridClient, options: UpdateGridOptions) {
  grid.clientOptions!.projectName = options.projectName;
  grid._connect();
  return grid;
}

export function createAccount() {
  const grid = new GridClient({
    network,
    mnemonic: "",
    storeSecret: "test",
    substrateURL: window.env.SUBSTRATE_URL,
    proxyURL: window.env.GRIDPROXY_URL,
    graphqlURL: window.env.GRAPHQL_URL,
    activationURL: window.env.ACTIVATION_SERVICE_URL,
    relayURL: window.env.RELAY_DOMAIN,
  });
  grid._connect();
  const relay = grid.getDefaultUrls(network).relay.slice(6);
  return grid.tfchain.createAccount(relay);
}

export function activateAccountAndCreateTwin(mnemonic: string) {
  const grid = new GridClient({
    network,
    mnemonic,
    storeSecret: mnemonic,
    substrateURL: window.env.SUBSTRATE_URL,
    proxyURL: window.env.GRIDPROXY_URL,
    graphqlURL: window.env.GRAPHQL_URL,
    activationURL: window.env.ACTIVATION_SERVICE_URL,
    relayURL: window.env.RELAY_DOMAIN,
  });
  grid._connect();
  const relay = grid.getDefaultUrls(network).relay.slice(6);
  return grid.tfchain.activateAccountAndCreateTwin(mnemonic, relay, true);
}

export interface Balance {
  free: number;
  locked: number;
}
export async function loadBalance(grid: GridClient): Promise<Balance> {
  const balance = await grid.balance.getMyBalance();
  return {
    free: +balance.free,
    locked: +balance.frozen,
  };
}

export async function loadProfile(grid: GridClient): Promise<Profile> {
  return {
    mnemonic: grid._mnemonic,
    ssh: await readSSH(grid),
    twinId: grid.twinId,
    address: grid.tfclient.address,
    relay: grid.getDefaultUrls(network).relay.slice(6),
<<<<<<< HEAD
    pk: (await grid.twins.get({ id: grid.twinId })).pk,
    keypairType: grid.clientOptions.keypairType,
=======
    pk: (await grid.twins.get({ id: grid!.twinId })).pk,
    keypairType: grid.clientOptions!.keypairType,
    email: await readEmail(grid),
>>>>>>> a3d9c1cb
  };
}

export async function getMetadata(grid: GridClient): Promise<{ [key: string]: any }> {
  try {
    const metadata = await grid.kvstore.get({ key: "metadata" });
    return JSON.parse(metadata);
  } catch {
    return {};
  }
}

export async function readSSH(grid: GridClient): Promise<string> {
  const metadata = await getMetadata(grid);
  return metadata.sshkey || "";
}

export async function storeSSH(grid: GridClient, newSSH: string): Promise<void> {
  const metadata = await getMetadata(grid);
  const ssh = metadata.sshkey;
  if (ssh === newSSH) return;

  return grid.kvstore.set({
    key: "metadata",
    value: JSON.stringify({
      ...metadata,
      sshkey: newSSH,
    }),
  });
}

export async function readEmail(grid: GridClient): Promise<string> {
  const metadata = await getMetadata(grid);

  return metadata.email || "";
}

export async function storeEmail(grid: GridClient, newEmail: string): Promise<void> {
  const metadata = await getMetadata(grid);
  const email = metadata.email;
  if (email === newEmail) return;

  return grid.kvstore.set({
    key: "metadata",
    value: JSON.stringify({
      ...metadata,
      email: newEmail,
    }),
  });
}<|MERGE_RESOLUTION|>--- conflicted
+++ resolved
@@ -88,14 +88,9 @@
     twinId: grid.twinId,
     address: grid.tfclient.address,
     relay: grid.getDefaultUrls(network).relay.slice(6),
-<<<<<<< HEAD
-    pk: (await grid.twins.get({ id: grid.twinId })).pk,
-    keypairType: grid.clientOptions.keypairType,
-=======
     pk: (await grid.twins.get({ id: grid!.twinId })).pk,
     keypairType: grid.clientOptions!.keypairType,
     email: await readEmail(grid),
->>>>>>> a3d9c1cb
   };
 }
 
