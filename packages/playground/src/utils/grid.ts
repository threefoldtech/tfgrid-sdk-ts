--- conflicted
+++ resolved
@@ -3,15 +3,10 @@
 import type { Profile } from "../stores/profile_manager";
 
 const network = (process.env.NETWORK as NetworkEnv) || window.env.NETWORK;
-<<<<<<< HEAD
-
-export async function getGrid(profile?: Pick<Profile, "mnemonic">, projectName?: string) {
-=======
 export async function getGrid(
   profile: Pick<Profile, "mnemonic"> & Partial<Pick<Profile, "keypairType">>,
   projectName?: string,
 ) {
->>>>>>> dee19f81
   if (!profile) return null;
   const grid = new GridClient({
     mnemonic: profile.mnemonic,
