--- conflicted
+++ resolved
@@ -123,10 +123,7 @@
 
 export async function readEmail(grid: GridClient): Promise<string> {
   const metadata = await getMetadata(grid);
-<<<<<<< HEAD
-=======
 
->>>>>>> a3d9c1cb
   return metadata.email || "";
 }
 
