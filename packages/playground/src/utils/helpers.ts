--- conflicted
+++ resolved
@@ -38,14 +38,13 @@
   return balance?.free > min ? true : false;
 }
 
-<<<<<<< HEAD
 export function getDashboardURL(network: string) {
   if (network === "main") {
     return "https://dashboard.grid.tf";
   }
   return `https://dashboard.${network}.grid.tf`;
-=======
+}
+
 export function getCardName(card: NodeGPUCardType): string {
   return card.vendor + " - " + card.device;
->>>>>>> f6c8bdec
 }