--- conflicted
+++ resolved
@@ -39,11 +39,7 @@
   const machines = await grid.machines.list();
 
   let count = machines.length;
-<<<<<<< HEAD
-  const failedDeployments: string[] = [];
-=======
   const failedDeployments: FailedDeployment[] = [];
->>>>>>> 86b93551
 
   const projectName = grid.clientOptions.projectName || "";
   const grids = (await Promise.all(
@@ -86,13 +82,8 @@
         `%c[Error] failed to load deployment with name ${name}:\n${normalizeError(e, "No errors were provided.")}`,
         "color: rgb(207, 102, 121)",
       );
-<<<<<<< HEAD
-      failedDeployments.push(name);
-    });
-=======
       failedDeployments.push({ name, nodes: nodeIds, contracts: contracts });
     }
->>>>>>> 86b93551
   });
   const items = await Promise.all(promises);
   const vms = items
@@ -191,14 +182,8 @@
         `%c[Error] failed to load deployment with name ${name}:\n${normalizeError(e, "No errors were provided.")}`,
         "color: rgb(207, 102, 121)",
       );
-<<<<<<< HEAD
-      failedK8s.push(name);
-      return null;
-    });
-=======
       failedDeployments.push({ name, nodes: nodeIds, contracts: contracts });
     }
->>>>>>> 86b93551
   });
   const items = (await Promise.all(promises)) as any[];
   const k8s = items
@@ -233,11 +218,7 @@
   return <LoadedDeployments<K8S>>{
     count: clusters.length,
     items: data,
-<<<<<<< HEAD
-    failedK8s,
-=======
     failedDeployments,
->>>>>>> 86b93551
   };
 }
 
