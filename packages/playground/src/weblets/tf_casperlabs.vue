--- conflicted
+++ resolved
@@ -41,12 +41,8 @@
         v-model:planetary="planetary"
         v-model:mycelium="mycelium"
         v-model:ipv6="ipv6"
-<<<<<<< HEAD
+        v-model:wireguard="wireguard"
         :has-custom-domain="selectionDetails?.domain?.enabledCustomDomain"
-=======
-        v-model:wireguard="wireguard"
-        :domain="selectionDetails?.domain"
->>>>>>> a66e759a
       />
 
       <input-tooltip inline tooltip="Click to know more about dedicated machines." :href="manual.dedicated_machines">
@@ -83,7 +79,7 @@
 
 <script lang="ts" setup>
 import { calculateRootFileSystem, type GridClient } from "@threefold/grid_client";
-import { computed, type Ref, ref, watch } from "vue";
+import { computed, type Ref, ref } from "vue";
 
 import { manual } from "@/utils/manual";
 
