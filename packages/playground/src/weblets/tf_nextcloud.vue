--- conflicted
+++ resolved
@@ -30,18 +30,10 @@
       </input-validator>
 
       <SelectSolutionFlavor
-<<<<<<< HEAD
-        v-model="solution"
-        :minimum="{ cpu: 2, memory: 1024 * 4, disk: 50 }"
-        :standard="{ cpu: 4, memory: 1024 * 8, disk: 500 }"
-        :recommended="{ cpu: 4, memory: 1024 * 16, disk: 1000 }"
-        :disabled="loadingFarm"
-=======
         :small="{ cpu: 2, memory: 1024 * 4, disk: 50 }"
         :medium="{ cpu: 4, memory: 1024 * 8, disk: 500 }"
         :large="{ cpu: 4, memory: 1024 * 16, disk: 1000 }"
         v-model="solution"
->>>>>>> b0f6d39b
       />
       <Networks v-model:ipv4="ipv4" :disabled="loadingFarm" />
 
