--- conflicted
+++ resolved
@@ -195,13 +195,10 @@
 <script lang="ts" setup>
 import { computed, type Ref, ref, watch } from "vue";
 
-<<<<<<< HEAD
 import { Selection } from "@/utils/types";
 
 import Network from "../components/networks.vue";
 import NodeSelector from "../components/node_selection.vue";
-=======
->>>>>>> cdc208ba
 import { useLayout } from "../components/weblet_layout.vue";
 import { useProfileManager } from "../stores";
 import { type FarmInterface, type Flist, ProjectName, type Validators } from "../types";
