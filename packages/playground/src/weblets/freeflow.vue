<template>
  <weblet-layout
    ref="layout"
    :cpu="solution?.cpu"
    :memory="solution?.memory"
    :disk="solution?.disk"
    :certified="certified"
    :dedicated="dedicated"
    :ipv4="ipv4"
    :SelectedNode="selectionDetails?.node"
    :valid-filters="selectionDetails?.validFilters"
    title-image="images/icons/freeflow.png"
  >
    <template #title>Deploy a Freeflow Instance </template>

    <d-tabs :tabs="[{ title: 'Config', value: 'config' }]">
      <input-validator
        :value="threebotName"
        :rules="[
          validators.required('Name is required.'),
          validators.IsAlphanumericExpectUnderscore('Name should consist of letters ,numbers and underscores only.'),
          validators.minLength('Name must be at least 4 characters.', 4),
          validators.maxLength('Name cannot exceed 50 characters.', 50),
        ]"
        #="{ props }"
      >
        <input-tooltip
          tooltip="
          To locate your 3Bot name, please follow these steps:
          
          1. Open the ThreeFold Connect app on your device.
          2. Access the app's settings section.
          3. Within the settings, you will find your registered 3Bot name.

          Please note that your 3Bot name is the name you provided during the registration process in the ThreeFold Connect app. Should you encounter any difficulties or have further questions, please don't hesitate to reach out for assistance.
          "
        >
          <v-text-field label="3bot name" v-model="threebotName" v-bind="props" />
        </input-tooltip>
      </input-validator>

      <SelectSolutionFlavor
        v-model="solution"
        :small="{ cpu: 1, memory: 4, disk: 100 }"
        :medium="{ cpu: 2, memory: 16, disk: 500 }"
        :large="{ cpu: 4, memory: 32, disk: 1000 }"
      />

<<<<<<< HEAD
      <Networks
        v-model:ipv4="ipv4"
        v-model:ipv6="ipv6"
        :has-custom-domain="selectionDetails?.domain?.enabledCustomDomain"
=======
      <Network
        required
        v-model:ipv4="ipv4"
        v-model:ipv6="ipv6"
        v-model:planetary="planetary"
        v-model:mycelium="mycelium"
        v-model:wireguard="wireguard"
        :domain="selectionDetails?.domain"
>>>>>>> a66e759a
      />

      <input-tooltip inline tooltip="Click to know more about dedicated machines." :href="manual.dedicated_machines">
        <v-switch color="primary" inset label="Dedicated" v-model="dedicated" hide-details />
      </input-tooltip>

      <input-tooltip inline tooltip="Renting capacity on certified nodes is charged 25% extra.">
        <v-switch color="primary" inset label="Certified" v-model="certified" hide-details />
      </input-tooltip>

      <TfSelectionDetails
        :filters="{
          ipv4,
          ipv6,
          certified,
          dedicated,
          cpu: solution?.cpu,
          solutionDisk: solution?.disk,
          memory: solution?.memory,
          rootFilesystemSize,
          ssdDisks: disks.map(d => d.size),
        }"
        require-domain
        v-model="selectionDetails"
      />

      <manage-ssh-deployemnt @selected-keys="updateSSHkeyEnv($event)" />
    </d-tabs>

    <template #footer-actions="{ validateBeforeDeploy }">
      <v-btn color="secondary" @click="validateBeforeDeploy(deploy)" text="Deploy" />
    </template>
  </weblet-layout>
</template>

<script lang="ts" setup>
import { calculateRootFileSystem, type GridClient } from "@threefold/grid_client";
import { computed, onMounted, type Ref, ref, watch } from "vue";

import { manual } from "@/utils/manual";

import { useLayout } from "../components/weblet_layout.vue";
import { useGrid } from "../stores";
import type { Flist, solutionFlavor as SolutionFlavor } from "../types";
import { ProjectName } from "../types";
import { deployVM, type Disk } from "../utils/deploy_vm";
import { deployGatewayName, rollbackDeployment } from "../utils/gateway";
import { normalizeError } from "../utils/helpers";

const layout = useLayout();

const selectionDetails = ref<SelectionDetails>();
const threebotName = ref<string>("");
const solution = ref() as Ref<SolutionFlavor>;
const flist = ref<Flist>();
const disks = ref<Disk[]>([]);
const dedicated = ref(false);
const certified = ref(false);
const ipv4 = ref(false);
const ipv6 = ref(false);
const wireguard = ref(false);
const planetary = ref(false);
const mycelium = ref(true);
const rootFilesystemSize = computed(() =>
  calculateRootFileSystem({ CPUCores: solution.value?.cpu ?? 0, RAMInMegaBytes: solution.value?.memory ?? 0 }),
);
const selectedSSHKeys = ref("");
const gridStore = useGrid();
const grid = gridStore.client as GridClient;

onMounted(() => {
  disks.value.push({
    name: "disk",
    size: solution?.value?.disk,
    mountPoint: "/disk",
  });

  flist.value = {
    value: "https://hub.grid.tf/lennertapp2.3bot/threefoldjimber-freeflow-latest.flist",
    entryPoint: "/sbin/zinit init",
  };
});

function finalize(deployment: any) {
  layout.value.reloadDeploymentsList();
  layout.value.setStatus("success", "Successfully deployed a Freeflow instance.");
  layout.value.openDialog(deployment, deploymentListEnvironments.freeflow);
}

async function deploy() {
  layout.value.setStatus("deploy");

  const projectName = ProjectName.FreeFlow.toLowerCase() + "/" + threebotName.value;

  const domain = selectionDetails.value!.domain!.enabledCustomDomain
    ? selectionDetails.value!.domain!.customDomain
    : threebotName.value + "." + selectionDetails.value!.domain!.selectedDomain!.publicConfig.domain;

  let vm: any;

  try {
    layout.value?.validateSSH();
    updateGrid(grid, { projectName });

    await layout.value.validateBalance(grid!);

    vm = await deployVM(grid!, {
      name: threebotName.value,
      network: {
        addAccess: wireguard.value || selectionDetails.value!.domain!.enableSelectedDomain,
        accessNodeId: selectionDetails.value!.domain!.selectedDomain?.nodeId,
      },
      machines: [
        {
          name: threebotName.value,
          cpu: solution.value.cpu,
          memory: solution.value.memory,
          disks: disks.value,
          flist: flist?.value!.value,
          entryPoint: flist.value!.entryPoint,
          publicIpv4: ipv4.value,
          publicIpv6: ipv6.value,
          planetary: planetary.value,
          mycelium: mycelium.value,
          envs: [
            { key: "SSH_KEY", value: selectedSSHKeys.value },
            { key: "USER_ID", value: threebotName.value },
            { key: "DIGITALTWIN_APPID", value: domain },
            { key: "NODE_ENV", value: "staging" },
          ],
          nodeId: selectionDetails.value!.node!.nodeId,
          rentedBy: dedicated.value ? grid!.twinId : undefined,
          certified: certified.value,
          rootFilesystemSize: rootFilesystemSize.value,
        },
      ],
    });
  } catch (e) {
    return layout.value.setStatus("failed", normalizeError(e, "Failed to deploy a Freeflow instance."));
  }

  if (!selectionDetails.value?.domain?.enableSelectedDomain) {
    vm[0].customDomain = selectionDetails.value?.domain?.customDomain;
    finalize(vm);
    return;
  }

  try {
    layout.value.setStatus("deploy", "Preparing to deploy gateway...");

    await deployGatewayName(grid, selectionDetails.value.domain, {
      subdomain: threebotName.value,
      ip: vm[0].interfaces[0].ip,
      port: 80,
      network: vm[0].interfaces[0].network,
    });

    finalize(vm);
  } catch (e) {
    layout.value.setStatus("deploy", "Rollbacking back due to fail to deploy gateway...");

    await rollbackDeployment(grid!, threebotName.value);
    layout.value.setStatus("failed", normalizeError(e, "Failed to deploy a Freeflow instance."));
  }
}

function updateSSHkeyEnv(selectedKeys: string) {
  selectedSSHKeys.value = selectedKeys;
}
</script>

<script lang="ts">
import Network from "../components/networks.vue";
import SelectSolutionFlavor from "../components/select_solution_flavor.vue";
import ManageSshDeployemnt from "../components/ssh_keys/ManageSshDeployemnt.vue";
import { deploymentListEnvironments } from "../constants";
import type { SelectionDetails } from "../types/nodeSelector";
import { updateGrid } from "../utils/grid";

export default {
  name: "TFFreeflow",
  components: { SelectSolutionFlavor, Network, ManageSshDeployemnt },
};
</script><|MERGE_RESOLUTION|>--- conflicted
+++ resolved
@@ -46,12 +46,6 @@
         :large="{ cpu: 4, memory: 32, disk: 1000 }"
       />
 
-<<<<<<< HEAD
-      <Networks
-        v-model:ipv4="ipv4"
-        v-model:ipv6="ipv6"
-        :has-custom-domain="selectionDetails?.domain?.enabledCustomDomain"
-=======
       <Network
         required
         v-model:ipv4="ipv4"
@@ -59,8 +53,7 @@
         v-model:planetary="planetary"
         v-model:mycelium="mycelium"
         v-model:wireguard="wireguard"
-        :domain="selectionDetails?.domain"
->>>>>>> a66e759a
+        :has-custom-domain="selectionDetails?.domain?.enabledCustomDomain"
       />
 
       <input-tooltip inline tooltip="Click to know more about dedicated machines." :href="manual.dedicated_machines">
@@ -98,7 +91,7 @@
 
 <script lang="ts" setup>
 import { calculateRootFileSystem, type GridClient } from "@threefold/grid_client";
-import { computed, onMounted, type Ref, ref, watch } from "vue";
+import { computed, onMounted, type Ref, ref } from "vue";
 
 import { manual } from "@/utils/manual";
 
