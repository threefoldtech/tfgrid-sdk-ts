--- conflicted
+++ resolved
@@ -68,36 +68,6 @@
         >
           <v-switch color="primary" inset label="GPU" v-model="hasGPU" hide-details />
         </input-tooltip>
-<<<<<<< HEAD
-        <SelectFarm
-          v-if="!hasGPU"
-          :filters="{
-            cpu: solution?.cpu,
-            memory: solution?.memory,
-            publicIp: ipv4,
-            ssd: disks.reduce((total, disk) => total + disk.size, solution?.disk + 2),
-          }"
-          v-model="farm"
-        />
-        <SelectGPUNode
-          v-else
-          v-model="selectedNodewithCards"
-          :filters="{
-            cpu: solution?.cpu,
-            memory: solution?.memory,
-            ipv4: ipv4,
-            ssd: disks.reduce((total, disk) => total + disk.size, solution?.disk + 2),
-            ipv6: ipv4,
-            name: name,
-            flist: flist,
-            disks: disks,
-            disk: solution?.disk,
-            hasGPU: hasGPU,
-            planetary: planetary,
-            wireguard: wireguard,
-          }"
-        />
-=======
         <input-tooltip
           inline
           tooltip="Click to know more about dedicated nodes."
@@ -113,10 +83,10 @@
         <SelectFarmManager>
           <SelectFarm
             :filters="{
-              cpu,
-              memory,
+              cpu: solution?.cpu,
+              memory: solution?.memory,
               publicIp: ipv4,
-              ssd: disks.reduce((total, disk) => total + disk.size, diskSize + 2),
+              ssd: disks.reduce((total, disk) => total + disk.size, solution?.disk + 2),
               rentedBy: dedicated ? profileManager.profile?.twinId : undefined,
               certified: certified,
               hasGPU: hasGPU,
@@ -127,18 +97,17 @@
             v-model="selectedNode"
             :filters="{
               farmId: farm?.farmID,
-              cpu,
-              memory,
+              cpu: solution?.cpu,
+              memory: solution?.memory,
               ipv4: ipv4,
               ipv6: ipv4,
-              disks: [{ size: diskSize, mountPoint: '/' }, ...disks],
+              disks: [{ size: solution?.value.disk, mountPoint: '/' }, ...disks],
               hasGPU: hasGPU,
               rentedBy: dedicated ? profileManager.profile?.twinId : undefined,
               certified: certified,
             }"
           />
         </SelectFarmManager>
->>>>>>> 6f14997c
       </template>
 
       <template #disks>
@@ -324,12 +293,9 @@
 <script lang="ts">
 import ExpandableLayout from "../components/expandable_layout.vue";
 import SelectFarm from "../components/select_farm.vue";
-<<<<<<< HEAD
 import SelectGPUNode from "../components/select_gpu_node.vue";
 import SelectSolutionFlavor from "../components/select_solution_flavor.vue";
-=======
 import SelectNode from "../components/select_node.vue";
->>>>>>> 6f14997c
 import SelectVmImage, { type VmImage } from "../components/select_vm_image.vue";
 import { deploymentListEnvironments } from "../constants";
 import type { INode } from "../utils/filter_nodes";
