<template>
  <weblet-layout
    ref="layout"
    :cpu="cpu"
    :memory="memory"
    :disk="disks.reduce((total, disk) => total + disk.size, diskSize + 2)"
    :ipv4="ipv4"
<<<<<<< HEAD
    :gpu="hasGPU"
=======
    :certified="certified"
    :dedicated="dedicated"
>>>>>>> c5399fc5
    title-image="images/icons/vm.png"
  >
    <template #title> Deploy a Full Virtual Machine </template>
    <template #subtitle
      >Deploy a new full virtual machine on the Threefold Grid
      <a class="app-link" href="https://manual.grid.tf/weblets/weblets_fullVm.html" target="_blank">
        Quick start documentation
      </a>
      .
    </template>

    <d-tabs
      :tabs="[
        { title: 'Config', value: 'config' },
        { title: 'Disks', value: 'disks' },
      ]"
      ref="tabs"
    >
      <template #config>
        <input-validator
          :value="name"
          :rules="[
            validators.required('Name is required.'),
            validators.isLowercase('Name should consist of lowercase letters only.'),
            validators.isAlphanumeric('Name should consist of letters and numbers only.'),
            name => validators.isAlpha('Name must start with alphabet char.')(name[0]),
            validators.minLength('Name must be at least 2 characters.', 2),
            validators.maxLength('Name cannot exceed 15 characters.', 15),
          ]"
          #="{ props }"
        >
          <input-tooltip tooltip="Instance name.">
            <v-text-field label="Name" v-model="name" v-bind="props" />
          </input-tooltip>
        </input-validator>

        <SelectVmImage :images="images" v-model="flist" />

        <input-validator
          :value="cpu"
          :rules="[
            validators.required('CPU is required.'),
            validators.isInt('CPU must be a valid integer.'),
            validators.min('CPU min is 1 cores.', 1),
            validators.max('CPU max is 32 cores.', 32),
          ]"
          #="{ props }"
        >
          <input-tooltip tooltip="The number of virtual cores allocated to your instance.">
            <v-text-field label="CPU (vCores)" type="number" v-model.number="cpu" v-bind="props" />
          </input-tooltip>
        </input-validator>

        <input-validator
          :value="memory"
          :rules="[
            validators.required('Memory is required.'),
            validators.isInt('Memory must be a valid integer.'),
            validators.min('Minimum allowed memory is 256 MB.', 256),
            validators.max('Maximum allowed memory is 256 GB.', 256 * 1024),
          ]"
          #="{ props }"
        >
          <input-tooltip tooltip="The amount of RAM (Random Access Memory) allocated to your instance.">
            <v-text-field label="Memory (MB)" type="number" v-model.number="memory" v-bind="props" />
          </input-tooltip>
        </input-validator>

        <input-validator
          :value="diskSize"
          :rules="[
            validators.required('Disk size is required.'),
            validators.isInt('Disk size must be a valid integer.'),
            validators.min('Minimum allowed disk size is 15 GB.', 15),
            validators.max('Maximum allowed disk size is 10000 GB.', 10000),
          ]"
          #="{ props }"
        >
          <input-tooltip
            tooltip="The storage capacity allocated to your instance, indicating the amount of space available to store files, data, and applications."
          >
            <v-text-field label="Disk Size (GB)" type="number" v-model.number="diskSize" v-bind="props" />
          </input-tooltip>
        </input-validator>

        <Network
          required
          ref="network"
          v-model:ipv4="ipv4"
          v-model:ipv6="ipv6"
          v-model:planetary="planetary"
          v-model:wireguard="wireguard"
        />
        <input-tooltip
          inline
          tooltip="
          Selecting a Node with GPU.
          When selecting a node with GPU resources, please make sure that you have a rented node. To rent a node and gain access to GPU capabilities, you can use our dashboard.
          "
        >
          <v-switch color="primary" inset label="GPU" v-model="hasGPU" hide-details />
        </input-tooltip>
        <input-tooltip
          inline
          tooltip="Click to know more about dedicated nodes."
          href="https://manual.grid.tf/dashboard/portal/dashboard_portal_dedicated_nodes.html"
        >
          <v-switch color="primary" inset label="Dedicated" v-model="dedicated" hide-details />
        </input-tooltip>

        <input-tooltip inline tooltip="Renting capacity on certified nodes is charged 25% extra.">
          <v-switch color="primary" inset label="Certified" v-model="certified" hide-details />
        </input-tooltip>

        <SelectFarmManager>
          <SelectFarm
            :filters="{
              cpu,
              memory,
              publicIp: ipv4,
              ssd: disks.reduce((total, disk) => total + disk.size, diskSize + 2),
              rentedBy: dedicated ? profileManager.profile?.twinId : undefined,
              certified: certified,
              hasGPU: hasGPU,
            }"
            v-model="farm"
          />
          <SelectNode
            v-model="selectedNode"
            :filters="{
              farmId: farm?.farmID,
              cpu,
              memory,
              ipv4: ipv4,
              ipv6: ipv4,
              disks: [{ size: diskSize, mountPoint: '/' }, ...disks],
              hasGPU: hasGPU,
              rentedBy: dedicated ? profileManager.profile?.twinId : undefined,
              certified: certified,
            }"
          />
        </SelectFarmManager>
      </template>

      <template #disks>
        <ExpandableLayout
          v-model="disks"
          @add="addDisk"
          title="Add additional disk space to your full virtual machine"
          #="{ index }"
        >
          <p class="text-h6 mb-4">Disk #{{ index + 1 }}</p>
          <input-validator
            :value="disks[index].name"
            :rules="[
              validators.required('Disk name is required.'),
              name => validators.isAlpha('Name must start with alphabet char.')(name[0]),
              validators.minLength('Disk minLength is 2 chars.', 2),
              validators.isAlphanumeric('Disk name only accepts alphanumeric chars.'),
              validators.maxLength('Disk maxLength is 15 chars.', 15),
            ]"
            #="{ props }"
          >
            <input-tooltip tooltip="Disk name.">
              <v-text-field label="Name" v-model="disks[index].name" v-bind="props" />
            </input-tooltip>
          </input-validator>
          <input-validator
            :value="disks[index].size"
            :rules="[
              validators.required('Disk size is required.'),
              validators.isInt('Disk size must be a valid integer.'),
              validators.min('Minimum allowed disk size is 1 GB.', 1),
              validators.max('Maximum allowed disk size is 10000 GB.', 10000),
            ]"
            #="{ props }"
          >
            <input-tooltip tooltip="Disk Size.">
              <v-text-field label="Size (GB)" type="number" v-model.number="disks[index].size" v-bind="props" />
            </input-tooltip>
          </input-validator>
        </ExpandableLayout>
      </template>
    </d-tabs>

    <template #footer-actions>
      <v-btn color="primary" variant="tonal" @click="deploy" :disabled="tabs?.invalid || network?.error">Deploy </v-btn>
    </template>
  </weblet-layout>
</template>

<script lang="ts" setup>
import { type Ref, ref } from "vue";

import Network from "../components/networks.vue";
import SelectFarmManager from "../components/select_farm_manager.vue";
import { useLayout } from "../components/weblet_layout.vue";
import { useProfileManager } from "../stores";
import { type Farm, type Flist, ProjectName } from "../types";
import { deployVM, type Disk } from "../utils/deploy_vm";
import { getGrid } from "../utils/grid";
import { normalizeError } from "../utils/helpers";
import { generateName } from "../utils/strings";

const layout = useLayout();
const tabs = ref();
const profileManager = useProfileManager();

const images: VmImage[] = [
  {
    name: "Ubuntu-22.04",
    flist: "https://hub.grid.tf/tf-official-vms/ubuntu-22.04.flist",
    entryPoint: "/init.sh",
  },
  {
    name: "Ubuntu-20.04",
    flist: "https://hub.grid.tf/tf-official-vms/ubuntu-20.04-lts.flist",
    entryPoint: "/init.sh",
  },
  {
    name: "Ubuntu-18.04",
    flist: "https://hub.grid.tf/tf-official-vms/ubuntu-18.04-lts.flist",
    entryPoint: "/init.sh",
  },
  {
    name: "Nixos-22.11",
    flist: "https://hub.grid.tf/tf-official-vms/nixos-22.11.flist",
    entryPoint: "/init.sh",
  },
];

const name = ref(generateName(8, { prefix: "vm" }));
const flist = ref<Flist>();
const cpu = ref(4);
const memory = ref(8192);
const diskSize = ref(50);
const ipv4 = ref(false);
const ipv6 = ref(false);
const planetary = ref(true);
const wireguard = ref(false);
const dedicated = ref(false);
const certified = ref(false);
const farm = ref() as Ref<Farm>;
const disks = ref<Disk[]>([]);
const network = ref();
const hasGPU = ref();
const selectedNode = ref() as Ref<INode>;

function addDisk() {
  const name = generateName(7);
  disks.value.push({
    name: "disk" + name,
    size: 50,
    mountPoint: "/mnt/" + name,
  });
}

watch(
  dedicated,
  dedicated => {
    if (dedicated === false) {
      hasGPU.value = dedicated;
    }
  },
  { immediate: true },
);

watch(
  hasGPU,
  hasGPU => {
    if (hasGPU) {
      dedicated.value = true;
    }
  },
  { immediate: true },
);

async function deploy() {
  layout.value.setStatus("deploy");

  const projectName = ProjectName.Fullvm.toLowerCase();

  try {
    layout.value.validateSsh();
    const grid = await getGrid(profileManager.profile!, projectName);

    await layout.value.validateBalance(grid!);

    const vm = await deployVM(grid!, {
      name: name.value,
      machines: [
        {
          name: name.value,
          cpu: cpu.value,
          memory: memory.value,
          flist: flist.value!.value,
          entryPoint: flist.value!.entryPoint,
          farmId: farm.value.farmID,
          farmName: farm.value.name,
          country: farm.value.country,
          disks: [{ size: diskSize.value, mountPoint: "/" }, ...disks.value],
          publicIpv4: ipv4.value,
          publicIpv6: ipv6.value,
          planetary: planetary.value,
          envs: [{ key: "SSH_KEY", value: profileManager.profile!.ssh }],
          rootFilesystemSize: 2,
          hasGPU: hasGPU.value,
          nodeId: selectedNode.value.nodeId,
          gpus: hasGPU.value ? selectedNode.value.cards?.map(card => card.id) : undefined,
          rentedBy: dedicated.value ? grid!.twinId : undefined,
          certified: certified.value,
        },
      ],
      network: { addAccess: wireguard.value },
    });

    layout.value.reloadDeploymentsList();
    layout.value.setStatus("success", "Successfully deployed a full virtual machine instance.");
    layout.value.openDialog(vm, deploymentListEnvironments.vm);
  } catch (e) {
    layout.value.setStatus("failed", normalizeError(e, "Failed to deploy a full virtual machine instance."));
  }
}
</script>

<script lang="ts">
import ExpandableLayout from "../components/expandable_layout.vue";
import SelectFarm from "../components/select_farm.vue";
import SelectNode from "../components/select_node.vue";
import SelectVmImage, { type VmImage } from "../components/select_vm_image.vue";
import { deploymentListEnvironments } from "../constants";
import type { INode } from "../utils/filter_nodes";

export default {
  name: "FullVm",
  components: {
    SelectVmImage,
    SelectFarm,
    ExpandableLayout,
    SelectNode,
  },
};
</script><|MERGE_RESOLUTION|>--- conflicted
+++ resolved
@@ -5,12 +5,8 @@
     :memory="memory"
     :disk="disks.reduce((total, disk) => total + disk.size, diskSize + 2)"
     :ipv4="ipv4"
-<<<<<<< HEAD
-    :gpu="hasGPU"
-=======
     :certified="certified"
     :dedicated="dedicated"
->>>>>>> c5399fc5
     title-image="images/icons/vm.png"
   >
     <template #title> Deploy a Full Virtual Machine </template>
@@ -203,7 +199,7 @@
 </template>
 
 <script lang="ts" setup>
-import { type Ref, ref } from "vue";
+import { type Ref, ref, watch } from "vue";
 
 import Network from "../components/networks.vue";
 import SelectFarmManager from "../components/select_farm_manager.vue";
