--- conflicted
+++ resolved
@@ -90,7 +90,6 @@
           </input-tooltip>
         </input-validator>
 
-<<<<<<< HEAD
         <Network
           required
           ref="network"
@@ -99,35 +98,6 @@
           v-model:planetary="planetary"
           v-model:wireguard="wireguard"
         />
-=======
-        <input-tooltip
-          inline
-          tooltip="An Internet Protocol version 4 address that is globally unique and accessible over the internet."
-        >
-          <v-switch color="primary" inset label="Public IPv4" v-model="ipv4" />
-        </input-tooltip>
-
-        <input-tooltip
-          inline
-          tooltip="Public IPv6 is the next-generation Internet Protocol that offers an expanded address space to connect a vast number of devices."
-        >
-          <v-switch color="primary" inset label="Public IPv6" v-model="ipv6" />
-        </input-tooltip>
-
-        <input-tooltip
-          inline
-          tooltip="The Planetary Network is a distributed network infrastructure that spans across multiple regions and countries, providing global connectivity."
-        >
-          <v-switch color="primary" inset label="Planetary Network" v-model="planetary" />
-        </input-tooltip>
-
-        <input-tooltip
-          inline
-          tooltip="Enabling WireGuard Access allows you to establish private, secure, and encrypted connections to your instance."
-        >
-          <v-switch color="primary" inset label="Add Wireguard Access" v-model="wireguard" />
-        </input-tooltip>
-
         <input-tooltip
           inline
           tooltip="
@@ -137,11 +107,6 @@
         >
           <v-switch color="primary" inset label="GPU" v-model="hasGPU" />
         </input-tooltip>
-
-        <v-alert v-show="networkError" class="mb-2" type="warning" variant="tonal">
-          You must enable at least one of network options.
-        </v-alert>
->>>>>>> 3a69840c
         <SelectFarm
           v-if="!hasGPU"
           :filters="{
@@ -269,13 +234,9 @@
 const wireguard = ref(false);
 const farm = ref() as Ref<Farm>;
 const disks = ref<Disk[]>([]);
-<<<<<<< HEAD
 const network = ref();
-=======
-const networkError = ref(false);
 const hasGPU = ref(false);
 const selectedNodewithCards = ref() as Ref<GPUNodeType>;
->>>>>>> 3a69840c
 
 function addDisk() {
   const name = generateName(7);
@@ -285,13 +246,6 @@
     mountPoint: "/mnt/" + name,
   });
 }
-<<<<<<< HEAD
-=======
-watch([planetary, ipv4, ipv6, wireguard], ([planetary, ipv4, ipv6, wireguard]) => {
-  if (!(ipv6 || ipv4 || planetary || wireguard)) networkError.value = true;
-  else networkError.value = false;
-});
->>>>>>> 3a69840c
 
 async function deploy() {
   layout.value.setStatus("deploy");
