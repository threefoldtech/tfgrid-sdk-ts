--- conflicted
+++ resolved
@@ -108,7 +108,6 @@
             />
           </input-tooltip>
         </input-validator>
-<<<<<<< HEAD
         <Network
           required
           v-model:ipv4="ipv4"
@@ -117,48 +116,6 @@
           v-model:wireguard="wireguard"
           ref="network"
         />
-=======
-
-        <v-tooltip
-          location="top"
-          text="An Internet Protocol version 4 address that is globally unique and accessible over the internet."
-        >
-          <template v-slot:activator="{ props }">
-            <v-switch color="primary" inset label="Public IPv4" v-model="ipv4" v-bind="props" />
-          </template>
-        </v-tooltip>
-
-        <v-tooltip
-          location="top"
-          text="Public IPv6 is the next-generation Internet Protocol that offers an expanded address space to connect a vast number of devices."
-        >
-          <template v-slot:activator="{ props }">
-            <v-switch color="primary" inset label="Public IPv6" v-model="ipv6" v-bind="props" />
-          </template>
-        </v-tooltip>
-
-        <v-tooltip
-          location="top"
-          text="The Planetary Network is a distributed network infrastructure that spans across multiple regions and countries, providing global connectivity."
-        >
-          <template v-slot:activator="{ props }">
-            <v-switch color="primary" inset label="Planetary Network" v-model="planetary" v-bind="props" />
-          </template>
-        </v-tooltip>
-
-        <v-tooltip
-          location="top"
-          text="Enabling WireGuard Access allows you to establish private, secure, and encrypted connections to your instance."
-        >
-          <template v-slot:activator="{ props }">
-            <v-switch color="primary" inset label="Add Wireguard Access" v-model="wireguard" v-bind="props" />
-          </template>
-        </v-tooltip>
-
-        <v-alert v-show="networkError" class="mb-2" type="warning" variant="tonal">
-          You must enable at least one of network options.
-        </v-alert>
->>>>>>> 2e1c7385
         <SelectFarm
           :filters="{
             cpu,
