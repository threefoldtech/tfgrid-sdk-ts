<template>
  <weblet-layout
    ref="layout"
    :cpu="solution?.cpu"
    :memory="solution?.memory"
    :disk="disks.reduce((total, disk) => total + disk.size, solution?.disk + 2)"
    :ipv4="ipv4"
    :certified="certified"
    :dedicated="dedicated"
    title-image="images/icons/vm.png"
  >
    <template #title> Deploy a Full Virtual Machine </template>

    <d-tabs
      :tabs="[
        { title: 'Config', value: 'config' },
        { title: 'Disks', value: 'disks' },
      ]"
      ref="tabs"
    >
      <template #config>
        <input-validator
          :value="name"
          :rules="[
            validators.required('Name is required.'),
            validators.isLowercase('Name should consist of lowercase letters only.'),
            validators.isAlphanumeric('Name should consist of letters and numbers only.'),
            name => validators.isAlpha('Name must start with alphabet char.')(name[0]),
            validators.minLength('Name must be at least 2 characters.', 2),
            validators.maxLength('Name cannot exceed 15 characters.', 15),
          ]"
          #="{ props }"
        >
          <input-tooltip tooltip="Instance name.">
            <v-text-field label="Name" v-model="name" v-bind="props" />
          </input-tooltip>
        </input-validator>

        <SelectVmImage :images="images" v-model="flist" />
        <SelectSolutionFlavor
<<<<<<< HEAD
          :minimum="{ cpu: 1, memory: 1, disk: 25 }"
          :standard="{ cpu: 2, memory: 4, disk: 50 }"
          :recommended="{ cpu: 4, memory: 16, disk: 100 }"
=======
          :small="{ cpu: 1, memory: 1024 * 1, disk: 25 }"
          :medium="{ cpu: 2, memory: 1024 * 4, disk: 50 }"
          :large="{ cpu: 4, memory: 1024 * 4, disk: 100 }"
>>>>>>> b0f6d39b
          :disabled="loadingFarm"
          v-model="solution"
        />

        <Network
          required
          ref="network"
          v-model:ipv4="ipv4"
          v-model:ipv6="ipv6"
          v-model:planetary="planetary"
          v-model:wireguard="wireguard"
          :disabled="loadingFarm"
        />
        <input-tooltip
          inline
          tooltip="
          Selecting a Node with GPU.
          When selecting a node with GPU resources, please make sure that you have a rented node. To rent a node and gain access to GPU capabilities, you can use our dashboard.
          "
        >
          <v-switch color="primary" inset label="GPU" v-model="hasGPU" :disabled="loadingFarm" hide-details />
        </input-tooltip>
        <input-tooltip
          inline
          tooltip="Click to know more about dedicated nodes."
          href="https://manual.grid.tf/dashboard/portal/dashboard_portal_dedicated_nodes.html"
        >
          <v-switch color="primary" inset label="Dedicated" v-model="dedicated" :disabled="loadingFarm" hide-details />
        </input-tooltip>

        <input-tooltip inline tooltip="Renting capacity on certified nodes is charged 25% extra.">
          <v-switch color="primary" inset label="Certified" v-model="certified" :disabled="loadingFarm" hide-details />
        </input-tooltip>

        <SelectFarmManager>
          <SelectFarm
            :filters="{
              cpu: solution?.cpu,
              memory: solution?.memory,
              publicIp: ipv4,
              ssd: disks.reduce((total, disk) => total + disk.size, (solution?.disk ?? 0) + rootFilesystemSize),
              rentedBy: dedicated ? profileManager.profile?.twinId : undefined,
              certified: certified,
              hasGPU: hasGPU,
            }"
            v-model="farm"
            v-model:loading="loadingFarm"
          />
          <SelectNode
            v-model="selectedNode"
            :filters="{
              farmId: farm?.farmID,
              cpu: solution?.cpu,
              memory: solution?.memory,
              ipv4: ipv4,
              ipv6: ipv4,
              diskSizes: [solution?.disk, ...disks.map(disk => disk.size)],
              hasGPU: hasGPU,
              rentedBy: dedicated ? profileManager.profile?.twinId : undefined,
              certified: certified,
            }"
            :root-file-system-size="rootFilesystemSize"
          />
        </SelectFarmManager>
      </template>

      <template #disks>
        <ExpandableLayout
          v-model="disks"
          @add="addDisk"
          title="Add additional disk space to your full virtual machine"
          #="{ index }"
          :disabled="loadingFarm"
        >
          <p class="text-h6 mb-4">Disk #{{ index + 1 }}</p>
          <input-validator
            :value="disks[index].name"
            :rules="[
              validators.required('Disk name is required.'),
              name => validators.isAlpha('Name must start with alphabet char.')(name[0]),
              validators.minLength('Disk minLength is 2 chars.', 2),
              validators.isAlphanumeric('Disk name only accepts alphanumeric chars.'),
              validators.maxLength('Disk maxLength is 15 chars.', 15),
            ]"
            #="{ props }"
          >
            <input-tooltip tooltip="Disk name.">
              <v-text-field label="Name" v-model="disks[index].name" v-bind="props" />
            </input-tooltip>
          </input-validator>
          <input-validator
            :value="disks[index].size"
            :rules="[
              validators.required('Disk size is required.'),
              validators.isInt('Disk size must be a valid integer.'),
              validators.min('Minimum allowed disk size is 1 GB.', 1),
              validators.max('Maximum allowed disk size is 10000 GB.', 10000),
            ]"
            #="{ props }"
          >
            <input-tooltip tooltip="Disk Size.">
              <v-text-field label="Size (GB)" type="number" v-model.number="disks[index].size" v-bind="props" />
            </input-tooltip>
          </input-validator>
        </ExpandableLayout>
      </template>
    </d-tabs>

    <template #footer-actions>
      <v-btn color="primary" variant="tonal" @click="deploy" :disabled="tabs?.invalid || network?.error">Deploy </v-btn>
    </template>
  </weblet-layout>
</template>

<script lang="ts" setup>
import { type Ref, ref, watch } from "vue";

import Network from "../components/networks.vue";
import SelectFarmManager from "../components/select_farm_manager.vue";
import { useLayout } from "../components/weblet_layout.vue";
import { useProfileManager } from "../stores";
import type { solutionFlavor as SolutionFlavor } from "../types";
import { type Farm, type Flist, ProjectName } from "../types";
import { deployVM, type Disk } from "../utils/deploy_vm";
import { getGrid } from "../utils/grid";
import { normalizeError } from "../utils/helpers";
import { generateName } from "../utils/strings";

const layout = useLayout();
const tabs = ref();
const profileManager = useProfileManager();
const solution = ref() as Ref<SolutionFlavor>;

const images: VmImage[] = [
  {
    name: "Ubuntu-22.04",
    flist: "https://hub.grid.tf/tf-official-vms/ubuntu-22.04.flist",
    entryPoint: "/init.sh",
  },
  {
    name: "Ubuntu-20.04",
    flist: "https://hub.grid.tf/tf-official-vms/ubuntu-20.04-lts.flist",
    entryPoint: "/init.sh",
  },
  {
    name: "Ubuntu-18.04",
    flist: "https://hub.grid.tf/tf-official-vms/ubuntu-18.04-lts.flist",
    entryPoint: "/init.sh",
  },
  {
    name: "Nixos-22.11",
    flist: "https://hub.grid.tf/tf-official-vms/nixos-22.11.flist",
    entryPoint: "/init.sh",
  },
];

const name = ref(generateName({ prefix: "vm" }));
const flist = ref<Flist>();
const ipv4 = ref(false);
const ipv6 = ref(false);
const planetary = ref(true);
const wireguard = ref(false);
const dedicated = ref(false);
const certified = ref(false);
const farm = ref() as Ref<Farm>;
const loadingFarm = ref(false);
const disks = ref<Disk[]>([]);
const network = ref();
const hasGPU = ref();
const selectedNode = ref() as Ref<INode>;
const rootFilesystemSize = 2;
function addDisk() {
  const name = generateName();
  disks.value.push({
    name: "disk" + name,
    size: 50,
    mountPoint: "/mnt/" + name,
  });
}

watch(
  dedicated,
  dedicated => {
    if (dedicated === false) {
      hasGPU.value = dedicated;
    }
  },
  { immediate: true },
);

watch(
  hasGPU,
  hasGPU => {
    if (hasGPU) {
      dedicated.value = true;
    }
  },
  { immediate: true },
);

async function deploy() {
  layout.value.setStatus("deploy");

  const projectName = ProjectName.Fullvm.toLowerCase() + "/" + name.value;

  try {
    layout.value?.validateSSH();
    const grid = await getGrid(profileManager.profile!, projectName);

    await layout.value.validateBalance(grid!);

    const vm = await deployVM(grid!, {
      name: name.value,
      machines: [
        {
          name: name.value,
          cpu: solution.value.cpu,
          memory: solution.value.memory,
          flist: flist.value!.value,
          entryPoint: flist.value!.entryPoint,
          farmId: farm.value.farmID,
          farmName: farm.value.name,
          country: farm.value.country,
          disks: [{ size: solution?.value.disk, mountPoint: "/" }, ...disks.value],
          publicIpv4: ipv4.value,
          publicIpv6: ipv6.value,
          planetary: planetary.value,
          envs: [{ key: "SSH_KEY", value: profileManager.profile!.ssh }],
          rootFilesystemSize,
          hasGPU: hasGPU.value,
          nodeId: selectedNode.value.nodeId,
          gpus: hasGPU.value ? selectedNode.value.cards?.map(card => card.id) : undefined,
          rentedBy: dedicated.value ? grid!.twinId : undefined,
          certified: certified.value,
        },
      ],
      network: { addAccess: wireguard.value },
    });

    layout.value.reloadDeploymentsList();
    layout.value.setStatus("success", "Successfully deployed a full virtual machine instance.");
    layout.value.openDialog(vm, deploymentListEnvironments.vm);
  } catch (e) {
    layout.value.setStatus("failed", normalizeError(e, "Failed to deploy a full virtual machine instance."));
  }
}
</script>

<script lang="ts">
import ExpandableLayout from "../components/expandable_layout.vue";
import SelectFarm from "../components/select_farm.vue";
import SelectNode from "../components/select_node.vue";
import SelectSolutionFlavor from "../components/select_solution_flavor.vue";
import SelectVmImage, { type VmImage } from "../components/select_vm_image.vue";
import { deploymentListEnvironments } from "../constants";
import type { INode } from "../utils/filter_nodes";

export default {
  name: "FullVm",
  components: {
    SelectVmImage,
    SelectSolutionFlavor,
    SelectFarm,
    ExpandableLayout,
    SelectNode,
  },
};
</script><|MERGE_RESOLUTION|>--- conflicted
+++ resolved
@@ -38,15 +38,9 @@
 
         <SelectVmImage :images="images" v-model="flist" />
         <SelectSolutionFlavor
-<<<<<<< HEAD
-          :minimum="{ cpu: 1, memory: 1, disk: 25 }"
-          :standard="{ cpu: 2, memory: 4, disk: 50 }"
-          :recommended="{ cpu: 4, memory: 16, disk: 100 }"
-=======
-          :small="{ cpu: 1, memory: 1024 * 1, disk: 25 }"
-          :medium="{ cpu: 2, memory: 1024 * 4, disk: 50 }"
-          :large="{ cpu: 4, memory: 1024 * 4, disk: 100 }"
->>>>>>> b0f6d39b
+          :small="{ cpu: 1, memory: 1, disk: 25 }"
+          :medium="{ cpu: 2, memory: 4, disk: 50 }"
+          :large="{ cpu: 4, memory: 16, disk: 100 }"
           :disabled="loadingFarm"
           v-model="solution"
         />
