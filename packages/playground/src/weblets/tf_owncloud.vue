--- conflicted
+++ resolved
@@ -116,18 +116,7 @@
     </d-tabs>
 
     <template #footer-actions>
-<<<<<<< HEAD
-      <v-btn
-        color="secondary"
-        variant="outlined"
-        @click="deploy(domainNameCmp?.domain, domainNameCmp?.customDomain)"
-        :disabled="tabs?.invalid"
-      >
-        Deploy
-      </v-btn>
-=======
-      <v-btn color="primary" variant="tonal" @click="deploy()" :disabled="tabs?.invalid"> Deploy </v-btn>
->>>>>>> fb00e241
+      <v-btn color="secoundry" variant="outlined" @click="deploy()" :disabled="tabs?.invalid"> Deploy </v-btn>
     </template>
   </weblet-layout>
 </template>
