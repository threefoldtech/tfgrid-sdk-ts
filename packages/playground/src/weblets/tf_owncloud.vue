--- conflicted
+++ resolved
@@ -82,13 +82,9 @@
           v-model:ipv4="ipv4"
           v-model:mycelium="mycelium"
           v-model:ipv6="ipv6"
-<<<<<<< HEAD
-          :has-custom-domain="selectionDetails?.domain?.enabledCustomDomain"
-=======
           v-model:wireguard="wireguard"
           v-model:planetary="planetary"
-          :domain="selectionDetails?.domain"
->>>>>>> a66e759a
+          :has-custom-domain="selectionDetails?.domain?.enabledCustomDomain"
         />
         <input-tooltip inline tooltip="Click to know more about dedicated machines." :href="manual.dedicated_machines">
           <v-switch color="primary" inset label="Dedicated" v-model="dedicated" hide-details />
