--- conflicted
+++ resolved
@@ -86,12 +86,16 @@
       </template>
 
       <template #leader>
-        <CaproverWorker v-model="leader" />
+        <CaproverWorker v-model="leader" :other-workers="workers" :nodes-lock="nodesLock" />
       </template>
 
       <template #workers>
         <ExpandableLayout v-model="workers" @add="addWorker" #="{ index }">
-          <CaproverWorker v-model="workers[index]" />
+          <CaproverWorker
+            v-model="workers[index]"
+            :other-workers="[workers, leader].flat(1).filter((_, i) => i !== index)"
+            :nodes-lock="nodesLock"
+          />
         </ExpandableLayout>
       </template>
     </d-tabs>
@@ -116,6 +120,7 @@
 
 const layout = useLayout();
 const tabs = ref();
+const nodesLock = markRaw(new AwaitLock());
 const profileManager = useProfileManager();
 const domain = ref("");
 const password = ref(generatePassword(10));
@@ -205,13 +210,9 @@
 </script>
 
 <script lang="ts">
-<<<<<<< HEAD
-import type { GridClient } from "@threefold/grid_client";
-=======
 import { calculateRootFileSystem, type GridClient } from "@threefold/grid_client";
 import AwaitLock from "await-lock";
 import { markRaw } from "vue";
->>>>>>> 0a5568e4
 
 import { createNetwork } from "@/utils/deploy_helpers";
 
