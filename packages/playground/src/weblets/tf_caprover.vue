--- conflicted
+++ resolved
@@ -179,16 +179,12 @@
     publicIpv4: true,
     planetary: true,
     mycelium: worker.mycelium || false,
-<<<<<<< HEAD
     publicIpv6: worker.ipv6 || false,
 
-    rootFilesystemSize: rootFs(worker.solution!.cpu, worker.solution!.memory),
-=======
     rootFilesystemSize: calculateRootFileSystem({
       CPUCores: worker.solution!.cpu,
       RAMInMegaBytes: worker.solution!.memory,
     }),
->>>>>>> af86453f
     disks: [
       {
         name: "data0",
