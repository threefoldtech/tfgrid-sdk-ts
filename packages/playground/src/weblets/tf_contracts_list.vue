--- conflicted
+++ resolved
@@ -184,11 +184,8 @@
 ];
 const loadingError = ref("");
 async function onMount() {
+  loadingError.value = "";
   selectedContracts.value = [];
-<<<<<<< HEAD
-  loadingError.value = "";
-=======
->>>>>>> 4912f017
   loading.value = true;
   failedContractId.value = undefined;
   contracts.value = [];
