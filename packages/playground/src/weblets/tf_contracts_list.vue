--- conflicted
+++ resolved
@@ -10,7 +10,6 @@
       <v-card-title class="font-weight-bold d-flex align-center title ma-0 pa-0"> Contracts List </v-card-title>
       <v-spacer />
       <v-btn
-<<<<<<< HEAD
         v-if="lockedContracts?.totalAmountLocked && !isLoading"
         class="mr-2"
         variant="outlined"
@@ -24,18 +23,11 @@
         prepend-icon="mdi-refresh"
         color="info"
         variant="outlined"
-        :disabled="isLoading"
         @click="
           contractsTable.forEach(t => t.reset());
           onMount();
         "
-=======
-        prepend-icon="mdi-refresh"
-        color="info"
-        variant="outlined"
         :disabled="isLoadingNode && isLoadingName && isLoadingRent"
-        @click="onMount"
->>>>>>> 58560834
       >
         refresh
       </v-btn>
@@ -153,15 +145,12 @@
           :contracts-type="table.type"
           :table-headers="table.headers"
           @update:deleted-contracts="onDeletedContracts"
-<<<<<<< HEAD
           @update:unlock-contracts="onMount"
           @update:lock-details="getContractsLockDetails"
-=======
           :count="table.count"
           :page="page"
           :size="size"
           @update:options="loadContracts"
->>>>>>> 58560834
         />
       </v-expansion-panel-text>
     </v-expansion-panel>
@@ -169,16 +158,10 @@
 </template>
 
 <script lang="ts" setup>
-<<<<<<< HEAD
 import type { GridClient, LockContracts } from "@threefold/grid_client";
-import type { NodeStatus } from "@threefold/gridproxy_client";
-=======
-import type { GridClient } from "@threefold/grid_client";
 import { ContractState, NodeStatus } from "@threefold/gridproxy_client";
->>>>>>> 58560834
 import { Decimal } from "decimal.js";
 import { computed, defineComponent, onMounted, type Ref, ref } from "vue";
-
 import ContractsTable from "@/components/contracts_list/contracts_table.vue";
 import { useProfileManagerController } from "@/components/profile_manager_controller.vue";
 import { useProfileManager } from "@/stores/profile_manager";
@@ -197,17 +180,14 @@
 import { useGrid } from "../stores";
 import { updateGrid } from "../utils/grid";
 
-<<<<<<< HEAD
 const profileManagerController = useProfileManagerController();
 const balance = profileManagerController.balance;
 const freeBalance = computed(() => balance.value?.free ?? 0 - (balance.value?.locked ?? 0));
 const isLoading = ref<boolean>(false);
-=======
 const isLoadingNode = ref<boolean>(false);
 const isLoadingName = ref<boolean>(false);
 const isLoadingRent = ref<boolean>(false);
 
->>>>>>> 58560834
 const profileManager = useProfileManager();
 const gridStore = useGrid();
 const grid = gridStore.client as GridClient;
@@ -219,17 +199,14 @@
 const loadingErrorMessage = ref<string>();
 const totalCost = ref<number>();
 const totalCostUSD = ref<number>();
-<<<<<<< HEAD
 const lockedContracts = ref<LockContracts>();
 const unlockDialog = ref<boolean>(false);
-=======
 const page = ref<number>(1);
 const size = ref<number>(5);
 const nodesCount = ref<number>(0);
 const rentsCount = ref<number>(0);
 const namesCount = ref<number>(0);
 
->>>>>>> 58560834
 const panel = ref<number[]>([0, 1, 2]);
 const nodeInfo: Ref<{ [nodeId: number]: { status: NodeStatus; farmId: number } }> = ref({});
 const unlockContractLoading = ref<boolean>(false);
@@ -255,31 +232,6 @@
 
   if (profileManager.profile) {
     if (grid) {
-<<<<<<< HEAD
-      try {
-        // Fetch user contracts, node status, and calculate total cost
-        contracts.value = await getUserContracts(grid);
-        nodeInfo.value = await getNodeInfo(nodeIDs.value);
-        contracts.value.map(contract => {
-          const { nodeId } = contract;
-          if (nodeId && nodeInfo.value[nodeId]) {
-            contract.farmId = nodeInfo.value[nodeId].farmId;
-          }
-          return contract;
-        });
-        await getContractsLockDetails();
-
-        nodeContracts.value = contracts.value.filter(c => c.type === ContractType.NODE);
-        nameContracts.value = contracts.value.filter(c => c.type === ContractType.NAME);
-        rentContracts.value = contracts.value.filter(c => c.type === ContractType.RENT);
-        totalCost.value = getTotalCost(contracts.value);
-        const TFTInUSD = await queryClient.tftPrice.get();
-        totalCostUSD.value = totalCost.value * (TFTInUSD / 1000);
-      } catch (error: any) {
-        // Handle errors and display toast messages
-        loadingErrorMessage.value = error.message;
-        createCustomToast(`Error while listing contracts due: ${error.message}`, ToastType.danger, {});
-=======
       await loadContracts({ page: page.value, itemsPerPage: size.value, contractType: ContractType.Node });
       await loadContracts({ page: page.value, itemsPerPage: size.value, contractType: ContractType.Name });
       await loadContracts({ page: page.value, itemsPerPage: size.value, contractType: ContractType.Rent });
@@ -301,7 +253,6 @@
         } catch (error) {
           console.error("Error normalizing contract:", error);
         }
->>>>>>> 58560834
       }
       contracts.value = normalizedContracts;
       totalCost.value = getTotalCost(contracts.value);
