--- conflicted
+++ resolved
@@ -199,10 +199,10 @@
   loadingError.value = "";
   loading.value = true;
   contracts.value = [];
-<<<<<<< HEAD
   try {
     grid.value = await getGrid(profileManager.profile!);
     contracts.value = await getUserContracts(grid.value!);
+    totalCost.value = getTotalCost(contracts.value);
     nodeStatus.value = await getNodeStatus(nodeIDs.value);
   } catch (e) {
     loadingError.value = (e as Error).message;
@@ -211,13 +211,6 @@
     selectedContracts.value = [];
     loading.value = false;
   }
-=======
-  grid.value = await getGrid(profileManager.profile!);
-  contracts.value = await getUserContracts(grid.value!);
-  totalCost.value = getTotalCost(contracts.value);
-  nodeStatus.value = await getNodeStatus(nodeIDs.value);
-  loading.value = false;
->>>>>>> 1ffaff6b
 }
 
 const nodeIDs = computed(() => {
