<template>
  <weblet-layout ref="layout" @mount="onMount">
    <template #title>Contracts List</template>
    <template #subtitle>
      <a class="app-link" href="https://manual.grid.tf/tfchain/tfchain.html" target="_blank"
        >Quick start documentation</a
      >
    </template>

    <template #header-actions="{ hasProfile }">
      <v-btn
        prepend-icon="mdi-refresh"
        color="primary"
        variant="tonal"
        :disabled="loading || deleting || !hasProfile"
        @click="onMount"
      >
        refresh
      </v-btn>
    </template>

    <ListTable
      :headers="headers"
      :items="contracts"
      :loading="loading"
      :deleting="deleting"
      v-model="selectedContracts"
      no-data-text="No contracts found on this account."
      v-bind:onClick:row="loading || deleting ? undefined : onClickRow"
    >
      <template #[`item.state`]="{ item }">
        <v-tooltip
          v-if="item && item.value.state === ContractStates.GracePeriod"
          :text="'the number of tokens required to remove your contract from the grace period and restore functionality to your workloads.'"
          location="top center"
        >
          <template #activator="{ props }">
            <v-chip
              @click.stop="contractLockDetails(item.value.contractId)"
              v-bind="props"
              :color="getStateColor(item.value.state)"
            >
              {{ item.value.state }}
            </v-chip>
          </template>
        </v-tooltip>
        <v-chip v-else :color="getStateColor(item.value.state)">
          {{ item.value.state }}
        </v-chip>
      </template>

      <template #[`item.actions`]="{ item }">
<<<<<<< HEAD
        <v-tooltip text="Show Details">
          <template #activator="{ props }">
            <v-btn
              color="secondary"
              variant="tonal"
              @click="showDetails(item.value)"
              :disabled="(loading && loadingContractId !== item.value.contractId) || deleting"
              :loading="loadingContractId == item.value.contractId"
              v-bind="props"
            >
              <v-icon>mdi-eye-outline</v-icon>
            </v-btn>
          </template>
        </v-tooltip>
=======
        <IconActionBtn
          tooltip="Show Details"
          icon="mdi-eye-outline"
          @click="
            item.value.type !== 'name'
              ? onShowDetails(item.value.contractId)
              : layout.openDialog(item.value, false, true)
          "
          :disabled="(loading && loadingContractId !== item.value.contractId) || deleting"
          :loading="loadingContractId == item.value.contractId"
        />
>>>>>>> 5a52f099
      </template>
    </ListTable>

    <template #footer-actions>
      <v-btn
        variant="outlined"
        color="error"
        :disabled="!selectedContracts.length || loading || deleting"
        prepend-icon="mdi-trash-can-outline"
        @click="deletingDialog = true"
      >
        Delete
      </v-btn>
    </template>
  </weblet-layout>
  <v-dialog width="70%" v-model="deletingDialog">
    <v-card>
      <v-card-title class="text-h5 mt-2"> Are you sure you want to delete the following contracts? </v-card-title>
      <v-alert class="ma-4" type="warning" variant="tonal">Deleting contracts may take a while to complete.</v-alert>
      <v-card-text>
        <v-chip class="ma-1" color="primary" label v-for="c in selectedContracts" :key="c.contractId">
          {{ c.contractId }}
        </v-chip>
      </v-card-text>
      <v-card-actions>
        <v-spacer></v-spacer>
        <v-btn color="error" variant="text" @click="onDelete"> Remove </v-btn>
        <v-btn color="error" variant="tonal" @click="deletingDialog = false"> Cancel </v-btn>
      </v-card-actions>
    </v-card>
  </v-dialog>

  <v-dialog width="70%" v-model="contractStateDialog">
    <v-card>
      <v-card-title class="text-h5">Contract lock Detalis</v-card-title>
      <v-card-text>
        <p v-if="loading" class="text-center">
          <strong>Loading The Locked Amount...</strong>
        </p>
        <p v-else class="text-center">
          Amount Locked <strong>{{ contractLocked?.amountLocked }} TFT</strong>
        </p>
        <br />
        <v-alert type="info" variant="tonal">
          The contract is in a GracePeriod condition, which means that your workloads are suspended but not deleted; in
          order to resume your workloads and restore their functionality, you must pay your account with the necessary
          tokens.
        </v-alert>
      </v-card-text>
      <v-card-actions>
        <v-spacer></v-spacer>
        <v-btn color="error" variant="tonal" @click="contractStateDialog = false"> Close </v-btn>
      </v-card-actions>
    </v-card>
  </v-dialog>
  <v-snackbar variant="tonal" color="error" v-model="snackbar" :timeout="5000">
    Failed to delete some keys, You don't have enough tokens
  </v-snackbar>
</template>

<script lang="ts" setup>
import { ContractStates } from "@threefold/grid_client";
import { ref } from "vue";

import IconActionBtn from "../components/icon_action_btn.vue";
import { useProfileManager } from "../stores";
import type { VDataTableHeader } from "../types";
import { getUserContracts, type NormalizedContract } from "../utils/contracts";
import { getGrid } from "../utils/grid";

const layout = ref();
const profileManager = useProfileManager();
const contracts = ref<NormalizedContract[]>([]);
const loading = ref(false);
const selectedContracts = ref<NormalizedContract[]>([]);
const headers: VDataTableHeader = [
  { title: "PLACEHOLDER", key: "data-table-select" },
  { title: "ID", key: "contractId" },
  { title: "Type", key: "type" },
  { title: "State", key: "state" },
  { title: "Billing Rate", key: "consumption" },
  { title: "Solution Type", key: "solutionType" },
  { title: "Solution Name", key: "solutionName" },
  { title: "Created At", key: "createdAt" },
  { title: "Expiration", key: "expiration" },
  { title: "Actions", key: "actions", sortable: false },
];

async function onMount() {
  loading.value = true;
  contracts.value = [];
  const grid = await getGrid(profileManager.profile!);
  contracts.value = await getUserContracts(grid!);
  loading.value = false;
}

const loadingContractId = ref<number>();
const contractLocked = ref<ContractLock>();

async function showDetails(value: any) {
  if (value.type === "name") {
    return layout.value.openDialog(value, false, true);
  }

  loading.value = true;
  const contractId: number = value.contractId;
  loadingContractId.value = contractId;
  try {
    const grid = await getGrid(profileManager.profile!);
    const deployment = await grid!.zos.getDeployment({ contractId });
    layout.value.openDialog(deployment, false, true);
  } catch (e) {
    layout.value.setStatus("failed", normalizeError(e, `Failed to load details of contract(${contractId})`));
  } finally {
    loadingContractId.value = undefined;
    loading.value = false;
  }
}

const onClickRow = (_: any, data: any) => showDetails(data.item.value);

function getStateColor(state: ContractStates): string {
  switch (state) {
    case ContractStates.Created:
      return "success";
    case ContractStates.Deleted:
      return "error";
    case ContractStates.GracePeriod:
      return "warning";
    case ContractStates.OutOfFunds:
      return "info";
  }
}

async function contractLockDetails(contractId: number) {
  contractStateDialog.value = true;
  loading.value = true;
  const grid = await getGrid(profileManager.profile!);
  await grid?.contracts
    .contractLock({ id: contractId })
    .then((data: ContractLock) => {
      contractLocked.value = data;
    })
    .catch(err => {
      layout.value.setStatus("failed", normalizeError(err, `Failed to fetch the contract ${contractId} lock details.`));
      contractStateDialog.value = false;
    });
  loading.value = false;
}
const snackbar = ref(false);
const deletingDialog = ref(false);
const contractStateDialog = ref(false);
const deleting = ref(false);
async function onDelete() {
  deletingDialog.value = false;
  deleting.value = true;
  try {
    const grid = await getGrid(profileManager.profile!);
    if (selectedContracts.value.length === contracts.value.length) {
      await grid!.contracts.cancelMyContracts();
    } else {
      await grid!.contracts.batchCancelContracts({
        ids: selectedContracts.value.map(c => c.contractId),
      });
    }
    contracts.value = contracts.value!.filter(c => !selectedContracts.value.includes(c));
    selectedContracts.value = [];
  } catch (e) {
    if ((e as Error).message.includes("Inability to pay some fees")) {
      contracts.value = contracts.value!.filter(c => !selectedContracts.value.includes(c));
      selectedContracts.value = [];
      snackbar.value = true;
    } else {
      layout.value.setStatus("failed", normalizeError(e, `Failed to delete some of the selected contracts.`));
    }
  }
  deleting.value = false;
}
</script>

<script lang="ts">
import type { ContractLock } from "@threefold/tfchain_client";

import ListTable from "../components/list_table.vue";
import { normalizeError } from "../utils/helpers";

export default {
  name: "TfContractsList",
  components: {
    ListTable,
    IconActionBtn,
  },
};
</script><|MERGE_RESOLUTION|>--- conflicted
+++ resolved
@@ -50,7 +50,6 @@
       </template>
 
       <template #[`item.actions`]="{ item }">
-<<<<<<< HEAD
         <v-tooltip text="Show Details">
           <template #activator="{ props }">
             <v-btn
@@ -65,19 +64,6 @@
             </v-btn>
           </template>
         </v-tooltip>
-=======
-        <IconActionBtn
-          tooltip="Show Details"
-          icon="mdi-eye-outline"
-          @click="
-            item.value.type !== 'name'
-              ? onShowDetails(item.value.contractId)
-              : layout.openDialog(item.value, false, true)
-          "
-          :disabled="(loading && loadingContractId !== item.value.contractId) || deleting"
-          :loading="loadingContractId == item.value.contractId"
-        />
->>>>>>> 5a52f099
       </template>
     </ListTable>
 
@@ -142,7 +128,6 @@
 import { ContractStates } from "@threefold/grid_client";
 import { ref } from "vue";
 
-import IconActionBtn from "../components/icon_action_btn.vue";
 import { useProfileManager } from "../stores";
 import type { VDataTableHeader } from "../types";
 import { getUserContracts, type NormalizedContract } from "../utils/contracts";
@@ -268,7 +253,6 @@
   name: "TfContractsList",
   components: {
     ListTable,
-    IconActionBtn,
   },
 };
 </script>