--- conflicted
+++ resolved
@@ -1,383 +1,328 @@
 <template>
-  <!-- Error Alert -->
-  <v-alert type="error" variant="tonal" class="mt-2 mb-4" v-if="loadingErrorMessage">
-    Error while listing contracts due: {{ loadingErrorMessage }}
-  </v-alert>
-
-  <!-- Contracts List Card -->
-  <v-card variant="text" class="mb-4">
-    <section class="d-flex align-center">
-      <v-card-title class="font-weight-bold d-flex align-center title ma-0 pa-0"> Contracts List </v-card-title>
-      <v-spacer />
-      <v-btn
-        prepend-icon="mdi-cash"
-        class="mr-2"
-        color="warning"
-        variant="outlined"
-        :disabled="isLoading"
-        @click="unlockDialog = true"
-        v-if="lockedContracts?.totalAmountLocked"
-      >
-        Unlock all
-      </v-btn>
+  <weblet-layout ref="layout" @mount="onMount">
+    <template #title>Contracts List</template>
+
+    <template #header-actions="{ hasProfile }">
       <v-btn
         prepend-icon="mdi-refresh"
-        color="info"
-        variant="outlined"
-        :disabled="isLoading"
-        @click="
-          contractsTable.forEach(t => t.reset());
-          onMount();
-        "
+        color="primary"
+        variant="tonal"
+        :disabled="loading || deleting || !hasProfile"
+        @click="onMount"
       >
         refresh
       </v-btn>
-    </section>
-  </v-card>
-
-  <!-- Total Cost Card -->
-  <v-card variant="tonal" :loading="totalCost === undefined" class="mb-3 bg-blue-primary-lighten-3">
-    <template #title>
-      <v-row>
-        <v-col class="d-flex justify-start"> <p class="text-subtitle-1">Total cost of contracts</p> </v-col>
-      </v-row>
     </template>
-    <template #text>
-      <strong v-if="totalCost != undefined" class="text-primary">
-        <input-tooltip
-          inline
-          :alignCenter="true"
-          :tooltip="`${totalCostUSD?.toFixed(3)} USD/hour ≈ ${totalCostUSD === 0 ? 0 : (totalCostUSD! * 24 * 30).toFixed(3)} USD/month`"
+    <ListTable
+      :headers="headers"
+      :items="contracts"
+      :loading="loading"
+      :deleting="deleting"
+      v-model="selectedContracts"
+      no-data-text="No contracts found on this account."
+      v-bind:onClick:row="loading || deleting ? undefined : onClickRow"
+    >
+      <template #[`item.state`]="{ item }">
+        <v-tooltip
+          v-if="item && item.value.state === ContractStates.GracePeriod"
+          :text="'Click here to check the amount of tokens needed to unlock your contract and resume your workload.'"
+          location="top center"
         >
-          {{ totalCost }} TFT/hour ≈ {{ totalCost === 0 ? 0 : (totalCost * 24 * 30).toFixed(3) }} TFT/month
-        </input-tooltip>
-      </strong>
-      <small v-else> loading total cost... </small>
+          <template #activator="{ props }">
+            <v-chip
+              @click.stop="contractLockDetails(item.value.contractId)"
+              v-bind="props"
+              :color="getStateColor(item.value.state)"
+            >
+              {{ item.value.state === ContractStates.GracePeriod ? "Grace Period" : item.value.state }}
+            </v-chip>
+          </template>
+        </v-tooltip>
+        <v-chip v-else :color="getStateColor(item.value.state)">
+          {{ item.value.state }}
+        </v-chip>
+      </template>
+      <template #[`item.type`]="{ item }">
+        {{ capitalize(item.value.type) }}
+      </template>
+      <template #[`item.solutionType`]="{ item }">
+        {{ solutionType[item.value.solutionType] ?? item.value.solutionType }}
+      </template>
+      <template #[`item.nodeStatus`]="{ item }">
+        <v-chip
+          v-if="item.value.nodeId !== '-' && !loading"
+          :color="getNodeStateColor(nodeStatus[item.value.nodeId])"
+          class="text-capitalize"
+        >
+          {{ nodeStatus[item.value.nodeId] }}
+        </v-chip>
+        <p v-else>-</p>
+      </template>
+      <template #[`item.actions`]="{ item }">
+        <v-tooltip :text="failedContractId == item.value.contractId ? 'Retry' : 'Show Details'">
+          <template #activator="{ props }">
+            <v-btn
+              :color="failedContractId == item.value.contractId ? 'error' : ''"
+              variant="tonal"
+              @click="showDetails(item.value)"
+              :disabled="(loading && loadingContractId !== item.value.contractId) || deleting"
+              :loading="loadingContractId == item.value.contractId"
+              v-bind="props"
+            >
+              <v-icon class="pt-1" v-if="failedContractId == item.value.contractId">mdi-refresh</v-icon>
+              <v-icon v-else>mdi-eye-outline</v-icon>
+            </v-btn>
+          </template>
+        </v-tooltip>
+      </template>
+    </ListTable>
+
+    <template #footer-actions>
+      <v-btn
+        variant="outlined"
+        color="error"
+        prepend-icon="mdi-export-variant"
+        :disabled="isExporting || contracts.length === 0"
+        @click="exportData"
+      >
+        Export My Data
+      </v-btn>
+      <v-btn
+        variant="outlined"
+        color="error"
+        :disabled="!selectedContracts.length || loading || deleting"
+        prepend-icon="mdi-trash-can-outline"
+        @click="deletingDialog = true"
+      >
+        Delete
+      </v-btn>
     </template>
-  </v-card>
-  <!-- locked amount Dialog -->
-  <v-dialog width="500" v-model="unlockDialog" v-if="lockedContracts?.totalAmountLocked">
+  </weblet-layout>
+  <v-dialog width="70%" v-model="deletingDialog">
     <v-card>
-      <v-card-title class="text-h6 pa-0">
-        <v-toolbar color="primary" dark class="custom-toolbar">
-          <p class="mb-5">
-            Unlock All Contracts
-            <v-tooltip text="Grace period contracts documentation" location="bottom right">
-              <template #activator="{ props }">
-                <v-btn
-                  @click.stop
-                  v-bind="props"
-                  color="white"
-                  icon="mdi-information-outline"
-                  height="24px"
-                  width="24px"
-                  target="_blank"
-                  :href="manual.contract_locking"
-                />
-              </template>
-            </v-tooltip></p
-        ></v-toolbar>
-      </v-card-title>
+      <v-card-title class="text-h5 mt-2"> Are you sure you want to delete the following contracts? </v-card-title>
+      <v-alert class="ma-4" type="warning" variant="tonal"
+        >It is advisable to remove the contract from its solution page, especially when multiple contracts may be linked
+        to the same instance.</v-alert
+      >
+      <v-alert class="mx-4" type="warning" variant="tonal">Deleting contracts may take a while to complete.</v-alert>
       <v-card-text>
-        <v-row class="d-flex">
-          <v-alert class="ma-4" type="warning" variant="tonal">
-            <div>
-              Total Amount Locked:
-              <span class="font-weight-black"> {{ lockedContracts?.totalAmountLocked.toFixed(4) }}</span>
-              TFTs.
-            </div>
-            <div class="font-weigh-black" v-if="lockedContracts?.totalAmountLocked < freeBalance">
-              You have enough balance to unlock your contracts!
-            </div>
-            <div v-else>
-              You need to fund your account with:
-              <span class="font-weight-black"> {{ Math.ceil(lockedContracts?.totalAmountLocked - freeBalance) }}</span>
-              TFTs.
-            </div>
-          </v-alert>
-        </v-row>
-
-        <v-card-actions>
-          <v-spacer></v-spacer>
-          <v-btn variant="outlined" color="anchor" class="mr-2 px-3" @click="unlockDialog = false"> Close </v-btn>
-          <v-tooltip
-            :text="
-              freeBalance < lockedContracts?.totalAmountLocked
-                ? `You don't have enough balance to unlock your contracts`
-                : `Get your contracts ready again`
-            "
-            location="top center"
-          >
-            <template #activator="{ props }">
-              <div v-bind="props">
-                <v-btn
-                  :disabled="freeBalance < lockedContracts.totalAmountLocked"
-                  variant="outlined"
-                  color="warning"
-                  @click="unlockAllContracts"
-                  :loading="unlockContractLoading"
-                >
-                  Unlock contracts
-                </v-btn>
-              </div>
-            </template>
-          </v-tooltip>
-        </v-card-actions>
+        <v-chip class="ma-1" color="primary" label v-for="c in selectedContracts" :key="c.contractId">
+          {{ c.contractId }}
+        </v-chip>
       </v-card-text>
+      <v-card-actions>
+        <v-spacer></v-spacer>
+        <v-btn color="error" variant="text" @click="onDelete"> Delete </v-btn>
+        <v-btn color="error" variant="tonal" @click="deletingDialog = false"> Cancel </v-btn>
+      </v-card-actions>
     </v-card>
   </v-dialog>
-  <!-- Contracts Tables -->
-  <v-expansion-panels v-model="panel" multiple>
-    <v-expansion-panel class="mb-4" :elevation="3" v-for="(table, idx) of contractsTables" :key="idx">
-      <v-expansion-panel-title color="primary" style="height: 50px !important; min-height: 15px !important">
-        <v-icon size="24" class="pr-3">{{ table.icon }}</v-icon>
-        <v-card-title class="pa-0 text-subtitle-1">
-          <strong>{{ table.title }}</strong>
-        </v-card-title>
-      </v-expansion-panel-title>
-
-      <v-expansion-panel-text>
-        <!-- Contracts Table Component -->
-        <contracts-table
-          ref="contractsTable"
-          :node-status="nodeStatus"
-          :loading="table.loading"
-          :contracts="table.contracts"
-          :locked-contracts="lockedContracts !== undefined ? lockedContracts[`${table.type}Contracts`] : {}"
-          :grid="table.grid"
-          :contracts-type="table.type"
-          :table-headers="table.headers"
-          @update:deleted-contracts="onDeletedContracts"
-        />
-      </v-expansion-panel-text>
-    </v-expansion-panel>
-  </v-expansion-panels>
+
+  <v-dialog width="70%" v-model="contractStateDialog">
+    <v-card>
+      <v-card-title class="text-h5">Contract lock Detalis</v-card-title>
+      <v-card-text>
+        <p v-if="loading" class="text-center">
+          <strong>Loading The Locked Amount...</strong>
+        </p>
+        <p v-else class="text-center">
+          Amount Locked <strong>{{ contractLocked?.amountLocked }} TFT</strong>
+        </p>
+        <br />
+        <v-alert type="info" variant="tonal">
+          The contract is in Grace Period, which means that your workloads are suspended but not deleted; in order to
+          resume your workloads and restore their functionality, Please fund your account with the amount mentioned
+          above.
+        </v-alert>
+      </v-card-text>
+      <v-card-actions>
+        <v-spacer></v-spacer>
+        <v-btn color="error" variant="tonal" @click="contractStateDialog = false"> Close </v-btn>
+      </v-card-actions>
+    </v-card>
+  </v-dialog>
+  <v-snackbar variant="tonal" color="error" v-model="snackbar" :timeout="5000">
+    Failed to delete some keys, You don't have enough tokens
+  </v-snackbar>
 </template>
 
 <script lang="ts" setup>
-import type { GridClient, LockContracts } from "@threefold/grid_client";
-import type { NodeStatus } from "@threefold/gridproxy_client";
-import { Decimal } from "decimal.js";
-import { computed, defineComponent, onMounted, type Ref, ref } from "vue";
-
-import ContractsTable from "@/components/contracts_list/contracts_table.vue";
-import { useProfileManagerController } from "@/components/profile_manager_controller.vue";
-import { useProfileManager } from "@/stores/profile_manager";
-import type { VDataTableHeader } from "@/types";
-import {
-  type ContractsTableType,
-  ContractType,
-  getNodeInfo,
-  getUserContracts,
-  type NormalizedContract,
-} from "@/utils/contracts";
-import { createCustomToast, ToastType } from "@/utils/custom_toast";
-<<<<<<< HEAD
-import { getGrid } from "@/utils/grid";
-import { manual } from "@/utils/manual";
-=======
->>>>>>> a4e41619
-
-import { queryClient } from "../clients";
-import { useGrid } from "../stores";
-import { updateGrid } from "../utils/grid";
-
-const profileManagerController = useProfileManagerController();
-const balance = profileManagerController.balance;
-const freeBalance = computed(() => balance.value?.free ?? 0);
-const isLoading = ref<boolean>(false);
+import { ContractStates, type GridClient } from "@threefold/grid_client";
+import { computed, type Ref, ref } from "vue";
+
+import { useProfileManager } from "../stores";
+import type { VDataTableHeader } from "../types";
+import { getUserContracts, type NormalizedContract } from "../utils/contracts";
+import { getGrid } from "../utils/grid";
+
+const layout = ref();
 const profileManager = useProfileManager();
-const gridStore = useGrid();
-const grid = gridStore.client as GridClient;
 const contracts = ref<NormalizedContract[]>([]);
-const nameContracts = ref<NormalizedContract[]>([]);
-const nodeContracts = ref<NormalizedContract[]>([]);
-const rentContracts = ref<NormalizedContract[]>([]);
-const loadingErrorMessage = ref<string>();
-const totalCost = ref<number>();
-const totalCostUSD = ref<number>();
-const lockedContracts = ref<LockContracts>();
-const unlockDialog = ref<boolean>(false);
-const panel = ref<number[]>([0, 1, 2]);
-const nodeInfo: Ref<{ [nodeId: number]: { status: NodeStatus; farmId: number } }> = ref({});
-const unlockContractLoading = ref<boolean>(false);
-const contractsTable = ref<(typeof ContractsTable)[]>([]);
-// Computed property to get unique node IDs from contracts
+const loading = ref(false);
+const isExporting = ref(false);
+const grid = ref<GridClient | null>();
+const selectedContracts = ref<NormalizedContract[]>([]);
+const nodeStatus = ref() as Ref<{ [x: number]: NodeStatus }>;
+const headers: VDataTableHeader = [
+  { title: "PLACEHOLDER", key: "data-table-select" },
+  { title: "ID", key: "contractId" },
+  { title: "Type", key: "type" },
+  { title: "State", key: "state" },
+  { title: "Billing Rate", key: "consumption" },
+  { title: "Solution Type", key: "solutionType" },
+  { title: "Solution Name", key: "solutionName" },
+  { title: "Created At", key: "createdAt" },
+  { title: "Expiration", key: "expiration" },
+  { title: "Node ID", key: "nodeId" },
+  { title: "Node Status", key: "nodeStatus", sortable: false },
+  { title: "Details", key: "actions", sortable: false },
+];
+
+async function onMount() {
+  selectedContracts.value = [];
+  loading.value = true;
+  failedContractId.value = undefined;
+  contracts.value = [];
+  grid.value = await getGrid(profileManager.profile!);
+  contracts.value = await getUserContracts(grid.value!);
+  nodeStatus.value = await getNodeStatus(nodeIDs.value);
+  loading.value = false;
+}
+
 const nodeIDs = computed(() => {
   const allNodes = contracts.value.map(contract => contract.nodeId);
   return [...new Set(allNodes)];
 });
 
-onMounted(onMount);
-
-async function onMount() {
-  contracts.value = nameContracts.value = nodeContracts.value = rentContracts.value = [];
-  isLoading.value = true;
-  totalCost.value = undefined;
-  totalCostUSD.value = undefined;
-  loadingErrorMessage.value = undefined;
-  updateGrid(grid, { projectName: "" });
-
-  if (profileManager.profile) {
-    if (grid) {
-      try {
-        // Fetch user contracts, node status, and calculate total cost
-        contracts.value = await getUserContracts(grid);
-        nodeInfo.value = await getNodeInfo(nodeIDs.value);
-        contracts.value.map(contract => {
-          const { nodeId } = contract;
-          if (nodeId && nodeInfo.value[nodeId]) {
-            contract.farmId = nodeInfo.value[nodeId].farmId;
-          }
-          return contract;
-        });
-        lockedContracts.value = await grid.value.contracts.getContractsLockDetails();
-
-        nodeContracts.value = contracts.value.filter(c => c.type === ContractType.NODE);
-        nameContracts.value = contracts.value.filter(c => c.type === ContractType.NAME);
-        rentContracts.value = contracts.value.filter(c => c.type === ContractType.RENT);
-        totalCost.value = getTotalCost(contracts.value);
-        const TFTInUSD = await queryClient.tftPrice.get();
-        totalCostUSD.value = totalCost.value * (TFTInUSD / 1000);
-      } catch (error: any) {
-        // Handle errors and display toast messages
-        loadingErrorMessage.value = error.message;
-        createCustomToast(`Error while listing contracts due: ${error.message}`, ToastType.danger, {});
-      }
+const loadingContractId = ref<number>();
+const failedContractId = ref<number>();
+const contractLocked = ref<ContractLock>();
+
+async function showDetails(value: any) {
+  failedContractId.value = undefined;
+  if (value.type === "name" || value.type === "rent") {
+    return layout.value.openDialog(value, false, true);
+  }
+  loading.value = true;
+  const contractId: number = value.contractId;
+  loadingContractId.value = contractId;
+  try {
+    const deployment = await grid.value?.zos.getDeployment({ contractId });
+    return layout.value.openDialog(deployment, false, true);
+  } catch (e) {
+    failedContractId.value = contractId;
+    createCustomToast(`Failed to load details of contract ID: ${contractId}`, ToastType.danger);
+  } finally {
+    loadingContractId.value = undefined;
+    loading.value = false;
+  }
+}
+
+const onClickRow = (_: any, data: any) => showDetails(data.item.value);
+
+function getStateColor(state: ContractStates): string {
+  switch (state) {
+    case ContractStates.Created:
+      return "success";
+    case ContractStates.Deleted:
+      return "error";
+    case ContractStates.GracePeriod:
+      return "warning";
+    case ContractStates.OutOfFunds:
+      return "info";
+  }
+}
+function capitalize(s: string): string {
+  return s.charAt(0).toUpperCase() + s.slice(1);
+}
+
+function exportData() {
+  isExporting.value = true;
+  downloadAsJson(contracts?.value);
+  isExporting.value = false;
+}
+
+async function contractLockDetails(contractId: number) {
+  contractStateDialog.value = true;
+  loading.value = true;
+  await grid.value?.contracts
+    .contractLock({ id: contractId })
+    .then((data: ContractLock) => {
+      contractLocked.value = data;
+    })
+    .catch(err => {
+      layout.value.setStatus("failed", normalizeError(err, `Failed to fetch the contract ${contractId} lock details.`));
+      contractStateDialog.value = false;
+    });
+  loading.value = false;
+}
+const snackbar = ref(false);
+const deletingDialog = ref(false);
+const contractStateDialog = ref(false);
+const deleting = ref(false);
+async function onDelete() {
+  deletingDialog.value = false;
+  deleting.value = true;
+  try {
+    if (selectedContracts.value.length === contracts.value.length) {
+      await grid.value?.contracts.cancelMyContracts();
     } else {
-      loadingErrorMessage.value = "Failed to initialize an instance of grid type.";
-      createCustomToast("Failed to initialize an instance of grid type.", ToastType.danger, {});
+      await grid.value?.contracts.batchCancelContracts({
+        ids: selectedContracts.value.map(c => c.contractId),
+      });
     }
-  } else {
-    loadingErrorMessage.value =
-      "Failed to initialize an instance of the profile manager, please make sure that you have a stable connection.";
-    createCustomToast(
-      "Failed to initialize an instance of the profile manager, please make sure that you have a stable connection.",
-      ToastType.danger,
-      {},
-    );
-  }
-
-  // Update UI
-  isLoading.value = false;
-}
-
-async function unlockAllContracts() {
-  try {
-    unlockContractLoading.value = true;
-    await grid.value?.contracts.unlockMyContracts();
-    createCustomToast(
-      `your request to unlock contract your contracts has been processed successfully, Changes may take few minuets to reflect`,
-      ToastType.info,
-    );
-    setTimeout(() => onMount(), 30000);
-    unlockDialog.value = false;
+    contracts.value = contracts.value!.filter(c => !selectedContracts.value.includes(c));
+    selectedContracts.value = [];
   } catch (e) {
-    createCustomToast(`Failed to unlock contract your contracts`, ToastType.danger);
-    console.error(e);
-  } finally {
-    unlockContractLoading.value = false;
-  }
-}
-const nodeStatus = computed(() => {
-  const statusObject: { [x: number]: NodeStatus } = {};
-  for (const nodeId in nodeInfo.value) {
-    if (Object.prototype.hasOwnProperty.call(nodeInfo.value, nodeId)) {
-      statusObject[nodeId] = nodeInfo.value[nodeId].status;
+    if ((e as Error).message.includes("Inability to pay some fees")) {
+      contracts.value = contracts.value!.filter(c => !selectedContracts.value.includes(c));
+      selectedContracts.value = [];
+      snackbar.value = true;
+    } else {
+      layout.value.setStatus("failed", normalizeError(e, `Failed to delete some of the selected contracts.`));
     }
   }
-  return statusObject;
-});
-
-// Calculate the total cost of contracts
-function getTotalCost(contracts: NormalizedContract[]) {
-  totalCost.value = 0;
-  for (const contract of contracts) {
-    totalCost.value = +new Decimal(totalCost.value).add(contract.consumption);
-  }
-  return +totalCost.value.toFixed(3);
-}
-
-// Handle updates when contracts are deleted
-function onDeletedContracts(_contracts: NormalizedContract[]) {
-  contracts.value = _contracts;
-  totalCost.value = undefined;
-  totalCost.value = getTotalCost(contracts.value);
-}
-
-// Define base table headers for contracts tables
-const baseTableHeaders: VDataTableHeader = [
-  { title: "PLACEHOLDER", key: "data-table-select" },
-  { title: "ID", key: "contractId" },
-  { title: "State", key: "state" },
-  { title: "Billing Rate", key: "consumption" },
-  { title: "Created At", key: "createdAt" },
-];
-
-// Define specific table headers for each contract type
-const nodeTableHeaders: VDataTableHeader = [
-  ...baseTableHeaders,
-  { title: "Solution Type", key: "solutionType" },
-  { title: "Solution Name", key: "solutionName" },
-  { title: "Type", key: "deploymentType" },
-  { title: "Expiration", key: "expiration" },
-  { title: "Node ID", key: "nodeId" },
-  { title: "Farm ID", key: "farmId" },
-  { title: "Node Status", key: "nodeStatus", sortable: false },
-  { title: "Details", key: "actions", sortable: false },
-];
-
-const nameTableHeaders: VDataTableHeader = [
-  ...baseTableHeaders,
-  { title: "Solution Name", key: "solutionName" },
-  { title: "Expiration", key: "expiration" },
-  { title: "Details", key: "actions", sortable: false },
-];
-
-const RentTableHeaders: VDataTableHeader = [
-  ...baseTableHeaders,
-  { title: "Node ID", key: "nodeId" },
-  { title: "Farm ID", key: "farmId" },
-  { title: "Node Status", key: "nodeStatus", sortable: false },
-  { title: "Details", key: "actions", sortable: false },
-];
-
-// Define contracts tables with their specific configurations
-const contractsTables: ContractsTableType[] = [
-  {
-    headers: nodeTableHeaders,
-    type: ContractType.NODE,
-    contracts: nodeContracts,
-    icon: "mdi-file",
-    title: "Node Contracts",
-    grid: grid,
-    loading: isLoading,
+  deleting.value = false;
+}
+
+async function getNodeStatus(nodeIDs: (number | undefined)[]) {
+  const resultPromises = nodeIDs.map(async nodeId => {
+    if (typeof nodeId !== "number") return {};
+    const status = (await gridProxyClient.nodes.byId(nodeId)).status;
+    return { [nodeId]: status };
+  });
+
+  const resultsArray = await Promise.all(resultPromises);
+
+  return resultsArray.reduce((acc, obj) => Object.assign(acc, obj), {});
+}
+function getNodeStateColor(state: NodeStatus): string {
+  switch (state) {
+    case NodeStatus.Up:
+      return "success";
+    case NodeStatus.Down:
+      return "error";
+    case NodeStatus.Standby:
+      return "warning";
+  }
+}
+</script>
+
+<script lang="ts">
+import { NodeStatus } from "@threefold/gridproxy_client";
+import type { ContractLock } from "@threefold/tfchain_client";
+
+import { gridProxyClient } from "../clients";
+import ListTable from "../components/list_table.vue";
+import { solutionType } from "../types/index";
+import { createCustomToast, ToastType } from "../utils/custom_toast";
+import { downloadAsJson, normalizeError } from "../utils/helpers";
+
+export default {
+  name: "TfContractsList",
+  components: {
+    ListTable,
   },
-  {
-    headers: nameTableHeaders,
-    type: ContractType.NAME,
-    contracts: nameContracts,
-    icon: "mdi-note-edit-outline",
-    title: "Name Contracts",
-    grid: grid,
-    loading: isLoading,
-  },
-  {
-    headers: RentTableHeaders,
-    type: ContractType.RENT,
-    contracts: rentContracts,
-    icon: "mdi-newspaper-variant",
-    title: "Rent Contracts",
-    grid: grid,
-    loading: isLoading,
-  },
-];
-</script>
-
-<script lang="ts">
-// Export the component definition
-export default defineComponent({
-  name: "TfContractsList",
-  components: {},
-});
+};
 </script>