--- conflicted
+++ resolved
@@ -54,17 +54,6 @@
           v-model:wireguard="wireguard"
           ref="network"
         />
-<<<<<<< HEAD
-        <SelectFarm
-          :filters="{
-            cpu: solution?.cpu,
-            memory: solution?.memory,
-            publicIp: ipv4,
-            ssd: disks.reduce((total, disk) => total + disk.size, solution?.disk),
-          }"
-          v-model="farm"
-        />
-=======
         <input-tooltip
           inline
           tooltip="Click to know more about dedicated nodes."
@@ -80,10 +69,10 @@
         <SelectFarmManager>
           <SelectFarm
             :filters="{
-              cpu,
-              memory,
+              cpu: solution?.cpu,
+              memory: solution?.memory,
               publicIp: ipv4,
-              ssd: disks.reduce((total, disk) => total + disk.size, rootFsSize),
+              ssd: disks.reduce((total, disk) => total + disk.size, solution?.disk),
               rentedBy: dedicated ? profileManager.profile?.twinId : undefined,
               certified: certified,
             }"
@@ -103,7 +92,6 @@
             }"
           />
         </SelectFarmManager>
->>>>>>> 6f14997c
       </template>
 
       <template #env>
@@ -292,14 +280,10 @@
           planetary: planetary.value,
           publicIpv4: ipv4.value,
           publicIpv6: ipv6.value,
-<<<<<<< HEAD
           rootFilesystemSize: solution.value.disk,
-=======
-          rootFilesystemSize: rootFsSize.value,
           nodeId: selectedNode.value.nodeId,
           rentedBy: dedicated.value ? grid!.twinId : undefined,
           certified: certified.value,
->>>>>>> 6f14997c
         },
       ],
     });
@@ -320,11 +304,8 @@
 import SelectNode from "../components/select_node.vue";
 import SelectVmImage from "../components/select_vm_image.vue";
 import { deploymentListEnvironments } from "../constants";
-<<<<<<< HEAD
 import type { solutionFlavor as SolutionFlavor } from "../types";
-=======
 import type { INode } from "../utils/filter_nodes";
->>>>>>> 6f14997c
 import { normalizeError } from "../utils/helpers";
 
 const solution = ref() as Ref<SolutionFlavor>;
