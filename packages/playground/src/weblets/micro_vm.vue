<template>
  <weblet-layout
    ref="layout"
    @mount="layoutMount"
    :cpu="cpu"
    :memory="memory"
    :disk="disks.reduce((total, disk) => total + disk.size, rootFsSize)"
    :ipv4="ipv4"
    title-image="images/icons/vm.png"
  >
    <template #title>Deploy a Micro Virtual Machine </template>

    <d-tabs
      :tabs="[
        { title: 'Config', value: 'config' },
        { title: 'Environment Variables', value: 'env' },
        { title: 'Disks', value: 'disks' },
      ]"
      ref="tabs"
    >
      <template #config>
        <input-validator
          :value="name"
          :rules="[
            validators.required('Name is required.'),
            validators.isLowercase('Name should consist of lowercase letters only.'),
            validators.isAlphanumeric('Name should consist of alphabets & numbers only.'),
            name => validators.isAlpha('Name must start with alphabet char.')(name[0]),
            validators.minLength('Name must be at least 2 characters.', 2),
            validators.maxLength('Name cannot exceed 15 characters.', 15),
          ]"
          #="{ props }"
        >
          <input-tooltip tooltip="Instance name.">
            <v-text-field label="Name" v-model="name" v-bind="props" />
          </input-tooltip>
        </input-validator>

        <SelectVmImage :images="images" v-model="flist" />

        <RootFsSize :cpu="cpu" :memory="memory" v-model.number="rootFsSize" />

        <SelectSolutionFlavor
          :minimum="{ cpu: 1, memory: 1024 * 1, disk: 25 }"
          :standard="{ cpu: 2, memory: 1024 * 4, disk: 50 }"
          :recommended="{ cpu: 4, memory: 1024 * 4, disk: 100 }"
          v-model="solution"
        />

        <Network
          required
          v-model:ipv4="ipv4"
          v-model:ipv6="ipv6"
          v-model:planetary="planetary"
          v-model:wireguard="wireguard"
          ref="network"
        />
        <SelectFarm
          :filters="{
            cpu,
            memory,
            publicIp: ipv4,
            ssd: disks.reduce((total, disk) => total + disk.size, rootFsSize),
          }"
          v-model="farm"
        />
      </template>

      <template #env>
        <ExpandableLayout
          v-model="envs"
          @add="envs.push({ key: '', value: '' })"
          #="{ index, isRequired }"
          :required="[0]"
        >
          <input-validator
            :value="envs[index].key"
            :rules="[
              validators.required('Key name is required.'),
              key => validators.isAlpha('Key must start with alphabet char.')(key[0]),
              validators.pattern('Invalid key format.', { pattern: /^[^0-9_\s][a-zA-Z0-9_]+$/ }),
              validators.maxLength('Key max length is 128 chars.', 128),
            ]"
            #="{ props }"
          >
            <input-tooltip tooltip="Environment key.">
              <v-text-field label="Name" v-model="envs[index].key" :disabled="isRequired" v-bind="props" />
            </input-tooltip>
          </input-validator>

          <input-validator
            :value="envs[index].value"
            :rules="[validators.required('Value is required.')]"
            #="{ props }"
          >
            <input-tooltip tooltip="Environment Value.">
              <v-textarea label="Value" v-model="envs[index].value" no-resize :spellcheck="false" />
            </input-tooltip>
          </input-validator>
        </ExpandableLayout>
      </template>

      <template #disks>
        <ExpandableLayout
          v-model="disks"
          @add="addDisk"
          title="Add additional disk space to your micro virtual machine"
          #="{ index }"
        >
          <p class="text-h6 mb-4">Disk #{{ index + 1 }}</p>
          <input-validator
            :value="disks[index].name"
            :rules="[
              validators.required('Disk name is required.'),
              validators.pattern('Disk name can\'t start with a number, a non-alphanumeric character or a whitespace', {
                pattern: /^[A-Za-z]/,
              }),
              validators.minLength('Disk minLength is 2 chars.', 2),
              validators.isAlphanumeric('Disk name only accepts alphanumeric chars.'),
              validators.maxLength('Disk maxLength is 15 chars.', 15),
            ]"
            #="{ props }"
          >
            <input-tooltip tooltip="Disk name.">
              <v-text-field label="Name" v-model="disks[index].name" v-bind="props" />
            </input-tooltip>
          </input-validator>
          <input-validator
            :value="disks[index].size"
            :rules="[
              validators.required('Disk size is required.'),
              validators.isInt('Disk size must be a valid integer.'),
              validators.min('Minimum allowed disk size is 1 GB.', 1),
              validators.max('Maximum allowed disk size is 10000 GB.', 10000),
            ]"
            #="{ props }"
          >
            <input-tooltip tooltip="Disk Size.">
              <v-text-field label="Size (GB)" type="number" v-model.number="disks[index].size" v-bind="props" />
            </input-tooltip>
          </input-validator>
        </ExpandableLayout>
      </template>
    </d-tabs>

    <template #footer-actions>
      <v-btn color="primary" variant="tonal" :disabled="tabs?.invalid || network?.error" @click="deploy">Deploy</v-btn>
    </template>
  </weblet-layout>
</template>

<script lang="ts" setup>
import { type Ref, ref } from "vue";

<<<<<<< HEAD
import SelectSolutionFlavor from "../components/select_solution_flavor.vue";
=======
import Network from "../components/networks.vue";
>>>>>>> e23237c2
import { useLayout } from "../components/weblet_layout.vue";
import { useProfileManager } from "../stores";
import { type Farm, type Flist, ProjectName } from "../types";
import { deployVM, type Disk, type Env } from "../utils/deploy_vm";
import { getGrid } from "../utils/grid";
import { generateName } from "../utils/strings";

const layout = useLayout();
const tabs = ref();
const profileManager = useProfileManager();

const images = [
  {
    name: "Ubuntu-22.04",
    flist: "https://hub.grid.tf/tf-official-apps/threefoldtech-ubuntu-22.04.flist",
    entryPoint: "/sbin/zinit init",
  },
  {
    name: "Alpine-3",
    flist: "https://hub.grid.tf/tf-official-apps/threefoldtech-alpine-3.flist",
    entryPoint: "/entrypoint.sh",
  },
  {
    name: "CentOS-8",
    flist: "https://hub.grid.tf/tf-official-apps/threefoldtech-centos-8.flist",
    entryPoint: "/entrypoint.sh",
  },
  {
    name: "Nixos",
    flist: "https://hub.grid.tf/tf-official-vms/nixos-micro-latest.flist",
    entryPoint: "/entrypoint.sh",
  },
];

const name = ref(generateName(8, { prefix: "vm" }));
const flist = ref<Flist>();
const rootFsSize = ref(2) as Ref<number>;
const cpu = ref(4);
const memory = ref(8192);
const ipv4 = ref(false);
const ipv6 = ref(false);
const planetary = ref(true);
const wireguard = ref(false);
const farm = ref() as Ref<Farm>;
const envs = ref<Env[]>([]);
const disks = ref<Disk[]>([]);
const network = ref();

function layoutMount() {
  if (envs.value.length > 0) {
    envs.value.splice(0, 1);
  }

  envs.value.unshift({
    key: "SSH_KEY",
    value: profileManager.profile!.ssh,
  });
}

function addDisk() {
  const name = generateName(5);
  disks.value.push({
    name: "disk" + name,
    size: 50,
    mountPoint: "/mnt/" + name,
  });
}

async function deploy() {
  layout.value.setStatus("deploy");

  const projectName = ProjectName.VM.toLowerCase();

  try {
    const grid = await getGrid(profileManager.profile!, projectName);

    await layout.value.validateBalance(grid!);

    const vm = await deployVM(grid!, {
      name: name.value,
      network: {
        addAccess: wireguard.value,
      },
      machines: [
        {
          name: name.value,
          cpu: cpu.value,
          memory: memory.value,
          flist: flist.value!.value,
          entryPoint: flist.value!.entryPoint,
          farmId: farm.value.farmID,
          farmName: farm.value.name,
          country: farm.value.country,
          disks: disks.value,
          envs: envs.value,
          planetary: planetary.value,
          publicIpv4: ipv4.value,
          publicIpv6: ipv6.value,
          rootFilesystemSize: rootFsSize.value,
        },
      ],
    });

    layout.value.reloadDeploymentsList();
    layout.value.setStatus("success", "Successfully deployed a micro virtual machine.");
    layout.value.openDialog(vm, deploymentListEnvironments.vm);
  } catch (e) {
    layout.value.setStatus("failed", normalizeError(e, "Failed to deploy micro virtual machine instance."));
  }
}
</script>

<script lang="ts">
import ExpandableLayout from "../components/expandable_layout.vue";
import RootFsSize from "../components/root_fs_size.vue";
import SelectFarm from "../components/select_farm.vue";
import SelectVmImage from "../components/select_vm_image.vue";
import { deploymentListEnvironments } from "../constants";
import type { solutionFlavor as SolutionFlavor } from "../types";
import { normalizeError } from "../utils/helpers";

const solution = ref() as Ref<SolutionFlavor>;

export default {
  name: "MicroVm",
  components: {
    SelectVmImage,
    RootFsSize,
    SelectSolutionFlavor,
    SelectFarm,
    ExpandableLayout,
  },
};
</script><|MERGE_RESOLUTION|>--- conflicted
+++ resolved
@@ -152,11 +152,8 @@
 <script lang="ts" setup>
 import { type Ref, ref } from "vue";
 
-<<<<<<< HEAD
 import SelectSolutionFlavor from "../components/select_solution_flavor.vue";
-=======
 import Network from "../components/networks.vue";
->>>>>>> e23237c2
 import { useLayout } from "../components/weblet_layout.vue";
 import { useProfileManager } from "../stores";
 import { type Farm, type Flist, ProjectName } from "../types";
