--- conflicted
+++ resolved
@@ -85,13 +85,8 @@
 
       <SelectSolutionFlavor
         v-model="solution"
-<<<<<<< HEAD
-        :standard="{ cpu: 2, memory: 2, disk: 50 }"
-        :recommended="{ cpu: 4, memory: 16, disk: 100 }"
-=======
-        :medium="{ cpu: 2, memory: 1024 * 2, disk: 50 }"
-        :large="{ cpu: 4, memory: 1024 * 4, disk: 100 }"
->>>>>>> b0f6d39b
+        :medium="{ cpu: 2, memory: 2, disk: 50 }"
+        :large="{ cpu: 4, memory: 16, disk: 100 }"
         :disabled="loadingFarm"
       />
       <Networks v-model:ipv4="ipv4" />
