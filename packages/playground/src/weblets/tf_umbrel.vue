--- conflicted
+++ resolved
@@ -60,9 +60,6 @@
         </input-validator>
       </password-input-wrapper>
 
-<<<<<<< HEAD
-      <Network v-model:ipv4="ipv4" />
-=======
       <input-tooltip
         #="props"
         inline
@@ -71,7 +68,6 @@
         <v-switch color="primary" inset label="Public IPv4" v-model="ipv4" v-bind="props" />
       </input-tooltip>
 
->>>>>>> 1dd97fd5
       <SelectSolutionFlavor
         v-model="solution"
         :minimum="{ cpu: 2, memory: 1024 * 2, disk: 10 }"
