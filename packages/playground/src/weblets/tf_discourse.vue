<template>
  <weblet-layout
    ref="layout"
    :cpu="solution?.cpu"
    :memory="solution?.memory"
    :disk="(solution?.disk ?? 0) + rootFilesystemSize"
    :dedicated="dedicated"
    :ipv4="ipv4"
    :SelectedNode="selectionDetails?.node"
    :valid-filters="selectionDetails?.validFilters"
    title-image="images/icons/discourse.png"
  >
    <template #title> Deploy a Discourse Instance </template>
    <d-tabs
      :tabs="[
        { title: 'Config', value: 'config' },
        { title: 'Mail Server', value: 'mail' },
      ]"
      ref="tabs"
    >
      <template #config>
        <input-validator
          :value="name"
          :rules="[
            validators.required('Name is required.'),
            validators.IsAlphanumericExpectUnderscore('Name should consist of letters ,numbers and underscores only.'),
            (name: string) => validators.isAlpha('Name must start with an alphabetical character.')(name[0]),
            validators.minLength('Name must be at least 2 characters.', 2),
            validators.maxLength('Name cannot exceed 50 characters.', 50),
          ]"
          #="{ props }"
        >
          <input-tooltip tooltip="Instance name.">
            <v-text-field label="Name" v-model="name" v-bind="props" />
          </input-tooltip>
        </input-validator>
        <input-validator
          :value="email"
          :rules="[
            validators.required('Email is required.'),
            validators.isEmail('Please provide a valid email address.'),
          ]"
          #="{ props }"
        >
          <input-tooltip tooltip="This email will be used to login to your instance.">
            <v-text-field
              label="Email"
              placeholder="This email will be used to login to your instance."
              v-model="email"
              v-bind="props"
            />
          </input-tooltip>
        </input-validator>

        <SelectSolutionFlavor
          v-model="solution"
          :medium="{ cpu: 2, memory: 4, disk: 50 }"
          :large="{ cpu: 4, memory: 16, disk: 100 }"
        />
        <Networks
          v-model:mycelium="mycelium"
          v-model:planetary="planetary"
          :ipv4="ipv4"
          v-model:ipv6="ipv6"
<<<<<<< HEAD
          :has-custom-domain="selectionDetails?.domain?.enabledCustomDomain"
=======
          v-model:wireguard="wireguard"
          enableIpv4
          :domain="selectionDetails?.domain"
>>>>>>> a66e759a
        />

        <input-tooltip inline tooltip="Click to know more about dedicated machines." :href="manual.dedicated_machines">
          <v-switch color="primary" inset label="Dedicated" v-model="dedicated" hide-details />
        </input-tooltip>

        <input-tooltip inline tooltip="Renting capacity on certified nodes is charged 25% extra.">
          <v-switch color="primary" inset label="Certified" v-model="certified" hide-details />
        </input-tooltip>

        <TfSelectionDetails
          :filters="{
            ipv4,
            ipv6,
            certified,
            dedicated,
            cpu: solution?.cpu,
            solutionDisk: solution?.disk,
            memory: solution?.memory,
            rootFilesystemSize,
          }"
          require-domain
          v-model="selectionDetails"
        />

        <manage-ssh-deployemnt @selected-keys="updateSSHkeyEnv($event)" />
      </template>

      <template #mail>
        <SmtpServer v-model="smtp" :persistent="true" :tls="true" :is-discourse="true">
          Discourse needs SMTP service so please configure these settings properly.
        </SmtpServer>
      </template>
    </d-tabs>

    <template #footer-actions="{ validateBeforeDeploy }">
      <v-btn color="secondary" @click="validateBeforeDeploy(deploy)" text="Deploy" />
    </template>
  </weblet-layout>
</template>

<script lang="ts" setup>
import { calculateRootFileSystem, type GridClient } from "@threefold/grid_client";
import { Buffer } from "buffer";
import TweetNACL from "tweetnacl";
import { computed, type Ref, ref, watch } from "vue";

import { manual } from "@/utils/manual";

import { useLayout } from "../components/weblet_layout.vue";
import { useGrid, useProfileManager } from "../stores";
import type { Flist, solutionFlavor as SolutionFlavor } from "../types";
import { ProjectName } from "../types";
import { deployVM } from "../utils/deploy_vm";
import { deployGatewayName, getSubdomain, rollbackDeployment } from "../utils/gateway";
import { normalizeError } from "../utils/helpers";
import { generateName, generatePassword } from "../utils/strings";

const layout = useLayout();
const tabs = ref();
const selectionDetails = ref<SelectionDetails>();
const profileManager = useProfileManager();
const name = ref(generateName({ prefix: "dc" }));
const email = ref(profileManager.profile?.email || "");
const solution = ref() as Ref<SolutionFlavor>;
const ipv4 = ref(true);
const ipv6 = ref(false);
const wireguard = ref(false);
const mycelium = ref(true);
const planetary = ref(false);
const smtp = ref(createSMTPServer());
const dedicated = ref(false);
const certified = ref(false);
const rootFilesystemSize = computed(() =>
  calculateRootFileSystem({ CPUCores: solution.value?.cpu ?? 0, RAMInMegaBytes: solution.value?.memory ?? 0 }),
);
const flist: Flist = {
  value: "https://hub.grid.tf/tf-official-apps/forum-docker-v3.1.2.flist",
  entryPoint: "/sbin/zinit init",
};
const selectedSSHKeys = ref("");
const gridStore = useGrid();
const grid = gridStore.client as GridClient;

function finalize(deployment: any) {
  layout.value.reloadDeploymentsList();
  layout.value.setStatus("success", "Successfully deployed a Discourse instance.");
  layout.value.openDialog(deployment, deploymentListEnvironments.discourse);
}

async function deploy() {
  layout.value.setStatus("deploy");

  const projectName = ProjectName.Discourse.toLowerCase() + "/" + name.value;

  const subdomain = getSubdomain({
    deploymentName: name.value,
    projectName,
    twinId: profileManager.profile!.twinId,
  });

  const domain = selectionDetails.value?.domain?.enabledCustomDomain
    ? selectionDetails.value.domain.customDomain
    : subdomain + "." + selectionDetails.value?.domain?.selectedDomain?.publicConfig.domain;

  let vm: any;

  try {
    layout.value?.validateSSH();
    updateGrid(grid, { projectName });
    await layout.value.validateBalance(grid!);

    vm = await deployVM(grid!, {
      name: name.value,
      network: {
        addAccess: wireguard.value || selectionDetails.value!.domain!.enableSelectedDomain,
        accessNodeId: selectionDetails.value?.domain?.selectedDomain?.nodeId,
      },
      machines: [
        {
          name: name.value,
          cpu: solution.value.cpu,
          memory: solution.value.memory,
          disks: [{ size: solution.value?.disk, mountPoint: "/var/lib/docker" }],
          flist: flist.value,
          entryPoint: flist.entryPoint,
          rootFilesystemSize: rootFilesystemSize.value,
          publicIpv4: ipv4.value,
          publicIpv6: ipv6.value,
          planetary: planetary.value,
          mycelium: mycelium.value,
          envs: [
            { key: "SSH_KEY", value: selectedSSHKeys.value },
            { key: "DISCOURSE_HOSTNAME", value: domain },
            { key: "DISCOURSE_DEVELOPER_EMAILS", value: email.value },
            { key: "DISCOURSE_SMTP_ADDRESS", value: smtp.value.hostname },
            { key: "DISCOURSE_SMTP_PORT", value: smtp.value.port.toString() },
            { key: "DISCOURSE_SMTP_ENABLE_START_TLS", value: smtp.value.tls ? "true" : "false" },
            { key: "DISCOURSE_SMTP_USER_NAME", value: smtp.value.username },
            { key: "DISCOURSE_SMTP_PASSWORD", value: smtp.value.password },
            { key: "THREEBOT_PRIVATE_KEY", value: generatePubKey() },
            { key: "FLASK_SECRET_KEY", value: generatePassword(8) },
          ],
          nodeId: selectionDetails.value!.node!.nodeId,
          rentedBy: dedicated.value ? grid!.twinId : undefined,
          certified: certified.value,
        },
      ],
    });
  } catch (e) {
    return layout.value.setStatus("failed", normalizeError(e, "Failed to deploy a Discourse instance."));
  }

  if (!selectionDetails.value?.domain?.enableSelectedDomain) {
    vm[0].customDomain = selectionDetails.value?.domain?.customDomain;
    finalize(vm);
    return;
  }

  try {
    layout.value.setStatus("deploy", "Preparing to deploy gateway...");

    await deployGatewayName(grid, selectionDetails.value.domain, {
      subdomain,
      ip: vm[0].interfaces[0].ip,
      port: 88,
      network: vm[0].interfaces[0].network,
    });

    finalize(vm);
  } catch (e) {
    layout.value.setStatus("deploy", "Rollbacking back due to fail to deploy gateway...");
    await rollbackDeployment(grid!, name.value);
    layout.value.setStatus("failed", normalizeError(e, "Failed to deploy a Discourse instance."));
  }
}

function generatePubKey(): string {
  const keypair = TweetNACL.box.keyPair();
  return Buffer.from(keypair.publicKey).toString("base64");
}

function updateSSHkeyEnv(selectedKeys: string) {
  selectedSSHKeys.value = selectedKeys;
}

watch(
  () => smtp.value.enabled,
  newValue => {
    if (newValue) {
      ipv4.value = true;
    }
  },
);
watch(
  () => ipv4.value,
  newValue => {
    if (!newValue && smtp.value.enabled) {
      smtp.value.enabled = false;
    }
  },
);
</script>

<script lang="ts">
import Networks from "../components/networks.vue";
import SelectSolutionFlavor from "../components/select_solution_flavor.vue";
import SmtpServer, { createSMTPServer } from "../components/smtp_server.vue";
import ManageSshDeployemnt from "../components/ssh_keys/ManageSshDeployemnt.vue";
import { deploymentListEnvironments } from "../constants";
import type { SelectionDetails } from "../types/nodeSelector";
import { updateGrid } from "../utils/grid";

export default {
  name: "TfDiscourse",
  components: {
    SmtpServer,
    SelectSolutionFlavor,
    Networks,
    ManageSshDeployemnt,
  },
};
</script><|MERGE_RESOLUTION|>--- conflicted
+++ resolved
@@ -60,15 +60,10 @@
         <Networks
           v-model:mycelium="mycelium"
           v-model:planetary="planetary"
+          v-model:ipv6="ipv6"
+          v-model:wireguard="wireguard"
           :ipv4="ipv4"
-          v-model:ipv6="ipv6"
-<<<<<<< HEAD
           :has-custom-domain="selectionDetails?.domain?.enabledCustomDomain"
-=======
-          v-model:wireguard="wireguard"
-          enableIpv4
-          :domain="selectionDetails?.domain"
->>>>>>> a66e759a
         />
 
         <input-tooltip inline tooltip="Click to know more about dedicated machines." :href="manual.dedicated_machines">
