<template>
  <weblet-layout
    ref="layout"
    :cpu="cpu"
    :memory="memory"
    :disk="rootFsSize"
    :ipv4="ipv4"
    title-image="images/icons/presearch.png"
  >
    <template #title>Deploy a Presearch Instance</template>
    <template #subtitle
      >Presearch is a community-powered, decentralized search engine that provides better results while protecting your
      privacy and rewarding you when you search. This weblet deploys a Presearch node. Presearch Nodes are used to
      process user search requests, and node operators earn Presearch PRE tokens for joining and supporting the network.
      <a class="app-link" href="https://manual.grid.tf/weblets/weblets_presearch.html" target="_blank">
        Quick start documentation
      </a>
    </template>

    <d-tabs
      :tabs="[
        { title: 'Base', value: 'base' },
        { title: 'Restore', value: 'restore' },
      ]"
      ref="tabs"
    >
      <template #base>
        <input-validator
          :value="name"
          :rules="[
            validators.required('Name is required.'),
            validators.isLowercase('Name should consist of lowercase letters only.'),
            validators.isAlphanumeric('Name should consist of letters and numbers only.'),
            name => validators.isAlpha('Name must start with alphabet char.')(name[0]),
            validators.minLength('Name must be at least 2 characters.', 2),
            validators.maxLength('Name cannot exceed 15 characters.', 15),
          ]"
          #="{ props }"
        >
          <input-tooltip #="{ tooltipProps }" tooltip="Instance name.">
            <v-text-field label="Name" v-model="name" v-bind="{ ...props, ...tooltipProps }" />
          </input-tooltip>
        </input-validator>

        <input-validator
          :value="code"
          :rules="[
            validators.required('Presearch registration code is required.'),
            validators.equal('Presearch registration code must be 32 characters long.', 32),
          ]"
          #="{ props }"
        >
          <password-input-wrapper>
            <input-tooltip #="{ tooltipProps }" tooltip="Presearch Registeration Code.">
              <v-text-field
                label="Presearch Registeration Code"
                v-bind="{ ...props, ...tooltipProps }"
                v-model="code"
              />
            </input-tooltip>
          </password-input-wrapper>
        </input-validator>

<<<<<<< HEAD
        <Network required v-model:ipv4="ipv4" v-model:planetary="planetary" ref="network" />
=======
        <v-tooltip
          location="top"
          text="An Internet Protocol version 4 address that is globally unique and accessible over the internet."
        >
          <template v-slot:activator="{ props }">
            <v-switch color="primary" inset label="Public IPv4" v-model="ipv4" v-bind="props" />
          </template>
        </v-tooltip>

        <v-tooltip
          location="top"
          text="The Planetary Network is a distributed network infrastructure that spans across multiple regions and countries, providing global connectivity."
        >
          <template v-slot:activator="{ props }">
            <v-switch color="primary" inset label="Planetary Network" v-model="planetary" v-bind="props" />
          </template>
        </v-tooltip>

        <v-alert v-show="networkError" class="mb-2" type="warning" variant="tonal">
          You must enable at least one of network options.
        </v-alert>
>>>>>>> 2e1c7385
        <SelectFarm
          :filters="{
            cpu,
            memory,
            ssd: rootFsSize,
            publicIp: ipv4,
          }"
          exclusive-for="research"
          v-model="farm"
        />
      </template>

      <template #restore>
        <input-tooltip
          #="{ tooltipProps }"
          tooltip="The Private Presearch Restore Key is a unique cryptographic key associated with your Presearch account."
        >
          <v-textarea
            label="Private Presearch Restore Key"
            v-bind="{ ...tooltipProps }"
            v-model="privateRestoreKey"
            no-resize
            :spellcheck="false"
          />
        </input-tooltip>

        <input-tooltip
          #="{ tooltipProps }"
          tooltip="The Public Presearch Restore Key is a unique cryptographic key associated with your Presearch account."
        >
          <v-textarea
            label="Public Presearch Restore Key"
            v-bind="{ ...tooltipProps }"
            v-model="publicRestoreKey"
            no-resize
            :spellcheck="false"
          />
        </input-tooltip>
      </template>
    </d-tabs>

    <template #footer-actions>
      <v-btn color="primary" variant="tonal" :disabled="tabs?.invalid || network?.error" @click="deploy">
        Deploy
      </v-btn>
    </template>
  </weblet-layout>
</template>

<script lang="ts" setup>
import { generateString } from "@threefold/grid_client";
import { type Ref, ref } from "vue";

import Network from "../components/networks.vue";
import { useLayout } from "../components/weblet_layout.vue";
import { useProfileManager } from "../stores";
import { type Farm, ProjectName } from "../types";
import { deployVM } from "../utils/deploy_vm";
import { getGrid } from "../utils/grid";
import { normalizeError } from "../utils/helpers";
import rootFs from "../utils/root_fs";

const layout = useLayout();
const tabs = ref();
const profileManager = useProfileManager();

const name = ref("ps" + generateString(8));
const code = ref("");
const ipv4 = ref(false);
const planetary = ref(true);
const cpu = 1;
const memory = 512;
const rootFsSize = rootFs(cpu, memory);
const farm = ref() as Ref<Farm>;
const privateRestoreKey = ref("");
const publicRestoreKey = ref("");
const network = ref();

async function deploy() {
  layout.value.setStatus("deploy");

  const projectName = ProjectName.Presearch.toLowerCase();

  try {
    layout.value.validateSsh();
    const grid = await getGrid(profileManager.profile!, projectName);

    await layout.value.validateBalance(grid!);

    const vm = await deployVM(grid!, {
      name: name.value,
      machines: [
        {
          name: name.value,
          cpu: cpu,
          memory: memory,
          flist: "https://hub.grid.tf/tf-official-apps/presearch-v2.2.flist",
          entryPoint: "/sbin/zinit init",
          farmId: farm.value.farmID,
          farmName: farm.value.name,
          planetary: planetary.value,
          publicIpv4: ipv4.value,
          country: farm.value.country,
          envs: [
            {
              key: "SSH_KEY",
              value: profileManager.profile!.ssh,
            },
            {
              key: "PRESEARCH_REGISTRATION_CODE",
              value: code.value,
            },
            {
              key: "PRESEARCH_BACKUP_PRI_KEY",
              value: privateRestoreKey.value,
            },
            {
              key: "PRESEARCH_BACKUP_PUB_KEY",
              value: publicRestoreKey.value,
            },
          ],
          rootFilesystemSize: rootFsSize,
        },
      ],
    });

    layout.value.reloadDeploymentsList();
    layout.value.setStatus("success", "Successfully deployed a Presearch instance.");
    layout.value.openDialog(vm, deploymentListEnvironments.presearch);
  } catch (e) {
    layout.value.setStatus("failed", normalizeError(e, "Failed to deploy a Presearch instance."));
  }
}
</script>

<script lang="ts">
import SelectFarm from "../components/select_farm.vue";
import { deploymentListEnvironments } from "../constants";

export default {
  name: "TFPresearch",
  components: {
    SelectFarm,
  },
};
</script><|MERGE_RESOLUTION|>--- conflicted
+++ resolved
@@ -61,31 +61,7 @@
           </password-input-wrapper>
         </input-validator>
 
-<<<<<<< HEAD
         <Network required v-model:ipv4="ipv4" v-model:planetary="planetary" ref="network" />
-=======
-        <v-tooltip
-          location="top"
-          text="An Internet Protocol version 4 address that is globally unique and accessible over the internet."
-        >
-          <template v-slot:activator="{ props }">
-            <v-switch color="primary" inset label="Public IPv4" v-model="ipv4" v-bind="props" />
-          </template>
-        </v-tooltip>
-
-        <v-tooltip
-          location="top"
-          text="The Planetary Network is a distributed network infrastructure that spans across multiple regions and countries, providing global connectivity."
-        >
-          <template v-slot:activator="{ props }">
-            <v-switch color="primary" inset label="Planetary Network" v-model="planetary" v-bind="props" />
-          </template>
-        </v-tooltip>
-
-        <v-alert v-show="networkError" class="mb-2" type="warning" variant="tonal">
-          You must enable at least one of network options.
-        </v-alert>
->>>>>>> 2e1c7385
         <SelectFarm
           :filters="{
             cpu,
