--- conflicted
+++ resolved
@@ -84,62 +84,48 @@
           :minimum="{ cpu: 2, memory: 1024 * 2, disk: 100 }"
           :standard="{ cpu: 2, memory: 1024 * 4, disk: 150 }"
         />
-<<<<<<< HEAD
-        <SelectGatewayNode v-model="gateway" />
-
-        <input-tooltip
-          inline
-          tooltip="Click to know more about dedicated nodes."
-          href="https://manual.grid.tf/dashboard/portal/dashboard_portal_dedicated_nodes.html"
-        >
-          <v-switch color="primary" inset label="Dedicated" v-model="dedicated" />
-        </input-tooltip>
-        <input-tooltip inline tooltip="Renting capacity on certified nodes is charged 25% extra.">
-          <v-switch color="primary" inset label="Certified" v-model="certified" />
-        </input-tooltip>
-
-        <SelectFarm
-          :filters="{
-            cpu: solution?.cpu,
-            memory: solution?.memory,
-            ssd: solution?.disk + rootFs(solution?.cpu ?? 0, solution?.memory ?? 0),
-            publicIp: false,
-            dedicated: dedicated,
-            certified: certified,
-          }"
-          v-model="farm"
-        />
-
-        <SelectNode
-          v-model="selectedNode"
-          :filters="{
-            farmId: farm?.farmID,
-            cpu: solution?.cpu,
-            memory: solution?.memory,
-            ssd: solution?.disk,
-            disks: [{ size: solution?.disk, mountPoint: '/var/lib/docker' }],
-            disk: solution?.disk + rootFs(solution?.cpu ?? 0, solution?.memory ?? 0),
-            name: name,
-            flist: flist,
-            rentedBy: dedicated ? profileManager.profile?.twinId : undefined,
-            certified: certified,
-          }"
-        />
-=======
         <!-- <Networks v-model:ipv4="ipv4" /> -->
         <FarmGatewayManager>
+          <input-tooltip
+            inline
+            tooltip="Click to know more about dedicated nodes."
+            href="https://manual.grid.tf/dashboard/portal/dashboard_portal_dedicated_nodes.html"
+          >
+            <v-switch color="primary" inset label="Dedicated" v-model="dedicated" />
+          </input-tooltip>
+          <input-tooltip inline tooltip="Renting capacity on certified nodes is charged 25% extra.">
+            <v-switch color="primary" inset label="Certified" v-model="certified" />
+          </input-tooltip>
+
           <SelectFarm
             :filters="{
               cpu: solution?.cpu,
               memory: solution?.memory,
               ssd: solution?.disk + rootFs(solution?.cpu ?? 0, solution?.memory ?? 0),
               publicIp: ipv4,
+              dedicated: dedicated,
+              certified: certified,
             }"
             v-model="farm"
           />
+
+          <SelectNode
+            v-model="selectedNode"
+            :filters="{
+              farmId: farm?.farmID,
+              cpu: solution?.cpu,
+              memory: solution?.memory,
+              ssd: solution?.disk,
+              disks: [{ size: solution?.disk, mountPoint: '/var/lib/docker' }],
+              disk: solution?.disk + rootFs(solution?.cpu ?? 0, solution?.memory ?? 0),
+              name: name,
+              flist: flist,
+              rentedBy: dedicated ? profileManager.profile?.twinId : undefined,
+              certified: certified,
+            }"
+          />
           <DomainName :hasIPv4="ipv4" ref="domainNameCmp" />
         </FarmGatewayManager>
->>>>>>> a0391d7a
       </template>
 
       <template #smtp>
@@ -186,7 +172,6 @@
 const email = ref("");
 const solution = ref() as Ref<SolutionFlavor>;
 const farm = ref() as Ref<Farm>;
-<<<<<<< HEAD
 const flist: Flist = {
   value: "https://hub.grid.tf/tf-official-apps/grid3_taiga_docker-latest.flist",
   entryPoint: "/sbin/zinit init",
@@ -194,10 +179,8 @@
 const dedicated = ref(false);
 const certified = ref(false);
 const selectedNode = ref() as Ref<Node>;
-=======
 const ipv4 = ref(false);
 const domainNameCmp = ref();
->>>>>>> a0391d7a
 
 const smtp = ref(createSMTPServer());
 
@@ -310,11 +293,7 @@
 import FarmGatewayManager from "../components/farm_gateway_manager.vue";
 // import Networks from "../components/networks.vue";
 import SelectFarm from "../components/select_farm.vue";
-<<<<<<< HEAD
-import SelectGatewayNode from "../components/select_gateway_node.vue";
 import SelectNode from "../components/select_node.vue";
-=======
->>>>>>> a0391d7a
 import SelectSolutionFlavor from "../components/select_solution_flavor.vue";
 import SmtpServer, { createSMTPServer } from "../components/smtp_server.vue";
 import { deploymentListEnvironments } from "../constants";
