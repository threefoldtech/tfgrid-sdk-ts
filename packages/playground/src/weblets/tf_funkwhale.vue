<template>
  <weblet-layout
    ref="layout"
    :cpu="solution?.cpu"
    :memory="solution?.memory"
    :disk="solution?.disk"
    :ipv4="ipv4"
    :dedicated="dedicated"
    :SelectedNode="selectionDetails?.node"
    :valid-filters="selectionDetails?.validFilters"
    title-image="images/icons/funkwhale.png"
  >
    <template #title>Deploy a Funkwhale Instance </template>

    <form-validator v-model="valid">
      <input-validator
        :value="name"
        :rules="[
          validators.required('Name is required.'),
          validators.isLowercase('Name should consist of lowercase letters only.'),
          validators.isAlphanumeric('Name should consist of letters and numbers only.'),
          name => validators.isAlpha('Name must start with alphabet char.')(name[0]),
          validators.minLength('Name must be at least 2 characters.', 2),
          validators.maxLength('Name cannot exceed 15 characters.', 15),
        ]"
        #="{ props }"
      >
        <input-tooltip tooltip="Instance name.">
          <v-text-field label="Name" v-model="name" v-bind="props" />
        </input-tooltip>
      </input-validator>

      <input-validator
        :value="username"
        :rules="[
          validators.required('Username is required.'),
          validators.isLowercase('Username should consist of lowercase letters only.'),
          validators.isAlphanumeric('Username should consist of letters and numbers only.'),
          username => validators.isAlpha('Username must start with alphabet char.')(username[0]),
          validators.minLength('Username must be at least 2 characters.', 2),
          validators.maxLength('Username cannot exceed 15 characters.', 15),
        ]"
        #="{ props }"
      >
        <input-tooltip tooltip="Funkwhale admin username.">
          <v-text-field label="Username" v-model="username" v-bind="props" />
        </input-tooltip>
      </input-validator>

      <input-validator
        :value="email"
        :rules="[
          validators.required('Email is required.'),
          validators.isEmail('Please provide a valid email address.'),
        ]"
        #="{ props }"
      >
        <input-tooltip tooltip="Funkwhale admin email.">
          <v-text-field
            placeholder="This email will be used to login to your instance."
            label="Email"
            v-model="email"
            v-bind="props"
          />
        </input-tooltip>
      </input-validator>

      <password-input-wrapper #="{ props }">
        <input-validator
          :value="password"
          :rules="[
            validators.required('Password is required.'),
            validators.minLength('Password must be at least 6 characters.', 6),
            validators.maxLength('Password cannot exceed 15 characters.', 15),
            validators.pattern('Password should not contain whitespaces.', {
              pattern: /^[^\s]+$/,
            }),
          ]"
          #="{ props: validatorProps }"
        >
          <input-tooltip tooltip="Funkwhale admin password.">
            <v-text-field label="Password" v-model="password" v-bind="{ ...props, ...validatorProps }" />
          </input-tooltip>
        </input-validator>
      </password-input-wrapper>

      <SelectSolutionFlavor
        v-model="solution"
        :small="{ cpu: 1, memory: 2, disk: 50 }"
        :medium="{ cpu: 2, memory: 4, disk: 100 }"
      />
      <Networks v-model:ipv4="ipv4" v-model:mycelium="mycelium" />

      <input-tooltip inline tooltip="Click to know more about dedicated machines." :href="manual.dedicated_machines">
        <v-switch color="primary" inset label="Dedicated" v-model="dedicated" hide-details />
      </input-tooltip>

      <input-tooltip inline tooltip="Renting capacity on certified nodes is charged 25% extra.">
        <v-switch color="primary" inset label="Certified" v-model="certified" hide-details />
      </input-tooltip>

      <TfSelectionDetails
        :filters="{
          ipv4,
          certified,
          dedicated,
          cpu: solution?.cpu,
          solutionDisk: solution?.disk,
          memory: solution?.memory,
          rootFilesystemSize,
        }"
        require-domain
        v-model="selectionDetails"
      />

      <manage-ssh-deployemnt @selected-keys="updateSSHkeyEnv($event)" />
    </form-validator>

    <template #footer-actions>
      <v-btn color="secondary" variant="outlined" @click="deploy()" :disabled="!valid"> Deploy </v-btn>
    </template>
  </weblet-layout>
</template>

<script lang="ts" setup>
import type { GridClient } from "@threefold/grid_client";
import { computed, type Ref, ref } from "vue";

import { manual } from "@/utils/manual";

import { useLayout } from "../components/weblet_layout.vue";
import { useGrid, useProfileManager } from "../stores";
import type { Flist, solutionFlavor as SolutionFlavor } from "../types";
import { ProjectName } from "../types";
import { deployVM } from "../utils/deploy_vm";
import { deployGatewayName, getSubdomain, rollbackDeployment } from "../utils/gateway";
import { normalizeError } from "../utils/helpers";
import { generateName, generatePassword } from "../utils/strings";

const layout = useLayout();
const valid = ref(false);
const profileManager = useProfileManager();
const name = ref(generateName({ prefix: "fw" }));
const username = ref("admin");
const email = ref(profileManager.profile?.email || "");
const password = ref(generatePassword(12));
const solution = ref() as Ref<SolutionFlavor>;
const rootFilesystemSize = computed(() => rootFs(solution.value?.cpu ?? 0, solution.value?.memory ?? 0));
const flist: Flist = {
  value: "https://hub.grid.tf/tf-official-apps/funkwhale-dec21.flist",
  entryPoint: "/init.sh",
};
const dedicated = ref(false);
const certified = ref(false);
const ipv4 = ref(false);
const mycelium = ref(false);
const selectionDetails = ref<SelectionDetails>();
<<<<<<< HEAD
const gridStore = useGrid();
const grid = gridStore.client as GridClient;
=======
const selectedSSHKeys = ref("");
>>>>>>> 6b8fc926

function finalize(deployment: any) {
  layout.value.reloadDeploymentsList();
  layout.value.setStatus("success", "Successfully deployed a funkwhale instance.");
  layout.value.openDialog(deployment, deploymentListEnvironments.funkwhale);
}
async function deploy() {
  layout.value.setStatus("deploy");

  const projectName = ProjectName.Funkwhale.toLowerCase() + "/" + name.value;

  const subdomain = getSubdomain({
    deploymentName: name.value,
    projectName,
    twinId: profileManager.profile!.twinId,
  });

  const domain = selectionDetails.value?.domain?.enabledCustomDomain
    ? selectionDetails.value.domain.customDomain
    : subdomain + "." + selectionDetails.value?.domain?.selectedDomain?.publicConfig.domain;

  let vm: any;

  try {
    layout.value?.validateSSH();
    updateGrid(grid, { projectName });

    await layout.value.validateBalance(grid!);

    vm = await deployVM(grid!, {
      name: name.value,
      network: {
        addAccess: selectionDetails.value!.domain!.enableSelectedDomain,
        accessNodeId: selectionDetails.value?.domain?.selectedDomain?.nodeId,
      },
      machines: [
        {
          name: name.value,
          cpu: solution.value.cpu,
          memory: solution.value.memory,
          disks: [
            {
              size: solution.value.disk,
              mountPoint: "/data",
            },
          ],
          flist: flist.value,
          entryPoint: flist.entryPoint,
          publicIpv4: ipv4.value,
          mycelium: mycelium.value,
          envs: [
            { key: "SSH_KEY", value: selectedSSHKeys.value },
            { key: "FUNKWHALE_HOSTNAME", value: domain },
            { key: "DJANGO_SUPERUSER_EMAIL", value: email.value },
            { key: "DJANGO_SUPERUSER_USERNAME", value: username.value },
            { key: "DJANGO_SUPERUSER_PASSWORD", value: password.value },
          ],
          nodeId: selectionDetails.value!.node!.nodeId,
          rentedBy: dedicated.value ? grid!.twinId : undefined,
          certified: certified.value,
          rootFilesystemSize: rootFilesystemSize.value,
        },
      ],
    });
  } catch (e) {
    return layout.value.setStatus("failed", normalizeError(e, "Failed to deploy a funkwhale instance."));
  }

  if (!selectionDetails.value?.domain?.enableSelectedDomain) {
    vm[0].customDomain = selectionDetails.value?.domain?.customDomain;
    finalize(vm);
    return;
  }

  try {
    layout.value.setStatus("deploy", "Preparing to deploy gateway...");

    await deployGatewayName(grid, selectionDetails.value.domain, {
      subdomain,
      ip: vm[0].interfaces[0].ip,
      port: 80,
      network: vm[0].interfaces[0].network,
    });

    finalize(vm);
  } catch (e) {
    layout.value.setStatus("deploy", "Rollbacking back due to fail to deploy gateway...");

    await rollbackDeployment(grid!, name.value);
    layout.value.setStatus("failed", normalizeError(e, "Failed to deploy a funkwhale instance."));
  }
}

function updateSSHkeyEnv(selectedKeys: string) {
  selectedSSHKeys.value = selectedKeys;
}
</script>

<script lang="ts">
import Networks from "../components/networks.vue";
import SelectSolutionFlavor from "../components/select_solution_flavor.vue";
import ManageSshDeployemnt from "../components/ssh_keys/ManageSshDeployemnt.vue";
import { deploymentListEnvironments } from "../constants";
import type { SelectionDetails } from "../types/nodeSelector";
import { updateGrid } from "../utils/grid";
import rootFs from "../utils/root_fs";

export default {
  name: "TfFunkwhale",
  components: { SelectSolutionFlavor, Networks },
};
</script><|MERGE_RESOLUTION|>--- conflicted
+++ resolved
@@ -155,12 +155,9 @@
 const ipv4 = ref(false);
 const mycelium = ref(false);
 const selectionDetails = ref<SelectionDetails>();
-<<<<<<< HEAD
 const gridStore = useGrid();
 const grid = gridStore.client as GridClient;
-=======
 const selectedSSHKeys = ref("");
->>>>>>> 6b8fc926
 
 function finalize(deployment: any) {
   layout.value.reloadDeploymentsList();
