<template>
  <weblet-layout
    ref="layout"
    :cpu="solution?.cpu"
    :memory="solution?.memory"
    :disk="solution?.disk"
    :ipv4="ipv4"
    :certified="certified"
    :dedicated="dedicated"
    :SelectedNode="selectionDetails?.node"
    :valid-filters="selectionDetails?.validFilters"
    title-image="images/icons/peertube.png"
  >
    <template #title>Deploy a Peertube Instance</template>
    <d-tabs :tabs="[{ title: 'Config', value: 'config' }]">
      <input-validator
        :value="name"
        :rules="[
          validators.required('Name is required.'),
          validators.IsAlphanumericExpectUnderscore('Name should consist of letters ,numbers and underscores only.'),
          (name: string) => validators.isAlpha('Name must start with an alphabetical character.')(name[0]),
          validators.minLength('Name must be at least 2 characters.', 2),
          validators.maxLength('Name cannot exceed 50 characters.', 50),
        ]"
        #="{ props }"
      >
        <input-tooltip tooltip="Instance name.">
          <v-text-field label="Name" v-model="name" v-bind="props" />
        </input-tooltip>
      </input-validator>

      <input-validator
        :value="email"
        :rules="[
          validators.required('Email is required.'),
          validators.isEmail('Please provide a valid email address.'),
        ]"
        #="{ props }"
      >
        <input-tooltip tooltip="Peertube admin email.">
          <v-text-field label="Admin Email" v-model="email" v-bind="props" />
        </input-tooltip>
      </input-validator>

      <password-input-wrapper #="{ props }">
        <input-validator
          :value="password"
          :rules="[
            validators.required('Password is required.'),
            validators.minLength('Password must be at least 6 characters.', 6),
            validators.maxLength('Password cannot exceed 15 characters.', 15),
            validators.pattern('Password should not contain whitespaces.', {
              pattern: /^[^\s]+$/,
            }),
          ]"
          #="{ props: validatorProps }"
        >
          <input-tooltip tooltip="Peertube admin password.">
            <v-text-field label="Admin Password" v-model="password" v-bind="{ ...props, ...validatorProps }" />
          </input-tooltip>
        </input-validator>
      </password-input-wrapper>

      <SelectSolutionFlavor v-model="solution" />
      <Networks
        v-model:mycelium="mycelium"
        v-model:planetary="planetary"
        v-model:ipv6="ipv6"
        v-model:ipv4="ipv4"
<<<<<<< HEAD
        :has-custom-domain="selectionDetails?.domain?.enabledCustomDomain"
=======
        v-model:wireguard="wireguard"
        :domain="selectionDetails?.domain"
>>>>>>> a66e759a
      />

      <input-tooltip inline tooltip="Click to know more about dedicated machines." :href="manual.dedicated_machines">
        <v-switch color="primary" inset label="Dedicated" v-model="dedicated" hide-details />
      </input-tooltip>

      <input-tooltip inline tooltip="Renting capacity on certified nodes is charged 25% extra.">
        <v-switch color="primary" inset label="Certified" v-model="certified" hide-details />
      </input-tooltip>

      <TfSelectionDetails
        :filters="{
          ipv4,
          ipv6,
          certified,
          dedicated,
          cpu: solution?.cpu,
          solutionDisk: solution?.disk,
          memory: solution?.memory,
          rootFilesystemSize,
        }"
        require-domain
        v-model="selectionDetails"
      />

      <manage-ssh-deployemnt @selected-keys="updateSSHkeyEnv($event)" />
    </d-tabs>

    <template #footer-actions="{ validateBeforeDeploy }">
      <v-btn color="secondary" @click="validateBeforeDeploy(deploy)" text="Deploy" />
    </template>
  </weblet-layout>
</template>

<script lang="ts" setup>
import { calculateRootFileSystem, type GridClient } from "@threefold/grid_client";
import { computed, type Ref, ref, watch } from "vue";

import { manual } from "@/utils/manual";

import { useLayout } from "../components/weblet_layout.vue";
import { useGrid, useProfileManager } from "../stores";
import type { Flist, solutionFlavor as SolutionFlavor } from "../types";
import { ProjectName } from "../types";
import { deployVM } from "../utils/deploy_vm";
import { deployGatewayName, getSubdomain, rollbackDeployment } from "../utils/gateway";
import { generateName, generatePassword } from "../utils/strings";

const layout = useLayout();
const profileManager = useProfileManager();
const selectionDetails = ref<SelectionDetails>();

const name = ref(generateName({ prefix: "pt" }));
const email = ref(profileManager.profile?.email || "");
const password = ref(generatePassword());
const solution = ref() as Ref<SolutionFlavor>;
const flist: Flist = {
  value: "https://hub.grid.tf/tf-official-apps/peertube-v3.1.1.flist",
  entryPoint: "/sbin/zinit init",
};
const dedicated = ref(false);
const certified = ref(false);
const ipv4 = ref(false);
const ipv6 = ref(false);
const wireguard = ref(false);
const rootFilesystemSize = computed(() =>
  calculateRootFileSystem({ CPUCores: solution.value?.cpu ?? 0, RAMInMegaBytes: solution.value?.memory ?? 0 }),
);
const mycelium = ref(true);
const planetary = ref(false);
const selectedSSHKeys = ref("");
const gridStore = useGrid();
const grid = gridStore.client as GridClient;

function finalize(deployment: any) {
  layout.value.reloadDeploymentsList();
  layout.value.setStatus("success", "Successfully deployed a Peertube instance.");
  layout.value.openDialog(deployment, deploymentListEnvironments.peertube);
}
async function deploy() {
  layout.value.setStatus("deploy");

  const projectName = ProjectName.Peertube.toLowerCase() + "/" + name.value;

  const subdomain = getSubdomain({
    deploymentName: name.value,
    projectName,
    twinId: profileManager.profile!.twinId,
  });

  const domain = selectionDetails.value?.domain?.enabledCustomDomain
    ? selectionDetails.value.domain.customDomain
    : subdomain + "." + selectionDetails.value?.domain?.selectedDomain?.publicConfig.domain;

  let vm: any;

  try {
    layout.value?.validateSSH();
    updateGrid(grid, { projectName });
    await layout.value.validateBalance(grid!);

    vm = await deployVM(grid!, {
      name: name.value,
      network: {
        addAccess: wireguard.value || selectionDetails.value!.domain!.enableSelectedDomain,
        accessNodeId: selectionDetails.value?.domain?.selectedDomain?.nodeId,
      },
      machines: [
        {
          name: name.value,
          cpu: solution.value.cpu,
          memory: solution.value.memory,
          disks: [
            {
              size: solution.value.disk,
              mountPoint: "/data",
            },
          ],
          flist: flist.value,
          entryPoint: flist.entryPoint,
          publicIpv4: ipv4.value,
          publicIpv6: ipv6.value,
          planetary: planetary.value,
          mycelium: mycelium.value,
          envs: [
            { key: "SSH_KEY", value: selectedSSHKeys.value },
            { key: "PEERTUBE_ADMIN_EMAIL", value: email.value },
            { key: "PT_INITIAL_ROOT_PASSWORD", value: password.value },
            { key: "PEERTUBE_WEBSERVER_HOSTNAME", value: domain },
          ],
          nodeId: selectionDetails.value!.node!.nodeId,
          rentedBy: dedicated.value ? grid!.twinId : undefined,
          certified: certified.value,
          rootFilesystemSize: rootFilesystemSize.value,
        },
      ],
    });
  } catch (e) {
    return layout.value.setStatus("failed", normalizeError(e, "Failed to deploy a Peertube instance."));
  }

  if (!selectionDetails.value?.domain?.enableSelectedDomain) {
    vm[0].customDomain = selectionDetails.value?.domain?.customDomain;
    finalize(vm);
    return;
  }

  try {
    layout.value.setStatus("deploy", "Preparing to deploy gateway...");

    await deployGatewayName(grid, selectionDetails.value.domain, {
      subdomain,
      ip: vm[0].interfaces[0].ip,
      port: 9000,
      network: vm[0].interfaces[0].network,
    });

    finalize(vm);
  } catch (e) {
    layout.value.setStatus("deploy", "Rollbacking back due to fail to deploy gateway...");

    await rollbackDeployment(grid!, name.value);
    layout.value.setStatus("failed", normalizeError(e, "Failed to deploy a Peertube instance."));
  }
}

function updateSSHkeyEnv(selectedKeys: string) {
  selectedSSHKeys.value = selectedKeys;
}
</script>

<script lang="ts">
import Networks from "../components/networks.vue";
import SelectSolutionFlavor from "../components/select_solution_flavor.vue";
import ManageSshDeployemnt from "../components/ssh_keys/ManageSshDeployemnt.vue";
import { deploymentListEnvironments } from "../constants";
import type { SelectionDetails } from "../types/nodeSelector";
import { updateGrid } from "../utils/grid";
import { normalizeError } from "../utils/helpers";

export default {
  name: "TfPeertube",
  components: { SelectSolutionFlavor, Networks, ManageSshDeployemnt },
};
</script><|MERGE_RESOLUTION|>--- conflicted
+++ resolved
@@ -67,12 +67,8 @@
         v-model:planetary="planetary"
         v-model:ipv6="ipv6"
         v-model:ipv4="ipv4"
-<<<<<<< HEAD
+        v-model:wireguard="wireguard"
         :has-custom-domain="selectionDetails?.domain?.enabledCustomDomain"
-=======
-        v-model:wireguard="wireguard"
-        :domain="selectionDetails?.domain"
->>>>>>> a66e759a
       />
 
       <input-tooltip inline tooltip="Click to know more about dedicated machines." :href="manual.dedicated_machines">
