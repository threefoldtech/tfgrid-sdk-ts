<template>
  <VDialog
    scrollable
    width="60%"
    :model-value="$props.modelValue"
    @update:model-value="$emit('update:model-value', $event)"
  >
    <template #activator="{ props }">
      <VCard v-bind="props" class="pa-3 d-inline-flex align-center">
        <VProgressCircular v-if="activating" class="mr-2" indeterminate color="primary" size="25" />
        <VIcon icon="mdi-account" size="x-large" class="mr-2" v-else />
        <div>
          <p v-if="!profileManager.profile">
            <strong>Connect your TFChain Wallet</strong>
          </p>
          <p v-else-if="loadingBalance">
            <strong>Loading...</strong>
          </p>
          <template v-else-if="balance">
            <p>
              Balance:
              <strong :class="theme.name.value === AppThemeSelection.light ? 'text-primary' : 'text-info'">
                {{ normalizeBalance(balance.free, true) }} TFT
              </strong>
            </p>
            <p>
              Locked:
              <strong :class="theme.name.value === AppThemeSelection.light ? 'text-primary' : 'text-info'">
                {{ normalizeBalance(balance.locked, true) || 0 }} TFT
              </strong>
              <v-tooltip text="Locked balance documentation" location="bottom right">
                <template #activator="{ props }">
                  <v-btn
                    @click.stop
                    v-bind="props"
                    :color="theme.name.value === AppThemeSelection.light ? 'black' : 'white'"
                    icon="mdi-information-outline"
                    height="24px"
                    width="24px"
                    class="ml-2"
                    href="https://manual.grid.tf/tfchain/tfchain.html?highlight=locked#contract-locking"
                    target="_blank"
                  />
                </template>
              </v-tooltip>
            </p>
          </template>
        </div>
        <v-tooltip text="Logout" location="bottom" :disabled="!profileManager.profile">
          <template #activator="{ props }">
            <VBtn
              color="error"
              variant="tonal"
              @click.stop="logout"
              v-if="profileManager.profile"
              :disabled="loadingBalance"
              class="ml-2"
              v-bind="props"
              icon="mdi-logout"
            />
          </template>
        </v-tooltip>
      </VCard>
    </template>
    <v-card color="primary" class="d-flex justify-center items-center mt-3 pa-3 text-center">
      <v-card-title class="pa-0">TFChain Wallet</v-card-title>
    </v-card>
    <WebletLayout disable-alerts>
      <v-alert variant="tonal" class="mb-6">
        <p :style="{ maxWidth: '880px' }">
          Please visit
          <a class="app-link" href="https://manual.grid.tf/playground/wallet_connector.html" target="_blank">
            the manual
          </a>
          get started.
        </p>
      </v-alert>

      <DTabs
        v-if="!profileManager.profile"
        :tabs="getTabs()"
        v-model="activeTab"
        :disabled="creatingAccount || activatingAccount || activating"
        @tab:change="
          () => {
            clearError();
            clearFields();
          }
        "
        destroy
      >
        <VContainer>
          <form @submit.prevent="activeTab === 0 ? login() : storeAndLogin()">
            <FormValidator v-model="isValidForm">
              <v-alert type="warning" variant="tonal" class="mb-6" v-if="activeTab === 1">
                <p :style="{ maxWidth: '880px' }">
                  To connect your wallet, you will need to enter your Mnemonic or Hex Seed which will be encrypted using
                  the password. Mnemonic or Hex Seed will never be shared outside of this device.
                </p>
              </v-alert>

              <v-alert variant="tonal" type="info" class="mb-6" v-if="keypairType === KeypairType.ed25519">
                <p>
                  Please note that generation of ed25519 Keys isn't supported, you can only import pre existing ones.
                </p>
              </v-alert>

              <VTooltip
                v-if="activeTab === 1"
                text="Mnemonic or Hex Seed are your private key. They are used to represent you on the ThreeFold Grid. You can paste existing (Mnemonic or Hex Seed) or click the 'Create Account' button to create an account and generate mnemonic."
                location="bottom"
                max-width="700px"
              >
                <template #activator="{ props: tooltipProps }">
                  <PasswordInputWrapper #="{ props: passwordInputProps }">
                    <InputValidator
                      :value="mnemonic"
                      :rules="[
                        validators.required('Mnemonic or Hex Seed is required.'),
                        v => {
                          clearError();
                          if (
                            validateMnemonic(v) ||
                            ((v.length === 64 || v.length === 66) && isAddress(v.length === 66 ? v : `0x${v}`))
                          ) {
                            return;
                          }

                          return { message: 'Mnemonic or Hex Seed doesn\'t seem to be valid.' };
                        },
                      ]"
                      :async-rules="[validateMnInput]"
                      valid-message="Mnemonic or Hex Seed is valid."
                      #="{ props: validationProps }"
                      ref="mnemonicInput"
                      :disable-validation="creatingAccount || activatingAccount || activating"
                    >
                      <v-row>
                        <v-col cols="10">
                          <div v-bind="tooltipProps">
                            <VTextField
                              label="Mnemonic or Hex Seed"
                              placeholder="Please insert your Mnemonic or Hex Seed"
                              v-model="mnemonic"
                              v-bind="{ ...passwordInputProps, ...validationProps }"
                              :disabled="creatingAccount || activatingAccount || activating"
                            />
                          </div>
                        </v-col>
                        <v-col cols="2">
                          <v-autocomplete
                            :items="[...keyType]"
                            item-title="name"
                            v-model="keypairType"
                            v-if="activeTab === 1"
                          />
                        </v-col>
                      </v-row>

                      <div class="d-flex justify-end mb-10">
                        <v-tooltip>
                          <template v-slot:activator="{ isActive, props }">
                            <VBtn
                              class="mt-2 ml-3"
                              color="secondary"
                              variant="outlined"
                              :disabled="!shouldActivateAccount || keypairType === KeypairType.ed25519"
                              :loading="activatingAccount"
                              @click="openAcceptTerms = termsLoading = true"
                              v-bind="props"
                              v-on="isActive"
                            >
                              Activate account
                            </VBtn>
                          </template>
                          <span>To connect to your wallet, you should accept terms and conditions first.</span>
                        </v-tooltip>

                        <VBtn
                          class="mt-2 ml-3"
                          color="primary"
                          :disabled="
                            isValidForm || !!mnemonic || shouldActivateAccount || keypairType === KeypairType.ed25519
                          "
                          :loading="creatingAccount"
                          @click="openAcceptTerms = termsLoading = true"
                        >
                          create account
                        </VBtn>
                      </div>
                    </InputValidator>
                  </PasswordInputWrapper>
                </template>
              </VTooltip>
              <v-dialog v-model="openAcceptTerms" fullscreen>
                <iframe
                  v-show="!termsLoading"
                  src="https://library.threefold.me/info/legal/#/"
                  frameborder="0"
                  style="background-color: white"
                  allow="fullscreen"
                  height="95%"
                  width="100%"
                  sandbox="allow-forms allow-modals allow-scripts allow-popups allow-same-origin "
                  @load="termsLoading = false"
                ></iframe>
                <v-btn @click="shouldActivateAccount ? activateAccount() : createNewAccount()" v-show="!termsLoading">
                  accept terms and conditions
                </v-btn>
                <v-card v-show="termsLoading" :style="{ height: '100%' }">
                  <v-card-text class="d-flex justify-center align-center" :style="{ height: '100%' }">
                    <v-progress-circular indeterminate color="primary" />
                  </v-card-text>
                </v-card>
              </v-dialog>
              <v-alert
                type="error"
                variant="tonal"
                class="mb-4"
                v-if="(createAccountError || activatingAccountError) && activeTab === 1"
              >
                {{ createAccountError || activatingAccountError }}
              </v-alert>

              <v-alert type="info" variant="tonal" class="mb-6" v-if="activeTab === 0">
                <p :style="{ maxWidth: '880px' }">
                  You will need to provide the password used while connecting your wallet.
                </p>
              </v-alert>
              <PasswordInputWrapper #="{ props: passwordInputProps }">
                <InputValidator
                  :value="password"
                  :rules="[
                    validators.required('Password is required.'),
                    validators.minLength('Password must be at least 6 characters.', 6),
                    validatePassword,
                  ]"
                  #="{ props: validationProps }"
                  ref="passwordInput"
                >
                  <v-tooltip
                    location="top right"
                    text="Used to encrypt your mnemonic on your local system, and is used to login from the same device."
                  >
                    <template #activator="{ props: tooltipProps }">
                      <div v-bind="tooltipProps">
                        <VTextField
                          label="Password"
                          v-model="password"
                          v-bind="{ ...passwordInputProps, ...validationProps }"
                          :disabled="creatingAccount || activatingAccount || activating"
                        />
                      </div>
                    </template>
                  </v-tooltip>
                </InputValidator>
              </PasswordInputWrapper>

              <PasswordInputWrapper #="{ props: confirmPasswordInputProps }" v-if="activeTab === 1">
                <InputValidator
                  :value="confirmPassword"
                  :rules="[validators.required('A confirmation password is required.'), validateConfirmPassword]"
                  #="{ props: validationProps }"
                  ref="confirmPasswordInput"
                >
                  <VTextField
                    label="Confirm Password"
                    v-model="confirmPassword"
                    v-bind="{ ...confirmPasswordInputProps, ...validationProps }"
                    :disabled="creatingAccount || activatingAccount || activating"
                  />
                </InputValidator>
              </PasswordInputWrapper>
              <v-alert type="error" variant="tonal" class="mt-2 mb-4" v-if="loginError">
                {{ loginError }}
              </v-alert>
              <v-alert variant="tonal" type="warning" class="mb-6" v-if="activeTab === 1">
                <p>Using different keypair types will lead to a completely different account.</p>
              </v-alert>
            </FormValidator>

            <div class="d-flex justify-center mt-2">
              <VBtn color="anchor" variant="outlined" @click="$emit('update:modelValue', false)"> Close </VBtn>
              <VBtn
                class="ml-2"
                type="submit"
                color="secondary"
                variant="outlined"
                :loading="activating"
                :disabled="
                  !isValidForm ||
                  creatingAccount ||
                  activatingAccount ||
                  (activeTab === 1 && isValidConnectConfirmationPassword)
                "
              >
                {{ activeTab === 0 ? "Login" : "Connect" }}
              </VBtn>
            </div>
          </form>
        </VContainer>
      </DTabs>

      <template v-if="profileManager.profile">
        <v-row class="justify-space-around py-2 pb-5">
          <v-col cols="7" sm="12" md="12" lg="7">
            <PasswordInputWrapper #="{ props }">
              <VTextField
                label="Your Mnemonic"
                readonly
                v-model="profileManager.profile.mnemonic"
                v-bind="props"
                :disabled="activating || creatingAccount || activatingAccount"
              />
            </PasswordInputWrapper>

            <CopyInputWrapper :data="profileManager.profile.twinId.toString()" #="{ props }">
              <VTextField label="Twin ID" readonly v-model="profileManager.profile.twinId" v-bind="props" />
            </CopyInputWrapper>

            <CopyInputWrapper :data="profileManager.profile.address" #="{ props }">
              <VTextField label="Address" readonly v-model="profileManager.profile.address" v-bind="props" />
            </CopyInputWrapper>
          </v-col>
          <v-divider class="mx-4" vertical></v-divider>

          <v-col cols="12" lg="4">
            <section class="d-flex flex-column align-center">
              <p class="mb-4 text-center">
                Scan the QR code using
                <a class="app-link" href="https://manual.grid.tf/getstarted/TF_Connect/TF_Connect.html" target="_blank">
                  ThreeFold Connect
                </a>
                to fund your account
              </p>
              <QrcodeGenerator
                :data="'TFT:' + bridge + '?message=twin_' + profileManager.profile.twinId + '&sender=me&amount=100'"
              />
              <div class="d-flex justify-center my-4">
                <a
                  v-for="app in apps"
                  :key="app.alt"
                  :style="{ cursor: 'pointer', width: '9rem' }"
                  class="app-btn mr-2"
                  :title="app.alt"
                  v-html="app.src"
                  :href="app.url"
                  target="_blank"
                />
              </div>
            </section>
          </v-col>
        </v-row>
      </template>
      <!-- <v-divider horizontal></v-divider> -->
      <div class="d-flex justify-end mt-4 mb-2">
        <VBtn
          v-if="profileManager.profile"
          color="anchor"
          variant="outlined"
          @click="$emit('update:modelValue', false)"
        >
          Close
        </VBtn>
        <VBtn
          class="ml-2"
          color="error"
          @click="logout"
          variant="outlined"
          v-if="profileManager.profile"
          :disabled="loadingBalance"
        >
          Logout
        </VBtn>
      </div>
    </WebletLayout>
  </VDialog>
</template>

<script lang="ts" setup>
import { isAddress } from "@polkadot/util-crypto";
import { KeypairType } from "@threefold/grid_client";
import { validateMnemonic } from "bip39";
import Cryptr from "cryptr";
import md5 from "md5";
import { computed, onMounted, type Ref, ref, watch } from "vue";
import { nextTick } from "vue";
import { useTheme } from "vuetify";

import { AppThemeSelection } from "@/utils/app_theme";
import { createCustomToast, ToastType } from "@/utils/custom_toast";

import { useProfileManagerController } from "../components/profile_manager_controller.vue";
import { useOnline } from "../hooks";
import { useInputRef } from "../hooks/input_validator";
import { useProfileManager } from "../stores";
import {
  activateAccountAndCreateTwin,
  type Balance,
  createAccount,
  getGrid,
  loadBalance,
  loadProfile,
} from "../utils/grid";
import { normalizeBalance, normalizeError } from "../utils/helpers";

interface Credentials {
  passwordHash?: string;
  mnemonicHash?: string;
  keypairTypeHash?: string;
}
const keyType = ["sr25519", "ed25519"];
const keypairType = ref(KeypairType.sr25519);

const theme = useTheme();

const props = defineProps({
  modelValue: {
    required: false,
    default: () => true,
    type: Boolean,
  },
});
defineEmits<{ (event: "update:modelValue", value: boolean): void }>();

const online = useOnline();
watch(
  () => [online.value, props.modelValue],
  ([online, m], [wasOnline]) => {
    if (!wasOnline && online) {
      handleModelValue(true);
    }

    handleModelValue(online && m);
  },
);
function handleModelValue(m: boolean) {
  if (m) {
    nextTick().then(mounted);
  } else {
    nextTick().then(() => {
      if (isStoredCredentials()) {
        activeTab.value = 0;
      } else {
        activeTab.value = 1;
      }
      clearFields();
    });
  }
}
watch(
  () => keypairType.value,
  async (value, oldValue) => {
    if (value !== oldValue) {
      mnemonicInput.value?.validate();
    }
  },
  { deep: false },
);

function mounted() {
  if (isStoredCredentials()) {
    activeTab.value = 0;
    const credentials: Credentials = getCredentials();
    const sessionPassword = sessionStorage.getItem("password");

    if (!sessionPassword) return;

    password.value = sessionPassword;

    if (credentials.passwordHash) {
      return login();
    }
  } else {
    activeTab.value = 1;
    return;
  }
}

function getCredentials() {
  const getCredentials = localStorage.getItem(WALLET_KEY);
  let credentials: Credentials = {};

  if (getCredentials) {
    credentials = JSON.parse(getCredentials);
  }
  return credentials;
}

function setCredentials(passwordHash: string, mnemonicHash: string, keypairTypeHash: string): Credentials {
  const credentials: Credentials = {
    passwordHash,
    mnemonicHash,
    keypairTypeHash,
  };
  localStorage.setItem(WALLET_KEY, JSON.stringify(credentials));
  return credentials;
}

function isStoredCredentials() {
  return localStorage.getItem(WALLET_KEY) ? true : false;
}

function getTabs() {
  let tabs = [];
  if (isStoredCredentials()) {
    tabs = [
      { title: "Login", value: "login" },
      { title: "Connect your Wallet", value: "register" },
    ];
  } else {
    tabs = [{ title: "Connect your Wallet", value: "register" }];
  }
  return tabs;
}
const termsLoading = ref(false);
const profileManager = useProfileManager();
const openAcceptTerms = ref(false);
const mnemonic = ref("");
const isValidForm = ref(false);

const mnemonicInput = useInputRef();

const isNonActiveMnemonic = ref(false);

const shouldActivateAccount = computed(() => {
  if (!mnemonicInput.value?.error || !mnemonic.value) return false;
  return isNonActiveMnemonic.value;
});

const isValidConnectConfirmationPassword = computed(() =>
  !validateConfirmPassword(confirmPassword.value) ? false : true,
);

<<<<<<< HEAD
watch(SSHKeyHint, hint => {
  if (hint) {
    if (sshTimeout) {
      clearTimeout(sshTimeout);
    }
    sshTimeout = setTimeout(() => {
      SSHKeyHint.value = "";
    }, 3000);
  }
});
const profileManagerController = useProfileManagerController();

const balance = profileManagerController.balance;
=======
const balance = ref<Balance>();
>>>>>>> 1c900d11

const activeTab = ref(0);
const password = ref("");
const confirmPassword = ref("");
const passwordInput = ref() as Ref<{ validate(value: string): Promise<boolean> }>;
const confirmPasswordInput = useInputRef();

const version = 1;
const WALLET_KEY = "wallet.v" + version;

let interval: any;
watch(
  () => profileManager.profile,
  profile => {
    if (profile) {
      __loadBalance(profile);
      if (interval) clearInterval(interval);
      interval = setInterval(__loadBalance.bind(undefined, profile), 1000 * 60 * 2);
    } else {
      if (interval) clearInterval(interval);
      balance.value = undefined;
    }
  },
  { immediate: true, deep: true },
);

watch(
  password,
  () => {
    confirmPassword.value && confirmPasswordInput.value?.validate();
  },
  { immediate: true },
);

function logout() {
  sessionStorage.removeItem("password");
  profileManager.clear();
}

const activating = ref(false);
const loginError = ref<string | null>(null);
const createAccountError = ref<string | null>(null);
const activatingAccountError = ref<string | null>(null);
function clearError() {
  isNonActiveMnemonic.value = false;
  loginError.value = null;
  createAccountError.value = null;
  activatingAccountError.value = null;
}

function clearFields() {
  password.value = "";
  confirmPassword.value = "";
  mnemonic.value = "";
}

async function activate(mnemonic: string, keypairType: KeypairType) {
  clearError();
  activating.value = true;
  sessionStorage.setItem("password", password.value);
  try {
    const grid = await getGrid({ mnemonic, keypairType });
    const profile = await loadProfile(grid!);

    profileManager.set({ ...profile, mnemonic });
  } catch (e) {
    loginError.value = normalizeError(e, "Something went wrong while login.");
  } finally {
    activating.value = false;
  }
}

function validateMnInput(mnemonic: string) {
  isNonActiveMnemonic.value = false;
  return getGrid({ mnemonic, keypairType: keypairType.value })
    .then(() => undefined)
    .catch(e => {
      if (e instanceof TwinNotExistError) {
        isNonActiveMnemonic.value = true;
        return {
          message: `Couldn't get the user twin for the provided mnemonic in ${
            process.env.NETWORK || window.env.NETWORK
          }net.`,
        };
      }

      return {
        message: normalizeError(e, "Something went wrong. please try again."),
      };
    });
}

onMounted(async () => {
  mounted();
});

const creatingAccount = ref(false);
async function createNewAccount() {
  openAcceptTerms.value = false;
  termsLoading.value = false;
  clearError();
  creatingAccount.value = true;
  try {
    const account = await createAccount();
    mnemonic.value = account.mnemonic;
  } catch (e) {
    createAccountError.value = normalizeError(e, "Something went wrong while creating new account.");
  } finally {
    creatingAccount.value = false;
  }
}

const activatingAccount = ref(false);
async function activateAccount() {
  openAcceptTerms.value = false;
  termsLoading.value = false;
  clearError();
  activatingAccount.value = true;
  try {
    await activateAccountAndCreateTwin(mnemonic.value);
    await mnemonicInput.value?.validate();
  } catch (e) {
    activatingAccountError.value = normalizeError(e, "Something went wrong while activating your account.");
  } finally {
    activatingAccount.value = false;
  }
}

let BalanceWarningRaised = false;
const loadingBalance = ref(false);
async function __loadBalance(profile?: Profile, tries = 1) {
  profile = profile || profileManager.profile!;
  if (!profile) return;

  try {
    loadingBalance.value = true;
    const grid = await getGrid(profile);
    balance.value = await loadBalance(grid!);
    if (!BalanceWarningRaised && balance.value?.free) {
      if (balance.value?.free < 0.01) {
        createCustomToast("Your balance is too low, Please fund your account.", ToastType.warning);
        BalanceWarningRaised = true;
      }
    }
    loadingBalance.value = false;
  } catch {
    if (tries > 10) {
      loadingBalance.value = false;
      return;
    }

    setTimeout(() => __loadBalance(profile, tries + 1), Math.floor(Math.exp(tries) * 1_000));
  }
}
profileManagerController.set({ loadBalance: __loadBalance });

function login() {
  const credentials: Credentials = getCredentials();
  if (credentials.mnemonicHash && credentials.passwordHash) {
    if (credentials.passwordHash === md5(password.value)) {
      const cryptr = new Cryptr(password.value, { pbkdf2Iterations: 10, saltLength: 10 });
      const mnemonic = cryptr.decrypt(credentials.mnemonicHash);
      const keypairType = credentials.keypairTypeHash
        ? cryptr.decrypt(credentials.keypairTypeHash)
        : KeypairType.sr25519;
      activate(mnemonic, keypairType as KeypairType);
    }
  }
}

function storeAndLogin() {
  const cryptr = new Cryptr(password.value, { pbkdf2Iterations: 10, saltLength: 10 });
  const mnemonicHash = cryptr.encrypt(mnemonic.value);
  const keypairTypeHash = cryptr.encrypt(keypairType.value);
  setCredentials(md5(password.value), mnemonicHash, keypairTypeHash);
  activate(mnemonic.value, keypairType.value);
}

function validatePassword(value: string) {
  if (activeTab.value === 0) {
    if (!localStorage.getItem(WALLET_KEY)) {
      return { message: "We couldn't find a matching wallet for this password. Please connect your wallet first." };
    }
    if (getCredentials().passwordHash !== md5(password.value)) {
      return { message: "We couldn't find a matching wallet for this password. Please connect your wallet first." };
    }
  }
}

function validateConfirmPassword(value: string) {
  if (value !== password.value) {
    return { message: "Passwords should match." };
  }
}

const bridge = (window as any).env.BRIDGE_TFT_ADDRESS;

const apps = [
  {
    src: `<svg viewBox="0 0 135 40.5" id="Layer_1" xmlns="http://www.w3.org/2000/svg"><style>.st0{fill:#a6a6a6}.st1{stroke:#fff;stroke-width:.2;stroke-miterlimit:10}.st1,.st2{fill:#fff}.st3{fill:url(#SVGID_1_)}.st4{fill:url(#SVGID_2_)}.st5{fill:url(#SVGID_3_)}.st6{fill:url(#SVGID_4_)}.st7,.st8,.st9{opacity:.2;enable-background:new}.st8,.st9{opacity:.12}.st9{opacity:.25;fill:#fff}</style><path d="M130 40H5c-2.8 0-5-2.2-5-5V5c0-2.8 2.2-5 5-5h125c2.8 0 5 2.2 5 5v30c0 2.8-2.2 5-5 5z"/><path class="st0" d="M130 .8c2.3 0 4.2 1.9 4.2 4.2v30c0 2.3-1.9 4.2-4.2 4.2H5C2.7 39.2.8 37.3.8 35V5C.8 2.7 2.7.8 5 .8h125m0-.8H5C2.2 0 0 2.3 0 5v30c0 2.8 2.2 5 5 5h125c2.8 0 5-2.2 5-5V5c0-2.7-2.2-5-5-5z"/><path class="st1" d="M47.4 10.2c0 .8-.2 1.5-.7 2-.6.6-1.3.9-2.2.9-.9 0-1.6-.3-2.2-.9-.6-.6-.9-1.3-.9-2.2 0-.9.3-1.6.9-2.2.6-.6 1.3-.9 2.2-.9.4 0 .8.1 1.2.3.4.2.7.4.9.7l-.5.5c-.4-.5-.9-.7-1.6-.7-.6 0-1.2.2-1.6.7-.5.4-.7 1-.7 1.7s.2 1.3.7 1.7c.5.4 1 .7 1.6.7.7 0 1.2-.2 1.7-.7.3-.3.5-.7.5-1.2h-2.2v-.8h2.9v.4zM52 7.7h-2.7v1.9h2.5v.7h-2.5v1.9H52v.8h-3.5V7H52v.7zM55.3 13h-.8V7.7h-1.7V7H57v.7h-1.7V13zM59.9 13V7h.8v6h-.8zM64.1 13h-.8V7.7h-1.7V7h4.1v.7H64V13zM73.6 12.2c-.6.6-1.3.9-2.2.9-.9 0-1.6-.3-2.2-.9-.6-.6-.9-1.3-.9-2.2s.3-1.6.9-2.2c.6-.6 1.3-.9 2.2-.9.9 0 1.6.3 2.2.9.6.6.9 1.3.9 2.2 0 .9-.3 1.6-.9 2.2zm-3.8-.5c.4.4 1 .7 1.6.7.6 0 1.2-.2 1.6-.7.4-.4.7-1 .7-1.7s-.2-1.3-.7-1.7c-.4-.4-1-.7-1.6-.7-.6 0-1.2.2-1.6.7-.4.4-.7 1-.7 1.7s.2 1.3.7 1.7zM75.6 13V7h.9l2.9 4.7V7h.8v6h-.8l-3.1-4.9V13h-.7z"/><path class="st2" d="M68.1 21.8c-2.4 0-4.3 1.8-4.3 4.3 0 2.4 1.9 4.3 4.3 4.3s4.3-1.8 4.3-4.3c0-2.6-1.9-4.3-4.3-4.3zm0 6.8c-1.3 0-2.4-1.1-2.4-2.6s1.1-2.6 2.4-2.6c1.3 0 2.4 1 2.4 2.6 0 1.5-1.1 2.6-2.4 2.6zm-9.3-6.8c-2.4 0-4.3 1.8-4.3 4.3 0 2.4 1.9 4.3 4.3 4.3s4.3-1.8 4.3-4.3c0-2.6-1.9-4.3-4.3-4.3zm0 6.8c-1.3 0-2.4-1.1-2.4-2.6s1.1-2.6 2.4-2.6c1.3 0 2.4 1 2.4 2.6 0 1.5-1.1 2.6-2.4 2.6zm-11.1-5.5v1.8H52c-.1 1-.5 1.8-1 2.3-.6.6-1.6 1.3-3.3 1.3-2.7 0-4.7-2.1-4.7-4.8s2.1-4.8 4.7-4.8c1.4 0 2.5.6 3.3 1.3l1.3-1.3c-1.1-1-2.5-1.8-4.5-1.8-3.6 0-6.7 3-6.7 6.6 0 3.6 3.1 6.6 6.7 6.6 2 0 3.4-.6 4.6-1.9 1.2-1.2 1.6-2.9 1.6-4.2 0-.4 0-.8-.1-1.1h-6.2zm45.4 1.4c-.4-1-1.4-2.7-3.6-2.7s-4 1.7-4 4.3c0 2.4 1.8 4.3 4.2 4.3 1.9 0 3.1-1.2 3.5-1.9l-1.4-1c-.5.7-1.1 1.2-2.1 1.2s-1.6-.4-2.1-1.3l5.7-2.4-.2-.5zm-5.8 1.4c0-1.6 1.3-2.5 2.2-2.5.7 0 1.4.4 1.6.9l-3.8 1.6zM82.6 30h1.9V17.5h-1.9V30zm-3-7.3c-.5-.5-1.3-1-2.3-1-2.1 0-4.1 1.9-4.1 4.3s1.9 4.2 4.1 4.2c1 0 1.8-.5 2.2-1h.1v.6c0 1.6-.9 2.5-2.3 2.5-1.1 0-1.9-.8-2.1-1.5l-1.6.7c.5 1.1 1.7 2.5 3.8 2.5 2.2 0 4-1.3 4-4.4V22h-1.8v.7zm-2.2 5.9c-1.3 0-2.4-1.1-2.4-2.6s1.1-2.6 2.4-2.6c1.3 0 2.3 1.1 2.3 2.6s-1 2.6-2.3 2.6zm24.4-11.1h-4.5V30h1.9v-4.7h2.6c2.1 0 4.1-1.5 4.1-3.9s-2-3.9-4.1-3.9zm.1 6h-2.7v-4.3h2.7c1.4 0 2.2 1.2 2.2 2.1-.1 1.1-.9 2.2-2.2 2.2zm11.5-1.8c-1.4 0-2.8.6-3.3 1.9l1.7.7c.4-.7 1-.9 1.7-.9 1 0 1.9.6 2 1.6v.1c-.3-.2-1.1-.5-1.9-.5-1.8 0-3.6 1-3.6 2.8 0 1.7 1.5 2.8 3.1 2.8 1.3 0 1.9-.6 2.4-1.2h.1v1h1.8v-4.8c-.2-2.2-1.9-3.5-4-3.5zm-.2 6.9c-.6 0-1.5-.3-1.5-1.1 0-1 1.1-1.3 2-1.3.8 0 1.2.2 1.7.4-.2 1.2-1.2 2-2.2 2zm10.5-6.6l-2.1 5.4h-.1l-2.2-5.4h-2l3.3 7.6-1.9 4.2h1.9l5.1-11.8h-2zm-16.8 8h1.9V17.5h-1.9V30z"/><g><linearGradient id="SVGID_1_" gradientUnits="userSpaceOnUse" x1="21.8" y1="33.29" x2="5.017" y2="16.508" gradientTransform="matrix(1 0 0 -1 0 42)"><stop offset="0" stop-color="#00a0ff"/><stop offset=".007" stop-color="#00a1ff"/><stop offset=".26" stop-color="#00beff"/><stop offset=".512" stop-color="#00d2ff"/><stop offset=".76" stop-color="#00dfff"/><stop offset="1" stop-color="#00e3ff"/></linearGradient><path class="st3" d="M10.4 7.5c-.3.3-.4.8-.4 1.4V31c0 .6.2 1.1.5 1.4l.1.1L23 20.1v-.2L10.4 7.5z"/><linearGradient id="SVGID_2_" gradientUnits="userSpaceOnUse" x1="33.834" y1="21.999" x2="9.637" y2="21.999" gradientTransform="matrix(1 0 0 -1 0 42)"><stop offset="0" stop-color="#ffe000"/><stop offset=".409" stop-color="#ffbd00"/><stop offset=".775" stop-color="orange"/><stop offset="1" stop-color="#ff9c00"/></linearGradient><path class="st4" d="M27 24.3l-4.1-4.1V19.9l4.1-4.1.1.1 4.9 2.8c1.4.8 1.4 2.1 0 2.9l-5 2.7z"/><linearGradient id="SVGID_3_" gradientUnits="userSpaceOnUse" x1="24.827" y1="19.704" x2="2.069" y2="-3.054" gradientTransform="matrix(1 0 0 -1 0 42)"><stop offset="0" stop-color="#ff3a44"/><stop offset="1" stop-color="#c31162"/></linearGradient><path class="st5" d="M27.1 24.2L22.9 20 10.4 32.5c.5.5 1.2.5 2.1.1l14.6-8.4"/><linearGradient id="SVGID_4_" gradientUnits="userSpaceOnUse" x1="7.297" y1="41.824" x2="17.46" y2="31.661" gradientTransform="matrix(1 0 0 -1 0 42)"><stop offset="0" stop-color="#32a071"/><stop offset=".069" stop-color="#2da771"/><stop offset=".476" stop-color="#15cf74"/><stop offset=".801" stop-color="#06e775"/><stop offset="1" stop-color="#00f076"/></linearGradient><path class="st6" d="M27.1 15.8L12.5 7.5c-.9-.5-1.6-.4-2.1.1L22.9 20l4.2-4.2z"/><path class="st7" d="M27 24.1l-14.5 8.2c-.8.5-1.5.4-2 0l-.1.1.1.1c.5.4 1.2.5 2 0L27 24.1z"/><path class="st8" d="M10.4 32.3c-.3-.3-.4-.8-.4-1.4v.1c0 .6.2 1.1.5 1.4v-.1h-.1zM32 21.3l-5 2.8.1.1 4.9-2.8c.7-.4 1-.9 1-1.4 0 .5-.4.9-1 1.3z"/><path class="st9" d="M12.5 7.6L32 18.7c.6.4 1 .8 1 1.3 0-.5-.3-1-1-1.4L12.5 7.5c-1.4-.8-2.5-.2-2.5 1.4V9c0-1.5 1.1-2.2 2.5-1.4z"/></g></svg>`,
    alt: "play-store",
    url: "https://play.google.com/store/apps/details?id=org.jimber.threebotlogin&hl=en&gl=US",
  },
  {
    src: `<svg viewBox="0 0 539.856 161" xmlns="http://www.w3.org/2000/svg"><g transform="scale(4.00216 4.0011)"><path fill="#FFF" d="M134.032 35.268a3.83 3.83 0 0 1-3.834 3.83H4.729a3.835 3.835 0 0 1-3.839-3.83V4.725A3.84 3.84 0 0 1 4.729.89h125.468a3.834 3.834 0 0 1 3.834 3.835l.001 30.543z"/><path fill="#A6A6A6" d="M130.198 39.989H4.729A4.73 4.73 0 0 1 0 35.268V4.726A4.733 4.733 0 0 1 4.729 0h125.468a4.735 4.735 0 0 1 4.729 4.726v30.542c.002 2.604-2.123 4.721-4.728 4.721z"/><path d="M134.032 35.268a3.83 3.83 0 0 1-3.834 3.83H4.729a3.835 3.835 0 0 1-3.839-3.83V4.725A3.84 3.84 0 0 1 4.729.89h125.468a3.834 3.834 0 0 1 3.834 3.835l.001 30.543z"/><path fill="#FFF" d="M30.128 19.784c-.029-3.223 2.639-4.791 2.761-4.864-1.511-2.203-3.853-2.504-4.676-2.528-1.967-.207-3.875 1.177-4.877 1.177-1.022 0-2.565-1.157-4.228-1.123-2.14.033-4.142 1.272-5.24 3.196-2.266 3.923-.576 9.688 1.595 12.859 1.086 1.554 2.355 3.287 4.016 3.226 1.625-.066 2.232-1.035 4.193-1.035 1.943 0 2.513 1.035 4.207.996 1.744-.027 2.842-1.56 3.89-3.127 1.255-1.779 1.759-3.533 1.779-3.623-.04-.014-3.386-1.292-3.42-5.154zM26.928 10.306c.874-1.093 1.472-2.58 1.306-4.089-1.265.056-2.847.875-3.758 1.944-.806.942-1.526 2.486-1.34 3.938 1.421.106 2.88-.717 3.792-1.793z"/><linearGradient id="a" gradientUnits="userSpaceOnUse" x1="-23.235" y1="97.431" x2="-23.235" y2="61.386" gradientTransform="matrix(4.0022 0 0 4.0011 191.95 -349.736)"><stop offset="0" stop-color="#1a1a1a" stop-opacity=".1"/><stop offset=".123" stop-color="#212121" stop-opacity=".151"/><stop offset=".308" stop-color="#353535" stop-opacity=".227"/><stop offset=".532" stop-color="#575757" stop-opacity=".318"/><stop offset=".783" stop-color="#858585" stop-opacity=".421"/><stop offset="1" stop-color="#b3b3b3" stop-opacity=".51"/></linearGradient><path fill="url(#a)" d="M130.198 0H62.993l26.323 39.989h40.882a4.733 4.733 0 0 0 4.729-4.724V4.726A4.734 4.734 0 0 0 130.198 0z"/><g fill="#FFF"><path d="M53.665 31.504h-2.271l-1.244-3.909h-4.324l-1.185 3.909H42.43l4.285-13.308h2.646l4.304 13.308zm-3.89-5.549L48.65 22.48c-.119-.355-.343-1.191-.671-2.507h-.04c-.132.566-.343 1.402-.632 2.507l-1.106 3.475h3.574zM64.663 26.588c0 1.632-.443 2.922-1.33 3.869-.794.843-1.781 1.264-2.958 1.264-1.271 0-2.185-.453-2.74-1.361v5.035h-2.132V25.062c0-1.025-.027-2.076-.079-3.154h1.875l.119 1.521h.04c.711-1.146 1.79-1.719 3.238-1.719 1.132 0 2.077.447 2.833 1.342.755.897 1.134 2.075 1.134 3.536zm-2.172.078c0-.934-.21-1.704-.632-2.311-.461-.631-1.08-.947-1.856-.947-.526 0-1.004.176-1.431.523-.428.35-.708.807-.839 1.373a2.784 2.784 0 0 0-.099.649v1.601c0 .697.214 1.286.642 1.768.428.48.984.721 1.668.721.803 0 1.428-.311 1.875-.928.448-.619.672-1.435.672-2.449zM75.7 26.588c0 1.632-.443 2.922-1.33 3.869-.795.843-1.781 1.264-2.959 1.264-1.271 0-2.185-.453-2.74-1.361v5.035h-2.132V25.062c0-1.025-.027-2.076-.079-3.154h1.875l.119 1.521h.04c.71-1.146 1.789-1.719 3.238-1.719 1.131 0 2.076.447 2.834 1.342.754.897 1.134 2.075 1.134 3.536zm-2.173.078c0-.934-.211-1.704-.633-2.311-.461-.631-1.078-.947-1.854-.947-.526 0-1.004.176-1.433.523-.428.35-.707.807-.838 1.373-.065.264-.1.479-.1.649v1.601c0 .697.215 1.286.641 1.768.428.479.984.721 1.67.721.804 0 1.429-.311 1.875-.928.448-.619.672-1.435.672-2.449zM88.04 27.771c0 1.133-.396 2.054-1.183 2.765-.866.776-2.075 1.165-3.625 1.165-1.432 0-2.58-.276-3.446-.829l.493-1.777c.935.554 1.962.83 3.08.83.804 0 1.429-.182 1.875-.543.447-.362.673-.846.673-1.45 0-.541-.187-.994-.554-1.363-.369-.368-.979-.711-1.836-1.026-2.33-.869-3.496-2.14-3.496-3.812 0-1.092.412-1.986 1.234-2.685.822-.698 1.912-1.047 3.268-1.047 1.211 0 2.22.211 3.021.632l-.535 1.738c-.754-.408-1.605-.612-2.557-.612-.752 0-1.342.185-1.764.553-.355.329-.535.73-.535 1.206 0 .525.205.961.613 1.303.354.315 1 .658 1.934 1.026 1.146.462 1.988 1 2.527 1.618.543.618.813 1.389.813 2.308zM95.107 23.508h-2.35v4.659c0 1.185.414 1.776 1.244 1.776.381 0 .697-.032.947-.099l.059 1.619c-.42.157-.973.236-1.658.236-.842 0-1.5-.257-1.975-.771-.473-.514-.711-1.375-.711-2.587v-4.837h-1.4v-1.6h1.4v-1.757l2.094-.632v2.389h2.35v1.604zM105.689 26.627c0 1.475-.422 2.686-1.264 3.633-.881.975-2.053 1.461-3.514 1.461-1.41 0-2.531-.467-3.367-1.4-.836-.935-1.254-2.113-1.254-3.534 0-1.487.432-2.705 1.293-3.652.863-.948 2.025-1.422 3.486-1.422 1.408 0 2.539.468 3.395 1.402.818.906 1.225 2.076 1.225 3.512zm-2.21.049c0-.879-.19-1.633-.571-2.264-.447-.762-1.087-1.143-1.916-1.143-.854 0-1.509.381-1.955 1.143-.382.631-.572 1.398-.572 2.304 0 .88.19 1.636.572 2.265.461.762 1.104 1.143 1.937 1.143.815 0 1.454-.389 1.916-1.162.392-.646.589-1.405.589-2.286zM112.622 23.783a3.71 3.71 0 0 0-.672-.059c-.75 0-1.33.282-1.738.85-.354.5-.532 1.132-.532 1.895v5.035h-2.132V24.93a67.43 67.43 0 0 0-.062-3.021h1.857l.078 1.836h.059c.226-.631.58-1.14 1.066-1.521a2.578 2.578 0 0 1 1.541-.514c.197 0 .375.014.533.039l.002 2.034zM122.157 26.252a5 5 0 0 1-.078.967h-6.396c.024.948.334 1.674.928 2.174.539.446 1.236.67 2.092.67.947 0 1.811-.15 2.588-.453l.334 1.479c-.908.396-1.98.593-3.217.593-1.488 0-2.656-.438-3.506-1.312-.848-.875-1.273-2.051-1.273-3.524 0-1.446.395-2.651 1.186-3.612.828-1.026 1.947-1.539 3.355-1.539 1.383 0 2.43.513 3.141 1.539.563.813.846 1.821.846 3.018zm-2.033-.553c.015-.633-.125-1.178-.414-1.639-.369-.594-.937-.89-1.698-.89-.697 0-1.265.289-1.697.869-.355.461-.566 1.015-.631 1.658l4.44.002z"/></g><g fill="#FFF"><path d="M45.211 13.491c-.593 0-1.106-.029-1.533-.078V6.979a11.606 11.606 0 0 1 1.805-.136c2.445 0 3.571 1.203 3.571 3.164 0 2.262-1.33 3.484-3.843 3.484zm.358-5.823c-.33 0-.611.02-.844.068v4.891c.126.02.368.029.708.029 1.602 0 2.514-.912 2.514-2.62 0-1.523-.825-2.368-2.378-2.368zM52.563 13.54c-1.378 0-2.271-1.029-2.271-2.426 0-1.456.912-2.494 2.349-2.494 1.358 0 2.271.98 2.271 2.417 0 1.474-.941 2.503-2.349 2.503zm.04-4.154c-.757 0-1.242.708-1.242 1.698 0 .971.495 1.679 1.232 1.679s1.232-.757 1.232-1.699c0-.96-.485-1.678-1.222-1.678zM62.77 8.717l-1.475 4.716h-.961l-.611-2.048a15.53 15.53 0 0 1-.379-1.523h-.02c-.077.514-.223 1.029-.378 1.523l-.65 2.048h-.971l-1.388-4.716h1.077l.534 2.242c.126.534.232 1.038.32 1.514h.02c.077-.397.203-.893.388-1.504l.67-2.251h.854l.641 2.203c.155.534.281 1.058.379 1.553h.028c.068-.485.175-1 .32-1.553l.573-2.203 1.029-.001zM68.2 13.433h-1.048v-2.708c0-.834-.32-1.252-.951-1.252-.621 0-1.048.534-1.048 1.155v2.805h-1.048v-3.368c0-.417-.01-.864-.039-1.349h.922l.049.728h.029c.282-.504.854-.824 1.495-.824.99 0 1.64.757 1.64 1.989l-.001 2.824zM71.09 13.433h-1.049v-6.88h1.049v6.88zM74.911 13.54c-1.377 0-2.271-1.029-2.271-2.426 0-1.456.912-2.494 2.348-2.494 1.359 0 2.271.98 2.271 2.417.001 1.474-.941 2.503-2.348 2.503zm.039-4.154c-.757 0-1.242.708-1.242 1.698 0 .971.496 1.679 1.231 1.679.738 0 1.232-.757 1.232-1.699.001-.96-.483-1.678-1.221-1.678zM81.391 13.433l-.076-.543h-.028c-.32.437-.787.65-1.379.65-.845 0-1.445-.592-1.445-1.388 0-1.164 1.009-1.766 2.756-1.766v-.087c0-.621-.329-.932-.979-.932-.465 0-.873.117-1.232.35l-.213-.689c.436-.272.98-.408 1.619-.408 1.232 0 1.854.65 1.854 1.951v1.737c0 .476.021.845.068 1.126l-.945-.001zm-.144-2.349c-1.164 0-1.748.282-1.748.951 0 .495.301.737.719.737.533 0 1.029-.407 1.029-.96v-.728zM87.357 13.433l-.049-.757h-.029c-.301.572-.807.864-1.514.864-1.137 0-1.979-1-1.979-2.407 0-1.475.873-2.514 2.065-2.514.631 0 1.078.213 1.33.641h.021V6.553h1.049v5.609c0 .456.011.883.039 1.271h-.933zm-.155-2.775c0-.66-.437-1.223-1.104-1.223-.777 0-1.252.689-1.252 1.659 0 .951.493 1.602 1.231 1.602.659 0 1.125-.573 1.125-1.252v-.786zM94.902 13.54c-1.377 0-2.27-1.029-2.27-2.426 0-1.456.912-2.494 2.348-2.494 1.359 0 2.271.98 2.271 2.417.001 1.474-.94 2.503-2.349 2.503zm.039-4.154c-.756 0-1.241.708-1.241 1.698 0 .971.495 1.679 1.231 1.679.738 0 1.232-.757 1.232-1.699.002-.96-.483-1.678-1.222-1.678zM102.887 13.433h-1.049v-2.708c0-.834-.32-1.252-.951-1.252-.621 0-1.047.534-1.047 1.155v2.805h-1.049v-3.368c0-.417-.01-.864-.039-1.349h.922l.049.728h.029c.281-.504.854-.825 1.494-.825.99 0 1.641.757 1.641 1.989v2.825zM109.938 9.503h-1.153v2.29c0 .583.202.874.61.874.185 0 .34-.02.465-.049l.029.796c-.203.078-.475.117-.813.117-.826 0-1.32-.456-1.32-1.65V9.503h-.688v-.786h.688v-.864l1.029-.311v1.174h1.153v.787zM115.486 13.433h-1.047v-2.688c0-.844-.319-1.271-.951-1.271-.543 0-1.049.369-1.049 1.116v2.843h-1.047v-6.88h1.047v2.833h.021c.33-.514.808-.767 1.418-.767.998 0 1.608.776 1.608 2.009v2.805zM121.17 11.327h-3.145c.02.893.611 1.397 1.486 1.397.465 0 .893-.078 1.271-.223l.163.728c-.446.194-.971.291-1.582.291-1.475 0-2.348-.932-2.348-2.377 0-1.446.894-2.533 2.23-2.533 1.205 0 1.961.893 1.961 2.242a2.02 2.02 0 0 1-.036.475zm-.961-.747c0-.728-.367-1.242-1.037-1.242-.602 0-1.078.524-1.146 1.242h2.183z"/></g></g></svg>`,
    alt: "app-store",
    url: "https://apps.apple.com/us/app/threefold-connect/id1459845885",
  },
];
</script>

<script lang="ts">
import { TwinNotExistError } from "@threefold/types";

import QrcodeGenerator from "../components/qrcode_generator.vue";
import type { Profile } from "../stores/profile_manager";

export default {
  name: "ProfileManager",
  components: {
    QrcodeGenerator,
  },
};
</script>
<style>
.v-field__input {
  font-size: small;
}
@media only screen and (max-width: 1400px) {
  .app-btn {
    width: 8rem !important;
  }
}
</style><|MERGE_RESOLUTION|>--- conflicted
+++ resolved
@@ -531,24 +531,9 @@
 const isValidConnectConfirmationPassword = computed(() =>
   !validateConfirmPassword(confirmPassword.value) ? false : true,
 );
-
-<<<<<<< HEAD
-watch(SSHKeyHint, hint => {
-  if (hint) {
-    if (sshTimeout) {
-      clearTimeout(sshTimeout);
-    }
-    sshTimeout = setTimeout(() => {
-      SSHKeyHint.value = "";
-    }, 3000);
-  }
-});
 const profileManagerController = useProfileManagerController();
 
 const balance = profileManagerController.balance;
-=======
-const balance = ref<Balance>();
->>>>>>> 1c900d11
 
 const activeTab = ref(0);
 const password = ref("");
