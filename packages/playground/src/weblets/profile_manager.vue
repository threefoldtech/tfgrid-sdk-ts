<template>
  <VDialog
    width="1024"
    class="mx-auto"
    :model-value="$props.modelValue"
    @update:model-value="handleProfileDialog($event)"
  >
    <template #activator="{ props }">
      <VCard v-bind="props" class="pa-3 d-inline-flex align-center">
        <VProgressCircular v-if="activating" class="mr-2" indeterminate color="primary" size="25" width="2" />
        <VIcon icon="mdi-account" size="x-large" class="mr-2" v-else />
        <div>
          <p v-if="!profileManager.profile">
            <strong>Connect your TFChain Wallet</strong>
          </p>
          <p v-else-if="loadingBalance">
            <strong>Loading...</strong>
          </p>
          <template v-else-if="balance">
            <p>
              Balance:
              <strong :class="theme.name.value === AppThemeSelection.light ? 'text-primary' : 'text-info'">
                {{ normalizeBalance(balance.free, true) }} TFT
              </strong>
            </p>
            <p>
              Locked:
              <strong :class="theme.name.value === AppThemeSelection.light ? 'text-primary' : 'text-info'">
                {{ normalizeBalance(balance.locked, true) || 0 }} TFT
              </strong>
              <v-tooltip text="Locked balance documentation" location="bottom right">
                <template #activator="{ props }">
                  <v-btn
                    @click.stop
                    v-bind="props"
                    :color="theme.name.value === AppThemeSelection.light ? 'black' : 'white'"
                    icon="mdi-information-outline"
                    height="24px"
                    width="24px"
                    class="ml-2"
                    :href="manual.contract_locking"
                    target="_blank"
                  />
                </template>
              </v-tooltip>
            </p>
          </template>
        </div>
        <v-tooltip text="Logout" location="bottom" :disabled="!profileManager.profile">
          <template #activator="{ props }">
            <VBtn
              color="error"
              variant="tonal"
              @click.stop="logout"
              v-if="profileManager.profile"
              :disabled="loadingBalance"
              class="ml-2"
              v-bind="props"
              icon="mdi-logout"
            />
          </template>
        </v-tooltip>
      </VCard>
    </template>
    <v-card color="primary" class="d-flex justify-center items-center mt-3 pa-3 text-center">
      <v-card-title class="pa-0">TFChain Wallet</v-card-title>
    </v-card>
    <WebletLayout disable-alerts>
      <v-alert variant="tonal" class="mb-6">
        <p :style="{ maxWidth: '880px' }">
          Please visit
<<<<<<< HEAD
          <a
            class="app-link"
            :href="`${MANUAL_URL}/documentation/threefold_token/storing_tft/tf_connect_app.html`"
            target="_blank"
          >
            the manual
          </a>
=======
          <a class="app-link" :href="manual.tf_connect_app" target="_blank"> the manual </a>
>>>>>>> f3e199e3
          get started.
        </p>
      </v-alert>

      <DTabs
        v-if="!profileManager.profile"
        :tabs="getTabs()"
        v-model="activeTab"
        :disabled="creatingAccount || activatingAccount || activating"
        @tab:change="
          () => {
            clearError();
            clearFields();
          }
        "
        destroy
      >
        <VContainer>
          <form @submit.prevent="activeTab === 0 ? login() : storeAndLogin()">
            <FormValidator v-model="isValidForm">
              <v-alert type="warning" variant="tonal" class="mb-6" v-if="activeTab === 1">
                <p :style="{ maxWidth: '880px' }">
                  To connect your wallet, you will need to enter your Mnemonic or Hex Seed which will be encrypted using
                  the password. Mnemonic or Hex Seed will never be shared outside of this device.
                </p>
              </v-alert>

              <v-alert
                variant="tonal"
                type="info"
                class="mb-6"
                v-if="keypairType === KeypairType.ed25519 && activeTab == 1"
              >
                <p>
                  Please note that generation or activation of ed25519 Keys isn't supported, you can only import pre
                  existing ones.
                </p>
              </v-alert>

              <VTooltip
                v-if="activeTab === 1"
                text="Mnemonic or Hex Seed are your private key. They are used to represent you on the ThreeFold Grid. You can paste existing (Mnemonic or Hex Seed) or click the 'Create Account' button to create an account and generate mnemonic."
                location="bottom"
                max-width="700px"
              >
                <!-- Mnemonic Input -->
                <template #activator="{ props: tooltipProps }">
                  <PasswordInputWrapper #="{ props: passwordInputProps }">
                    <InputValidator
                      :value="mnemonic"
                      :rules="[
                        validators.required('Mnemonic or Hex Seed is required.'),
                        v => {
                          clearError();
                          if (
                            validateMnemonic(v) ||
                            ((v.length === 64 || v.length === 66) && isAddress(v.length === 66 ? v : `0x${v}`))
                          ) {
                            return;
                          }
                          return {
                            message: 'Mnemonic or Hex Seed doesn\'t seem to be valid.',
                          };
                        },
                      ]"
                      valid-message="Mnemonic or Hex Seed is valid."
                      #="{ props: validationProps }"
                      ref="mnemonicInput"
                      :disable-validation="creatingAccount || activatingAccount || activating"
                    >
                      <v-row>
                        <v-col cols="12" md="9">
                          <div v-bind="tooltipProps">
                            <VTextField
                              :append-icon="!enableReload && !activatingAccount && mnemonic !== '' ? 'mdi-reload' : ''"
                              label="Mnemonic or Hex Seed"
                              placeholder="Please insert your Mnemonic or Hex Seed"
                              v-model="mnemonic"
                              v-bind="{
                                ...passwordInputProps,
                                ...validationProps,
                              }"
                              :disabled="creatingAccount || activatingAccount || activating"
                              @click:append="reloadValidation"
                            >
                              <template
                                v-slot:prepend-inner
                                v-if="
                                  (mnemonic && validateMnemonic(mnemonic)) ||
                                  ((mnemonic.length === 64 || mnemonic.length === 66) &&
                                    isAddress(mnemonic.length === 66 ? mnemonic : `0x${mnemonic}`))
                                "
                              >
                                <v-icon color="green"> mdi-check </v-icon>
                              </template></VTextField
                            >
                          </div>
                        </v-col>
                        <v-col cols="12" md="3">
                          <v-tooltip
                            location="top"
                            text="Using different keypair types will lead to a completely different account."
                          >
                            <template #activator="{ props }">
                              <v-autocomplete
                                label="Keypair Type"
                                v-bind="props"
                                :items="[...keyType]"
                                item-title="name"
                                v-model="keypairType"
                                v-if="activeTab === 1"
                              />
                            </template>
                          </v-tooltip>
                        </v-col>
                      </v-row>

                      <div class="d-flex flex-column flex-md-row justify-end mb-10">
                        <VBtn
                          class="mt-2 ml-3"
                          color="secondary"
                          variant="outlined"
                          :disabled="
                            isValidForm || !!mnemonic || shouldActivateAccount || keypairType === KeypairType.ed25519
                          "
                          :loading="creatingAccount"
                          @click="openAcceptTerms = termsLoading = true"
                        >
                          create account
                        </VBtn>
                      </div>
                    </InputValidator>
                  </PasswordInputWrapper>
                </template>
              </VTooltip>

              <v-dialog v-model="openAcceptTerms" fullscreen>
                <v-card @scroll="onScroll" v-if="!termsLoading">
                  <v-card-text class="pa-15" v-html="acceptTermsContent"></v-card-text>
                  <div class="terms-footer">
                    <v-btn
                      class="mr-2"
                      @click="openAcceptTerms = termsLoading = false"
                      v-show="!termsLoading"
                      :color="theme.name.value === AppThemeSelection.light ? 'black' : 'white'"
                      variant="outlined"
                      id="accept-terms-and-condation"
                      :text="capitalize('go back')"
                    />
                    <v-btn
                      @click="shouldActivateAccount ? activateAccount() : createNewAccount()"
                      v-show="!termsLoading"
                      color="primary"
                      id="accept-terms-and-condation"
                      :disabled="disableTermsBtn"
                      :text="capitalize('accept terms and conditions')"
                    />
                  </div>
                </v-card>
                <v-card v-else :style="{ height: '100%' }">
                  <v-card-text class="d-flex justify-center align-center" :style="{ height: '100%' }">
                    <v-progress-circular indeterminate />
                  </v-card-text>
                </v-card>
              </v-dialog>

              <!-- Alerts -->
              <v-alert
                type="error"
                variant="tonal"
                class="mb-4"
                v-if="(createAccountError || activatingAccountError) && activeTab === 1"
              >
                {{ createAccountError || activatingAccountError }}
              </v-alert>

              <v-alert type="info" variant="tonal" class="mb-6" v-if="activeTab === 0">
                <p :style="{ maxWidth: '880px' }">
                  You will need to provide the password used while connecting your wallet.
                </p>
              </v-alert>

              <!-- Email -->
              <input-validator
                v-if="activeTab === 1"
                :value="email"
                :rules="[
                  validators.required('Email is required.'),
                  validators.isEmail('Please provide a valid email address.'),
                ]"
                #="{ props }"
              >
                <v-text-field
                  label="Email"
                  placeholder="email@example.com"
                  v-model="email"
                  v-bind="props"
                  :disabled="creatingAccount || activatingAccount || activating"
                />
              </input-validator>

              <!-- Password Input -->
              <PasswordInputWrapper #="{ props: passwordInputProps }">
                <InputValidator
                  :value="password"
                  :rules="[
                    validators.required('Password is required.'),
                    validators.minLength('Password must be at least 6 characters.', 6),
                    validatePassword,
                  ]"
                  #="{ props: validationProps }"
                  ref="passwordInput"
                >
                  <v-tooltip
                    location="top right"
                    text="Used to encrypt your mnemonic on your local system, and is used to login from the same device."
                  >
                    <template #activator="{ props: tooltipProps }">
                      <div v-bind="tooltipProps">
                        <VTextField
                          label="Password"
                          v-model="password"
                          v-bind="{ ...passwordInputProps, ...validationProps }"
                          :disabled="creatingAccount || activatingAccount || activating"
                        />
                      </div>
                    </template>
                  </v-tooltip>
                </InputValidator>
              </PasswordInputWrapper>

              <PasswordInputWrapper #="{ props: confirmPasswordInputProps }" v-if="activeTab === 1">
                <InputValidator
                  :value="confirmPassword"
                  :rules="[validators.required('A confirmation password is required.'), validateConfirmPassword]"
                  #="{ props: validationProps }"
                  ref="confirmPasswordInput"
                >
                  <VTextField
                    label="Confirm Password"
                    v-model="confirmPassword"
                    v-bind="{
                      ...confirmPasswordInputProps,
                      ...validationProps,
                    }"
                    :disabled="creatingAccount || activatingAccount || activating"
                  />
                </InputValidator>
              </PasswordInputWrapper>

              <v-alert type="error" variant="tonal" class="mt-2 mb-4" v-if="loginError">
                {{ loginError }}
              </v-alert>
            </FormValidator>

            <div class="d-flex justify-center mt-2">
              <VBtn color="anchor" variant="outlined" @click="$emit('update:modelValue', false)"> Close </VBtn>
              <VBtn
                class="ml-2"
                type="submit"
                color="secondary"
                variant="outlined"
                :loading="activating"
                :disabled="
                  !isValidForm ||
                  creatingAccount ||
                  activatingAccount ||
                  (activeTab === 1 && isValidConnectConfirmationPassword)
                "
              >
                {{ activeTab === 0 ? "Login" : "Connect" }}
              </VBtn>
            </div>
          </form>
        </VContainer>
      </DTabs>

      <template v-if="profileManager.profile">
        <v-row>
          <v-col cols="12" md="6" lg="6" xl="6">
            <PasswordInputWrapper #="{ props }">
              <VTextField
                :label="profileManager.profile.mnemonic.startsWith('0x') ? 'Your Hex Seed' : 'Your Mnemonic'"
                readonly
                v-model="profileManager.profile.mnemonic"
                v-bind="props"
                :disabled="activating || creatingAccount || activatingAccount"
              />
            </PasswordInputWrapper>

            <CopyInputWrapper :data="profileManager.profile.twinId.toString()" #="{ props }">
              <VTextField label="Twin ID" readonly v-model="profileManager.profile.twinId" v-bind="props" />
            </CopyInputWrapper>

            <CopyInputWrapper v-if="profileManager.profile.email" :data="profileManager.profile.email" #="{ props }">
              <VTextField label="Email" readonly v-model="profileManager.profile.email" v-bind="props" />
            </CopyInputWrapper>
            <CopyInputWrapper :data="profileManager.profile.address" #="{ props }">
              <VTextField label="Address" readonly v-model="profileManager.profile.address" v-bind="props" />
            </CopyInputWrapper>

            <CopyInputWrapper :data="freeBalance.toString()" #="{ props }">
              <VTextField label="Balance" readonly v-model="freeBalance" v-bind="props" />
            </CopyInputWrapper>
          </v-col>

          <v-col cols="12" md="6" lg="6" xl="6">
            <section class="qr d-flex flex-column align-center">
              <p class="mb-4 text-center">
                Scan the QR code using
                <a class="app-link" :href="manual.tf_connect_app" target="_blank"> ThreeFold Connect </a>
                to fund your account
              </p>
              <QrcodeGenerator
                :data="'TFT:' + bridge + '?message=twin_' + profileManager.profile.twinId + '&sender=me&amount=100'"
              />
              <div class="d-flex justify-center my-4">
                <a
                  v-for="app in apps"
                  :key="app.alt"
                  :style="{ cursor: 'pointer', width: '9rem' }"
                  class="app-btn mr-2"
                  :title="app.alt"
                  v-html="app.src"
                  :href="app.url"
                  target="_blank"
                />
              </div>
            </section>
          </v-col>
        </v-row>
      </template>
      <!-- <v-divider horizontal></v-divider> -->
      <div class="d-flex justify-end mt-4 mb-2">
        <VBtn
          v-if="profileManager.profile"
          color="anchor"
          variant="outlined"
          @click="$emit('update:modelValue', false)"
        >
          Close
        </VBtn>
        <VBtn
          class="ml-2"
          color="error"
          @click="logout"
          variant="outlined"
          v-if="profileManager.profile"
          :disabled="loadingBalance"
        >
          Logout
        </VBtn>
      </div>
    </WebletLayout>
  </VDialog>
</template>
<script lang="ts" setup>
import { isAddress } from "@polkadot/util-crypto";
import { KeypairType } from "@threefold/grid_client";
import { validateMnemonic } from "bip39";
import Cryptr from "cryptr";
import { marked } from "marked";
import md5 from "md5";
import { computed, onMounted, type Ref, ref, watch } from "vue";
import { nextTick } from "vue";
import { useTheme } from "vuetify";

import router from "@/router";
import { AppThemeSelection } from "@/utils/app_theme";
import { createCustomToast, ToastType } from "@/utils/custom_toast";
import { manual } from "@/utils/manual";

import { useProfileManagerController } from "../components/profile_manager_controller.vue";
import { useOnline } from "../hooks";
import { useInputRef } from "../hooks/input_validator";
import { useProfileManager } from "../stores";
import { activateAccountAndCreateTwin, createAccount, getGrid, loadBalance, loadProfile } from "../utils/grid";
import { storeEmail } from "../utils/grid";
import { normalizeBalance, normalizeError } from "../utils/helpers";

const items = ref([{ id: 1, name: "stellar" }]);
const depositWallet = ref("");
const selectedName = ref("");
const selectedItem = ref(items.value[0]);
const depositFee = ref(0);
interface Credentials {
  passwordHash?: string;
  mnemonicHash?: string;
  keypairTypeHash?: string;
  emailHash?: string;
}
const keyType = ["sr25519", "ed25519"];
const keypairType = ref(KeypairType.sr25519);
const enableReload = ref(true);
const disableTermsBtn = ref(true);

const theme = useTheme();
const qrCodeText = ref("");
const props = defineProps({
  modelValue: {
    required: false,
    default: () => true,
    type: Boolean,
  },
});
const emit = defineEmits<{ (event: "update:modelValue", value: boolean): void }>();
const bridge = (window as any).env.BRIDGE_TFT_ADDRESS;

const apps = [
  {
    src: `<svg viewBox="0 0 135 40.5" id="Layer_1" xmlns="http://www.w3.org/2000/svg"><style>.st0{fill:#a6a6a6}.st1{stroke:#fff;stroke-width:.2;stroke-miterlimit:10}.st1,.st2{fill:#fff}.st3{fill:url(#SVGID_1_)}.st4{fill:url(#SVGID_2_)}.st5{fill:url(#SVGID_3_)}.st6{fill:url(#SVGID_4_)}.st7,.st8,.st9{opacity:.2;enable-background:new}.st8,.st9{opacity:.12}.st9{opacity:.25;fill:#fff}</style><path d="M130 40H5c-2.8 0-5-2.2-5-5V5c0-2.8 2.2-5 5-5h125c2.8 0 5 2.2 5 5v30c0 2.8-2.2 5-5 5z"/><path class="st0" d="M130 .8c2.3 0 4.2 1.9 4.2 4.2v30c0 2.3-1.9 4.2-4.2 4.2H5C2.7 39.2.8 37.3.8 35V5C.8 2.7 2.7.8 5 .8h125m0-.8H5C2.2 0 0 2.3 0 5v30c0 2.8 2.2 5 5 5h125c2.8 0 5-2.2 5-5V5c0-2.7-2.2-5-5-5z"/><path class="st1" d="M47.4 10.2c0 .8-.2 1.5-.7 2-.6.6-1.3.9-2.2.9-.9 0-1.6-.3-2.2-.9-.6-.6-.9-1.3-.9-2.2 0-.9.3-1.6.9-2.2.6-.6 1.3-.9 2.2-.9.4 0 .8.1 1.2.3.4.2.7.4.9.7l-.5.5c-.4-.5-.9-.7-1.6-.7-.6 0-1.2.2-1.6.7-.5.4-.7 1-.7 1.7s.2 1.3.7 1.7c.5.4 1 .7 1.6.7.7 0 1.2-.2 1.7-.7.3-.3.5-.7.5-1.2h-2.2v-.8h2.9v.4zM52 7.7h-2.7v1.9h2.5v.7h-2.5v1.9H52v.8h-3.5V7H52v.7zM55.3 13h-.8V7.7h-1.7V7H57v.7h-1.7V13zM59.9 13V7h.8v6h-.8zM64.1 13h-.8V7.7h-1.7V7h4.1v.7H64V13zM73.6 12.2c-.6.6-1.3.9-2.2.9-.9 0-1.6-.3-2.2-.9-.6-.6-.9-1.3-.9-2.2s.3-1.6.9-2.2c.6-.6 1.3-.9 2.2-.9.9 0 1.6.3 2.2.9.6.6.9 1.3.9 2.2 0 .9-.3 1.6-.9 2.2zm-3.8-.5c.4.4 1 .7 1.6.7.6 0 1.2-.2 1.6-.7.4-.4.7-1 .7-1.7s-.2-1.3-.7-1.7c-.4-.4-1-.7-1.6-.7-.6 0-1.2.2-1.6.7-.4.4-.7 1-.7 1.7s.2 1.3.7 1.7zM75.6 13V7h.9l2.9 4.7V7h.8v6h-.8l-3.1-4.9V13h-.7z"/><path class="st2" d="M68.1 21.8c-2.4 0-4.3 1.8-4.3 4.3 0 2.4 1.9 4.3 4.3 4.3s4.3-1.8 4.3-4.3c0-2.6-1.9-4.3-4.3-4.3zm0 6.8c-1.3 0-2.4-1.1-2.4-2.6s1.1-2.6 2.4-2.6c1.3 0 2.4 1 2.4 2.6 0 1.5-1.1 2.6-2.4 2.6zm-9.3-6.8c-2.4 0-4.3 1.8-4.3 4.3 0 2.4 1.9 4.3 4.3 4.3s4.3-1.8 4.3-4.3c0-2.6-1.9-4.3-4.3-4.3zm0 6.8c-1.3 0-2.4-1.1-2.4-2.6s1.1-2.6 2.4-2.6c1.3 0 2.4 1 2.4 2.6 0 1.5-1.1 2.6-2.4 2.6zm-11.1-5.5v1.8H52c-.1 1-.5 1.8-1 2.3-.6.6-1.6 1.3-3.3 1.3-2.7 0-4.7-2.1-4.7-4.8s2.1-4.8 4.7-4.8c1.4 0 2.5.6 3.3 1.3l1.3-1.3c-1.1-1-2.5-1.8-4.5-1.8-3.6 0-6.7 3-6.7 6.6 0 3.6 3.1 6.6 6.7 6.6 2 0 3.4-.6 4.6-1.9 1.2-1.2 1.6-2.9 1.6-4.2 0-.4 0-.8-.1-1.1h-6.2zm45.4 1.4c-.4-1-1.4-2.7-3.6-2.7s-4 1.7-4 4.3c0 2.4 1.8 4.3 4.2 4.3 1.9 0 3.1-1.2 3.5-1.9l-1.4-1c-.5.7-1.1 1.2-2.1 1.2s-1.6-.4-2.1-1.3l5.7-2.4-.2-.5zm-5.8 1.4c0-1.6 1.3-2.5 2.2-2.5.7 0 1.4.4 1.6.9l-3.8 1.6zM82.6 30h1.9V17.5h-1.9V30zm-3-7.3c-.5-.5-1.3-1-2.3-1-2.1 0-4.1 1.9-4.1 4.3s1.9 4.2 4.1 4.2c1 0 1.8-.5 2.2-1h.1v.6c0 1.6-.9 2.5-2.3 2.5-1.1 0-1.9-.8-2.1-1.5l-1.6.7c.5 1.1 1.7 2.5 3.8 2.5 2.2 0 4-1.3 4-4.4V22h-1.8v.7zm-2.2 5.9c-1.3 0-2.4-1.1-2.4-2.6s1.1-2.6 2.4-2.6c1.3 0 2.3 1.1 2.3 2.6s-1 2.6-2.3 2.6zm24.4-11.1h-4.5V30h1.9v-4.7h2.6c2.1 0 4.1-1.5 4.1-3.9s-2-3.9-4.1-3.9zm.1 6h-2.7v-4.3h2.7c1.4 0 2.2 1.2 2.2 2.1-.1 1.1-.9 2.2-2.2 2.2zm11.5-1.8c-1.4 0-2.8.6-3.3 1.9l1.7.7c.4-.7 1-.9 1.7-.9 1 0 1.9.6 2 1.6v.1c-.3-.2-1.1-.5-1.9-.5-1.8 0-3.6 1-3.6 2.8 0 1.7 1.5 2.8 3.1 2.8 1.3 0 1.9-.6 2.4-1.2h.1v1h1.8v-4.8c-.2-2.2-1.9-3.5-4-3.5zm-.2 6.9c-.6 0-1.5-.3-1.5-1.1 0-1 1.1-1.3 2-1.3.8 0 1.2.2 1.7.4-.2 1.2-1.2 2-2.2 2zm10.5-6.6l-2.1 5.4h-.1l-2.2-5.4h-2l3.3 7.6-1.9 4.2h1.9l5.1-11.8h-2zm-16.8 8h1.9V17.5h-1.9V30z"/><g><linearGradient id="SVGID_1_" gradientUnits="userSpaceOnUse" x1="21.8" y1="33.29" x2="5.017" y2="16.508" gradientTransform="matrix(1 0 0 -1 0 42)"><stop offset="0" stop-color="#00a0ff"/><stop offset=".007" stop-color="#00a1ff"/><stop offset=".26" stop-color="#00beff"/><stop offset=".512" stop-color="#00d2ff"/><stop offset=".76" stop-color="#00dfff"/><stop offset="1" stop-color="#00e3ff"/></linearGradient><path class="st3" d="M10.4 7.5c-.3.3-.4.8-.4 1.4V31c0 .6.2 1.1.5 1.4l.1.1L23 20.1v-.2L10.4 7.5z"/><linearGradient id="SVGID_2_" gradientUnits="userSpaceOnUse" x1="33.834" y1="21.999" x2="9.637" y2="21.999" gradientTransform="matrix(1 0 0 -1 0 42)"><stop offset="0" stop-color="#ffe000"/><stop offset=".409" stop-color="#ffbd00"/><stop offset=".775" stop-color="orange"/><stop offset="1" stop-color="#ff9c00"/></linearGradient><path class="st4" d="M27 24.3l-4.1-4.1V19.9l4.1-4.1.1.1 4.9 2.8c1.4.8 1.4 2.1 0 2.9l-5 2.7z"/><linearGradient id="SVGID_3_" gradientUnits="userSpaceOnUse" x1="24.827" y1="19.704" x2="2.069" y2="-3.054" gradientTransform="matrix(1 0 0 -1 0 42)"><stop offset="0" stop-color="#ff3a44"/><stop offset="1" stop-color="#c31162"/></linearGradient><path class="st5" d="M27.1 24.2L22.9 20 10.4 32.5c.5.5 1.2.5 2.1.1l14.6-8.4"/><linearGradient id="SVGID_4_" gradientUnits="userSpaceOnUse" x1="7.297" y1="41.824" x2="17.46" y2="31.661" gradientTransform="matrix(1 0 0 -1 0 42)"><stop offset="0" stop-color="#32a071"/><stop offset=".069" stop-color="#2da771"/><stop offset=".476" stop-color="#15cf74"/><stop offset=".801" stop-color="#06e775"/><stop offset="1" stop-color="#00f076"/></linearGradient><path class="st6" d="M27.1 15.8L12.5 7.5c-.9-.5-1.6-.4-2.1.1L22.9 20l4.2-4.2z"/><path class="st7" d="M27 24.1l-14.5 8.2c-.8.5-1.5.4-2 0l-.1.1.1.1c.5.4 1.2.5 2 0L27 24.1z"/><path class="st8" d="M10.4 32.3c-.3-.3-.4-.8-.4-1.4v.1c0 .6.2 1.1.5 1.4v-.1h-.1zM32 21.3l-5 2.8.1.1 4.9-2.8c.7-.4 1-.9 1-1.4 0 .5-.4.9-1 1.3z"/><path class="st9" d="M12.5 7.6L32 18.7c.6.4 1 .8 1 1.3 0-.5-.3-1-1-1.4L12.5 7.5c-1.4-.8-2.5-.2-2.5 1.4V9c0-1.5 1.1-2.2 2.5-1.4z"/></g></svg>`,
    alt: "play-store",
    url: "https://play.google.com/store/apps/details?id=org.jimber.threebotlogin&hl=en&gl=US",
  },
  {
    src: `<svg viewBox="0 0 539.856 161" xmlns="http://www.w3.org/2000/svg"><g transform="scale(4.00216 4.0011)"><path fill="#FFF" d="M134.032 35.268a3.83 3.83 0 0 1-3.834 3.83H4.729a3.835 3.835 0 0 1-3.839-3.83V4.725A3.84 3.84 0 0 1 4.729.89h125.468a3.834 3.834 0 0 1 3.834 3.835l.001 30.543z"/><path fill="#A6A6A6" d="M130.198 39.989H4.729A4.73 4.73 0 0 1 0 35.268V4.726A4.733 4.733 0 0 1 4.729 0h125.468a4.735 4.735 0 0 1 4.729 4.726v30.542c.002 2.604-2.123 4.721-4.728 4.721z"/><path d="M134.032 35.268a3.83 3.83 0 0 1-3.834 3.83H4.729a3.835 3.835 0 0 1-3.839-3.83V4.725A3.84 3.84 0 0 1 4.729.89h125.468a3.834 3.834 0 0 1 3.834 3.835l.001 30.543z"/><path fill="#FFF" d="M30.128 19.784c-.029-3.223 2.639-4.791 2.761-4.864-1.511-2.203-3.853-2.504-4.676-2.528-1.967-.207-3.875 1.177-4.877 1.177-1.022 0-2.565-1.157-4.228-1.123-2.14.033-4.142 1.272-5.24 3.196-2.266 3.923-.576 9.688 1.595 12.859 1.086 1.554 2.355 3.287 4.016 3.226 1.625-.066 2.232-1.035 4.193-1.035 1.943 0 2.513 1.035 4.207.996 1.744-.027 2.842-1.56 3.89-3.127 1.255-1.779 1.759-3.533 1.779-3.623-.04-.014-3.386-1.292-3.42-5.154zM26.928 10.306c.874-1.093 1.472-2.58 1.306-4.089-1.265.056-2.847.875-3.758 1.944-.806.942-1.526 2.486-1.34 3.938 1.421.106 2.88-.717 3.792-1.793z"/><linearGradient id="a" gradientUnits="userSpaceOnUse" x1="-23.235" y1="97.431" x2="-23.235" y2="61.386" gradientTransform="matrix(4.0022 0 0 4.0011 191.95 -349.736)"><stop offset="0" stop-color="#1a1a1a" stop-opacity=".1"/><stop offset=".123" stop-color="#212121" stop-opacity=".151"/><stop offset=".308" stop-color="#353535" stop-opacity=".227"/><stop offset=".532" stop-color="#575757" stop-opacity=".318"/><stop offset=".783" stop-color="#858585" stop-opacity=".421"/><stop offset="1" stop-color="#b3b3b3" stop-opacity=".51"/></linearGradient><path fill="url(#a)" d="M130.198 0H62.993l26.323 39.989h40.882a4.733 4.733 0 0 0 4.729-4.724V4.726A4.734 4.734 0 0 0 130.198 0z"/><g fill="#FFF"><path d="M53.665 31.504h-2.271l-1.244-3.909h-4.324l-1.185 3.909H42.43l4.285-13.308h2.646l4.304 13.308zm-3.89-5.549L48.65 22.48c-.119-.355-.343-1.191-.671-2.507h-.04c-.132.566-.343 1.402-.632 2.507l-1.106 3.475h3.574zM64.663 26.588c0 1.632-.443 2.922-1.33 3.869-.794.843-1.781 1.264-2.958 1.264-1.271 0-2.185-.453-2.74-1.361v5.035h-2.132V25.062c0-1.025-.027-2.076-.079-3.154h1.875l.119 1.521h.04c.711-1.146 1.79-1.719 3.238-1.719 1.132 0 2.077.447 2.833 1.342.755.897 1.134 2.075 1.134 3.536zm-2.172.078c0-.934-.21-1.704-.632-2.311-.461-.631-1.08-.947-1.856-.947-.526 0-1.004.176-1.431.523-.428.35-.708.807-.839 1.373a2.784 2.784 0 0 0-.099.649v1.601c0 .697.214 1.286.642 1.768.428.48.984.721 1.668.721.803 0 1.428-.311 1.875-.928.448-.619.672-1.435.672-2.449zM75.7 26.588c0 1.632-.443 2.922-1.33 3.869-.795.843-1.781 1.264-2.959 1.264-1.271 0-2.185-.453-2.74-1.361v5.035h-2.132V25.062c0-1.025-.027-2.076-.079-3.154h1.875l.119 1.521h.04c.71-1.146 1.789-1.719 3.238-1.719 1.131 0 2.076.447 2.834 1.342.754.897 1.134 2.075 1.134 3.536zm-2.173.078c0-.934-.211-1.704-.633-2.311-.461-.631-1.078-.947-1.854-.947-.526 0-1.004.176-1.433.523-.428.35-.707.807-.838 1.373-.065.264-.1.479-.1.649v1.601c0 .697.215 1.286.641 1.768.428.479.984.721 1.67.721.804 0 1.429-.311 1.875-.928.448-.619.672-1.435.672-2.449zM88.04 27.771c0 1.133-.396 2.054-1.183 2.765-.866.776-2.075 1.165-3.625 1.165-1.432 0-2.58-.276-3.446-.829l.493-1.777c.935.554 1.962.83 3.08.83.804 0 1.429-.182 1.875-.543.447-.362.673-.846.673-1.45 0-.541-.187-.994-.554-1.363-.369-.368-.979-.711-1.836-1.026-2.33-.869-3.496-2.14-3.496-3.812 0-1.092.412-1.986 1.234-2.685.822-.698 1.912-1.047 3.268-1.047 1.211 0 2.22.211 3.021.632l-.535 1.738c-.754-.408-1.605-.612-2.557-.612-.752 0-1.342.185-1.764.553-.355.329-.535.73-.535 1.206 0 .525.205.961.613 1.303.354.315 1 .658 1.934 1.026 1.146.462 1.988 1 2.527 1.618.543.618.813 1.389.813 2.308zM95.107 23.508h-2.35v4.659c0 1.185.414 1.776 1.244 1.776.381 0 .697-.032.947-.099l.059 1.619c-.42.157-.973.236-1.658.236-.842 0-1.5-.257-1.975-.771-.473-.514-.711-1.375-.711-2.587v-4.837h-1.4v-1.6h1.4v-1.757l2.094-.632v2.389h2.35v1.604zM105.689 26.627c0 1.475-.422 2.686-1.264 3.633-.881.975-2.053 1.461-3.514 1.461-1.41 0-2.531-.467-3.367-1.4-.836-.935-1.254-2.113-1.254-3.534 0-1.487.432-2.705 1.293-3.652.863-.948 2.025-1.422 3.486-1.422 1.408 0 2.539.468 3.395 1.402.818.906 1.225 2.076 1.225 3.512zm-2.21.049c0-.879-.19-1.633-.571-2.264-.447-.762-1.087-1.143-1.916-1.143-.854 0-1.509.381-1.955 1.143-.382.631-.572 1.398-.572 2.304 0 .88.19 1.636.572 2.265.461.762 1.104 1.143 1.937 1.143.815 0 1.454-.389 1.916-1.162.392-.646.589-1.405.589-2.286zM112.622 23.783a3.71 3.71 0 0 0-.672-.059c-.75 0-1.33.282-1.738.85-.354.5-.532 1.132-.532 1.895v5.035h-2.132V24.93a67.43 67.43 0 0 0-.062-3.021h1.857l.078 1.836h.059c.226-.631.58-1.14 1.066-1.521a2.578 2.578 0 0 1 1.541-.514c.197 0 .375.014.533.039l.002 2.034zM122.157 26.252a5 5 0 0 1-.078.967h-6.396c.024.948.334 1.674.928 2.174.539.446 1.236.67 2.092.67.947 0 1.811-.15 2.588-.453l.334 1.479c-.908.396-1.98.593-3.217.593-1.488 0-2.656-.438-3.506-1.312-.848-.875-1.273-2.051-1.273-3.524 0-1.446.395-2.651 1.186-3.612.828-1.026 1.947-1.539 3.355-1.539 1.383 0 2.43.513 3.141 1.539.563.813.846 1.821.846 3.018zm-2.033-.553c.015-.633-.125-1.178-.414-1.639-.369-.594-.937-.89-1.698-.89-.697 0-1.265.289-1.697.869-.355.461-.566 1.015-.631 1.658l4.44.002z"/></g><g fill="#FFF"><path d="M45.211 13.491c-.593 0-1.106-.029-1.533-.078V6.979a11.606 11.606 0 0 1 1.805-.136c2.445 0 3.571 1.203 3.571 3.164 0 2.262-1.33 3.484-3.843 3.484zm.358-5.823c-.33 0-.611.02-.844.068v4.891c.126.02.368.029.708.029 1.602 0 2.514-.912 2.514-2.62 0-1.523-.825-2.368-2.378-2.368zM52.563 13.54c-1.378 0-2.271-1.029-2.271-2.426 0-1.456.912-2.494 2.349-2.494 1.358 0 2.271.98 2.271 2.417 0 1.474-.941 2.503-2.349 2.503zm.04-4.154c-.757 0-1.242.708-1.242 1.698 0 .971.495 1.679 1.232 1.679s1.232-.757 1.232-1.699c0-.96-.485-1.678-1.222-1.678zM62.77 8.717l-1.475 4.716h-.961l-.611-2.048a15.53 15.53 0 0 1-.379-1.523h-.02c-.077.514-.223 1.029-.378 1.523l-.65 2.048h-.971l-1.388-4.716h1.077l.534 2.242c.126.534.232 1.038.32 1.514h.02c.077-.397.203-.893.388-1.504l.67-2.251h.854l.641 2.203c.155.534.281 1.058.379 1.553h.028c.068-.485.175-1 .32-1.553l.573-2.203 1.029-.001zM68.2 13.433h-1.048v-2.708c0-.834-.32-1.252-.951-1.252-.621 0-1.048.534-1.048 1.155v2.805h-1.048v-3.368c0-.417-.01-.864-.039-1.349h.922l.049.728h.029c.282-.504.854-.824 1.495-.824.99 0 1.64.757 1.64 1.989l-.001 2.824zM71.09 13.433h-1.049v-6.88h1.049v6.88zM74.911 13.54c-1.377 0-2.271-1.029-2.271-2.426 0-1.456.912-2.494 2.348-2.494 1.359 0 2.271.98 2.271 2.417.001 1.474-.941 2.503-2.348 2.503zm.039-4.154c-.757 0-1.242.708-1.242 1.698 0 .971.496 1.679 1.231 1.679.738 0 1.232-.757 1.232-1.699.001-.96-.483-1.678-1.221-1.678zM81.391 13.433l-.076-.543h-.028c-.32.437-.787.65-1.379.65-.845 0-1.445-.592-1.445-1.388 0-1.164 1.009-1.766 2.756-1.766v-.087c0-.621-.329-.932-.979-.932-.465 0-.873.117-1.232.35l-.213-.689c.436-.272.98-.408 1.619-.408 1.232 0 1.854.65 1.854 1.951v1.737c0 .476.021.845.068 1.126l-.945-.001zm-.144-2.349c-1.164 0-1.748.282-1.748.951 0 .495.301.737.719.737.533 0 1.029-.407 1.029-.96v-.728zM87.357 13.433l-.049-.757h-.029c-.301.572-.807.864-1.514.864-1.137 0-1.979-1-1.979-2.407 0-1.475.873-2.514 2.065-2.514.631 0 1.078.213 1.33.641h.021V6.553h1.049v5.609c0 .456.011.883.039 1.271h-.933zm-.155-2.775c0-.66-.437-1.223-1.104-1.223-.777 0-1.252.689-1.252 1.659 0 .951.493 1.602 1.231 1.602.659 0 1.125-.573 1.125-1.252v-.786zM94.902 13.54c-1.377 0-2.27-1.029-2.27-2.426 0-1.456.912-2.494 2.348-2.494 1.359 0 2.271.98 2.271 2.417.001 1.474-.94 2.503-2.349 2.503zm.039-4.154c-.756 0-1.241.708-1.241 1.698 0 .971.495 1.679 1.231 1.679.738 0 1.232-.757 1.232-1.699.002-.96-.483-1.678-1.222-1.678zM102.887 13.433h-1.049v-2.708c0-.834-.32-1.252-.951-1.252-.621 0-1.047.534-1.047 1.155v2.805h-1.049v-3.368c0-.417-.01-.864-.039-1.349h.922l.049.728h.029c.281-.504.854-.825 1.494-.825.99 0 1.641.757 1.641 1.989v2.825zM109.938 9.503h-1.153v2.29c0 .583.202.874.61.874.185 0 .34-.02.465-.049l.029.796c-.203.078-.475.117-.813.117-.826 0-1.32-.456-1.32-1.65V9.503h-.688v-.786h.688v-.864l1.029-.311v1.174h1.153v.787zM115.486 13.433h-1.047v-2.688c0-.844-.319-1.271-.951-1.271-.543 0-1.049.369-1.049 1.116v2.843h-1.047v-6.88h1.047v2.833h.021c.33-.514.808-.767 1.418-.767.998 0 1.608.776 1.608 2.009v2.805zM121.17 11.327h-3.145c.02.893.611 1.397 1.486 1.397.465 0 .893-.078 1.271-.223l.163.728c-.446.194-.971.291-1.582.291-1.475 0-2.348-.932-2.348-2.377 0-1.446.894-2.533 2.23-2.533 1.205 0 1.961.893 1.961 2.242a2.02 2.02 0 0 1-.036.475zm-.961-.747c0-.728-.367-1.242-1.037-1.242-.602 0-1.078.524-1.146 1.242h2.183z"/></g></g></svg>`,
    alt: "app-store",
    url: "https://apps.apple.com/us/app/threefold-connect/id1459845885",
  },
];
const online = useOnline();
watch(
  () => [online.value, props.modelValue],
  ([online, m], [wasOnline]) => {
    if (!wasOnline && online) {
      handleModelValue(true);
    }

    handleModelValue(online && m);
  },
);
function handleModelValue(m: boolean) {
  if (m) {
    nextTick().then(mounted);
  } else {
    nextTick().then(() => {
      if (isStoredCredentials()) {
        activeTab.value = 0;
      } else {
        activeTab.value = 1;
      }
      clearFields();
    });
  }
}
watch(
  () => keypairType.value,
  async (value, oldValue) => {
    if (value !== oldValue) {
      mnemonicInput.value?.validate();
    }
  },
  { deep: false },
);

async function mounted() {
  selectedName.value = items.value.filter(item => item.id === selectedItem.value.id)[0].name;
  depositWallet.value = window.env.BRIDGE_TFT_ADDRESS;
  qrCodeText.value = `TFT:${depositWallet.value}?message=twin_${profileManager.profile?.twinId}&sender=me`;
  try {
    const grid = await getGrid(profileManager.profile!);
    if (grid) {
      const DepositFee = await grid.bridge.getDepositFee();
      depositFee.value = DepositFee;
      return;
    }
  } catch (e) {
    console.log(e);
  }
  if (isStoredCredentials()) {
    activeTab.value = 0;
    const credentials: Credentials = getCredentials();
    const sessionPassword = sessionStorage.getItem("password");

    if (!sessionPassword) return;

    password.value = sessionPassword;

    if (credentials.passwordHash) {
      return login();
    }
  } else {
    activeTab.value = 1;
    return;
  }
}

function getCredentials() {
  const getCredentials = localStorage.getItem(WALLET_KEY);
  let credentials: Credentials = {};

  if (getCredentials) {
    credentials = JSON.parse(getCredentials);
  }
  return credentials;
}

function setCredentials(
  passwordHash: string,
  mnemonicHash: string,
  keypairTypeHash: string,
  emailHash: string,
): Credentials {
  const credentials: Credentials = {
    passwordHash,
    mnemonicHash,
    keypairTypeHash,
    emailHash,
  };
  localStorage.setItem(WALLET_KEY, JSON.stringify(credentials));
  return credentials;
}

function isStoredCredentials() {
  return localStorage.getItem(WALLET_KEY) ? true : false;
}

function getTabs() {
  let tabs = [];
  if (isStoredCredentials()) {
    tabs = [
      { title: "Login", value: "login" },
      { title: "Connect your Wallet", value: "register" },
    ];
  } else {
    tabs = [{ title: "Connect your Wallet", value: "register" }];
  }
  return tabs;
}
const termsLoading = ref(false);
const profileManager = useProfileManager();
const openAcceptTerms = ref(false);
const acceptTermsContent = ref("");
const mnemonic = ref("");
const isValidForm = ref(false);

const mnemonicInput = useInputRef();

const isNonActiveMnemonic = ref(false);

const shouldActivateAccount = computed(() => {
  if (!mnemonic.value) return false;
  return isNonActiveMnemonic.value;
});

const isValidConnectConfirmationPassword = computed(() =>
  !validateConfirmPassword(confirmPassword.value) ? false : true,
);
const profileManagerController = useProfileManagerController();

const balance = profileManagerController.balance;
let freeBalance = balance.value?.free ?? 0;

const email = ref("");

const activeTab = ref(0);
const password = ref("");
const confirmPassword = ref("");
const passwordInput = ref() as Ref<{ validate(value: string): Promise<boolean> }>;
const confirmPasswordInput = useInputRef();

const version = 1;
const WALLET_KEY = "wallet.v" + version;

let interval: any;
watch(
  () => profileManager.profile,
  profile => {
    if (profile) {
      __loadBalance(profile);
      if (interval) clearInterval(interval);
      interval = setInterval(__loadBalance.bind(undefined, profile), 1000 * 60 * 2);
    } else {
      if (interval) clearInterval(interval);
      balance.value = undefined;
    }
  },
  { immediate: true, deep: true },
);

watch(
  password,
  () => {
    confirmPassword.value && confirmPasswordInput.value?.validate();
  },
  { immediate: true },
);
watch(
  () => [online, props.modelValue],
  ([newOnline, newModelValue], [oldOnline, oldModelValue]) => {},
);

function logout() {
  sessionStorage.removeItem("password");
  profileManager.clear();
  if (router.currentRoute.value.path.includes("/overview")) {
    router.push("/");
  }
  emit("update:modelValue", false);
}

const activating = ref(false);
const loginError = ref<string | null>(null);
const createAccountError = ref<string | null>(null);
const activatingAccountError = ref<string | null>(null);
function clearError() {
  isNonActiveMnemonic.value = false;
  loginError.value = null;
  createAccountError.value = null;
  activatingAccountError.value = null;
}

function clearFields() {
  password.value = "";
  confirmPassword.value = "";
  mnemonic.value = "";
  email.value = "";
}

function reloadValidation() {
  enableReload.value = true;
  mnemonicInput.value.validate();
}

async function activate(mnemonic: string, keypairType: KeypairType) {
  clearError();
  activating.value = true;
  sessionStorage.setItem("password", password.value);
  try {
    const grid = await getGrid({ mnemonic, keypairType });
    const profile = await loadProfile(grid!);

    profileManager.set({ ...profile, mnemonic });
    emit("update:modelValue", false);
  } catch (e) {
    loginError.value = normalizeError(e, "Something went wrong while login.");
  } finally {
    activating.value = false;
  }
}

onMounted(async () => {
  await mounted();
});

async function handleProfileDialog(value: boolean) {
  emit("update:modelValue", value);
  if (profileManager?.profile && value) __loadBalance(profileManager.profile);
}
const creatingAccount = ref(false);
async function createNewAccount() {
  openAcceptTerms.value = false;
  termsLoading.value = false;
  enableReload.value = false;
  clearError();
  creatingAccount.value = true;
  try {
    const account = await createAccount();
    mnemonic.value = account.mnemonic;
  } catch (e) {
    enableReload.value = true;
    createAccountError.value = normalizeError(e, "Something went wrong while creating new account.");
  } finally {
    creatingAccount.value = false;
  }
}

const activatingAccount = ref(false);
async function activateAccount() {
  openAcceptTerms.value = false;
  termsLoading.value = false;
  enableReload.value = false;
  clearError();
  activatingAccount.value = true;
  activating.value = true;
  try {
    await activateAccountAndCreateTwin(mnemonic.value);
    await storeAndLogin();
  } catch (e) {
    enableReload.value = true;
    activatingAccountError.value = normalizeError(e, "Something went wrong while activating your account.");
  } finally {
    activatingAccount.value = false;
    activating.value = false;
  }
}

let BalanceWarningRaised = false;
const loadingBalance = ref(false);
async function __loadBalance(profile?: Profile, tries = 1) {
  profile = profile || profileManager.profile!;
  if (!profile) return;

  try {
    loadingBalance.value = true;
    const grid = await getGrid(profile);
    balance.value = await loadBalance(grid!);
    freeBalance = balance.value.free ?? 0;
    if (!BalanceWarningRaised && balance.value?.free) {
      if (balance.value?.free < 0.01) {
        createCustomToast("Your balance is too low, Please fund your account.", ToastType.warning);
        BalanceWarningRaised = true;
      }
    }
    loadingBalance.value = false;
  } catch {
    if (tries > 10) {
      loadingBalance.value = false;
      return;
    }

    setTimeout(() => __loadBalance(profile, tries + 1), Math.floor(Math.exp(tries) * 1_000));
  }
}
profileManagerController.set({ loadBalance: __loadBalance });

function login() {
  const credentials: Credentials = getCredentials();
  if (credentials.mnemonicHash && credentials.passwordHash) {
    if (credentials.passwordHash === md5(password.value)) {
      const cryptr = new Cryptr(password.value, { pbkdf2Iterations: 10, saltLength: 10 });
      const mnemonic = cryptr.decrypt(credentials.mnemonicHash);
      const keypairType = credentials.keypairTypeHash
        ? cryptr.decrypt(credentials.keypairTypeHash)
        : KeypairType.sr25519;
      activate(mnemonic, keypairType as KeypairType);
    }
  }
}

async function storeAndLogin() {
  const cryptr = new Cryptr(password.value, { pbkdf2Iterations: 10, saltLength: 10 });
  const mnemonicHash = cryptr.encrypt(mnemonic.value);
  const keypairTypeHash = cryptr.encrypt(keypairType.value);
  try {
    const grid = await getGrid({ mnemonic: mnemonic.value, keypairType: keypairType.value });
    storeEmail(grid!, email.value);
    setCredentials(md5(password.value), mnemonicHash, keypairTypeHash, md5(email.value));
    activate(mnemonic.value, keypairType.value);
  } catch (e) {
    if (e instanceof TwinNotExistError) {
      isNonActiveMnemonic.value = true;
      openAcceptTerms.value = true;
      termsLoading.value = true;
    }
    enableReload.value = false;
    return {
      message: normalizeError(e, "Something went wrong. please try again."),
    };
  }
}

function validatePassword(value: string) {
  if (activeTab.value === 0) {
    if (!localStorage.getItem(WALLET_KEY)) {
      return { message: "We couldn't find a matching wallet for this password. Please connect your wallet first." };
    }
    if (getCredentials().passwordHash !== md5(password.value)) {
      return { message: "We couldn't find a matching wallet for this password. Please connect your wallet first." };
    }
  }
}

function validateConfirmPassword(value: string) {
  if (value !== password.value) {
    return { message: "Passwords should match." };
  }
}

function parseAcceptTermsImage(tempDiv: HTMLDivElement, url: string) {
  const imageElements = tempDiv.querySelectorAll("img");
  imageElements.forEach(imgElement => {
    imgElement.setAttribute("src", url + "legal__legal_header_.jpg");
    // Update the style of the image.
    imgElement.setAttribute("class", "info-legal-image");
  });
}

function parseAcceptTermsLink(tempDiv: HTMLDivElement) {
  const url = "https://library.threefold.me/info/legal#";
  const linkElements = tempDiv.querySelectorAll("a");
  linkElements.forEach(linkElement => {
    const currentDomainMatch = linkElement.href.match(/^(https?:\/\/[^\\/]+)/);
    if (
      (currentDomainMatch && linkElement.href.includes("localhost")) ||
      (currentDomainMatch && linkElement.href.includes("dashboard")) // To update only internal links
    ) {
      const currentDomain = currentDomainMatch[1];
      linkElement.href = linkElement.href.replace(currentDomain, url);
    }
  });
}
watch(openAcceptTerms, async () => {
  if (openAcceptTerms.value) {
    try {
      const url = "https://library.threefold.me/info/legal/";
      const response = await fetch(url + "readme.md");
      const mdContent = await response.text();
      const parsedContent = marked.parse(mdContent);

      const tempDiv = document.createElement("div");
      tempDiv.innerHTML = parsedContent;

      parseAcceptTermsImage(tempDiv, url);
      parseAcceptTermsLink(tempDiv);

      const updatedHtmlContent = tempDiv.innerHTML;
      acceptTermsContent.value = updatedHtmlContent;
    } catch (error) {
      console.error("Error fetching or parsing Markdown content:", error);
    } finally {
      termsLoading.value = false;
    }
  }
});

function onScroll(e: UIEvent) {
  const target = e.target as HTMLElement;
  if (target.scrollTop + target.clientHeight >= target.scrollHeight) {
    if (!termsLoading.value) {
      disableTermsBtn.value = false;
    }
  }
}
</script>

<script lang="ts">
import { TwinNotExistError } from "@threefold/types";
import { capitalize } from "vue";

import QrcodeGenerator from "../components/qrcode_generator.vue";
import type { Profile } from "../stores/profile_manager";
export default {
  name: "ProfileManager",
  components: {
    QrcodeGenerator,
  },
};
</script>
<style>
.v-field__input {
  font-size: small;
}

.qr {
  border-left: 1px solid #3a3b3c;
}

@media only screen and (max-width: 1400px) {
  .app-btn {
    width: 8rem !important;
  }
}

@media only screen and (max-width: 960px) {
  .qr {
    border-left: none;
  }
}

@media only screen and (max-width: 600px) {
  html,
  .v-btn {
    font-size: 0.875rem !important;
  }
}
.info-legal-image {
  width: 100%;
  box-shadow: 0px 0px 5px 0px #ffffff75;
  border-radius: 5px;
  margin-bottom: 30px;
}
.terms-footer {
  padding: 30px;
  display: flex;
  justify-content: center;
  background: #2f4f4f2e;
  margin-left: 15px;
  margin-right: 15px;
  border-radius: 4px;
  margin-bottom: 15px;
  border: 1px solid #00000029;
}

.terms-footer button {
  padding: 13px !important;
  height: auto !important;
  border-radius: 6px;
}
</style><|MERGE_RESOLUTION|>--- conflicted
+++ resolved
@@ -69,17 +69,7 @@
       <v-alert variant="tonal" class="mb-6">
         <p :style="{ maxWidth: '880px' }">
           Please visit
-<<<<<<< HEAD
-          <a
-            class="app-link"
-            :href="`${MANUAL_URL}/documentation/threefold_token/storing_tft/tf_connect_app.html`"
-            target="_blank"
-          >
-            the manual
-          </a>
-=======
           <a class="app-link" :href="manual.tf_connect_app" target="_blank"> the manual </a>
->>>>>>> f3e199e3
           get started.
         </p>
       </v-alert>
