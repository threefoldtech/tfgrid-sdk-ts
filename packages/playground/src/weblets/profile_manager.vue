--- conflicted
+++ resolved
@@ -89,7 +89,7 @@
         "
         destroy
       >
-<<<<<<< HEAD
+
         <VContainer>
           <form @submit.prevent="activeTab === 0 ? login() : storeAndLogin()">
             <FormValidator v-model="isValidForm">
@@ -134,185 +134,6 @@
                       #="{ props: validationProps }"
                       ref="mnemonicInput"
                       :disable-validation="creatingAccount || activatingAccount || activating"
-=======
-        <v-card-title class="pa-0">TFChain Wallet</v-card-title>
-      </v-card>
-      <WebletLayout disable-alerts v-if="!profileManager.profile">
-        <DTabs
-          v-if="!profileManager.profile"
-          :tabs="getTabs()"
-          v-model="activeTab"
-          :disabled="creatingAccount || activatingAccount || activating"
-          @tab:change="
-            () => {
-              clearError();
-              clearFields();
-            }
-          "
-          destroy
-        >
-          <VContainer>
-            <form @submit.prevent="activeTab === 0 ? login() : storeAndLogin()">
-              <FormValidator v-model="isValidForm">
-                <v-alert type="warning" variant="tonal" class="mb-6" v-if="activeTab === 1">
-                  <p :style="{ maxWidth: '880px' }">
-                    To connect your wallet, you will need to enter your Mnemonic or Hex Seed which will be encrypted
-                    using the password. Mnemonic or Hex Seed will never be shared outside of this device.
-                  </p>
-                </v-alert>
-
-                <v-alert variant="tonal" type="info" class="mb-6" v-if="keypairType === KeypairType.ed25519">
-                  <p>
-                    Please note that generation of ed25519 Keys isn't supported, you can only import pre existing ones.
-                  </p>
-                </v-alert>
-
-                <VTooltip
-                  v-if="activeTab === 1"
-                  text="Mnemonic or Hex Seed are your private key. They are used to represent you on the ThreeFold Grid. You can paste existing (Mnemonic or Hex Seed) or click the 'Create Account' button to create an account and generate mnemonic."
-                  location="bottom"
-                  max-width="700px"
-                >
-                  <template #activator="{ props: tooltipProps }">
-                    <PasswordInputWrapper #="{ props: passwordInputProps }">
-                      <InputValidator
-                        :value="mnemonic"
-                        :rules="[
-                          validators.required('Mnemonic or Hex Seed is required.'),
-                          v => {
-                            clearError();
-                            if (
-                              validateMnemonic(v) ||
-                              ((v.length === 64 || v.length === 66) && isAddress(v.length === 66 ? v : `0x${v}`))
-                            ) {
-                              return;
-                            }
-
-                            return { message: 'Mnemonic or Hex Seed doesn\'t seem to be valid.' };
-                          },
-                        ]"
-                        :async-rules="[validateMnInput]"
-                        valid-message="Mnemonic or Hex Seed is valid."
-                        #="{ props: validationProps }"
-                        ref="mnemonicInput"
-                        :disable-validation="creatingAccount || activatingAccount || activating"
-                      >
-                        <v-row>
-                          <v-col cols="10">
-                            <div v-bind="tooltipProps">
-                              <VTextField
-                                label="Mnemonic or Hex Seed"
-                                placeholder="Please insert your Mnemonic or Hex Seed"
-                                v-model="mnemonic"
-                                v-bind="{ ...passwordInputProps, ...validationProps }"
-                                :disabled="creatingAccount || activatingAccount || activating"
-                              />
-                            </div>
-                          </v-col>
-                          <v-col cols="2">
-                            <v-tooltip
-                              location="top"
-                              text="Using different keypair types will lead to a completely different account."
-                            >
-                              <template #activator="{ props }">
-                                <v-autocomplete
-                                  label="Keypair Type"
-                                  v-bind="props"
-                                  :items="[...keyType]"
-                                  item-title="name"
-                                  v-model="keypairType"
-                                  v-if="activeTab === 1"
-                                />
-                              </template>
-                            </v-tooltip>
-                          </v-col>
-                        </v-row>
-
-                        <div class="d-flex justify-end mb-10">
-                          <v-tooltip>
-                            <template v-slot:activator="{ isActive, props }">
-                              <VBtn
-                                class="mt-2 ml-3"
-                                color="secondary"
-                                variant="outlined"
-                                :disabled="!shouldActivateAccount || keypairType === KeypairType.ed25519"
-                                :loading="activatingAccount"
-                                @click="openAcceptTerms = termsLoading = true"
-                                v-bind="props"
-                                v-on="isActive"
-                              >
-                                Activate account
-                              </VBtn>
-                            </template>
-                            <span>To connect to your wallet, you should accept terms and conditions first.</span>
-                          </v-tooltip>
-
-                          <VBtn
-                            class="mt-2 ml-3"
-                            color="primary"
-                            :disabled="
-                              isValidForm || !!mnemonic || shouldActivateAccount || keypairType === KeypairType.ed25519
-                            "
-                            :loading="creatingAccount"
-                            @click="openAcceptTerms = termsLoading = true"
-                          >
-                            create account
-                          </VBtn>
-                        </div>
-                      </InputValidator>
-                    </PasswordInputWrapper>
-                  </template>
-                </VTooltip>
-                <v-dialog v-model="openAcceptTerms" fullscreen>
-                  <iframe
-                    v-show="!termsLoading"
-                    src="https://library.threefold.me/info/legal/#/"
-                    frameborder="0"
-                    style="background-color: white"
-                    allow="fullscreen"
-                    height="95%"
-                    width="100%"
-                    sandbox="allow-forms allow-modals allow-scripts allow-popups allow-same-origin "
-                    @load="termsLoading = false"
-                  ></iframe>
-                  <v-btn @click="shouldActivateAccount ? activateAccount() : createNewAccount()" v-show="!termsLoading">
-                    accept terms and conditions
-                  </v-btn>
-                  <v-card v-show="termsLoading" :style="{ height: '100%' }">
-                    <v-card-text class="d-flex justify-center align-center" :style="{ height: '100%' }">
-                      <v-progress-circular indeterminate color="primary" />
-                    </v-card-text>
-                  </v-card>
-                </v-dialog>
-                <v-alert
-                  type="error"
-                  variant="tonal"
-                  class="mb-4"
-                  v-if="(createAccountError || activatingAccountError) && activeTab === 1"
-                >
-                  {{ createAccountError || activatingAccountError }}
-                </v-alert>
-
-                <v-alert type="info" variant="tonal" class="mb-6" v-if="activeTab === 0">
-                  <p :style="{ maxWidth: '880px' }">
-                    You will need to provide the password used while connecting your wallet.
-                  </p>
-                </v-alert>
-                <PasswordInputWrapper #="{ props: passwordInputProps }">
-                  <InputValidator
-                    :value="password"
-                    :rules="[
-                      validators.required('Password is required.'),
-                      validators.minLength('Password must be at least 6 characters.', 6),
-                      validatePassword,
-                    ]"
-                    #="{ props: validationProps }"
-                    ref="passwordInput"
-                  >
-                    <v-tooltip
-                      location="top right"
-                      text="Used to encrypt your mnemonic on your local system, and is used to login from the same device."
->>>>>>> d678f728
                     >
                       <v-row>
                         <v-col cols="10">
@@ -421,7 +242,7 @@
                     location="top right"
                     text="Used to encrypt your mnemonic on your local system, and is used to login from the same device."
                   >
-<<<<<<< HEAD
+
                     <template #activator="{ props: tooltipProps }">
                       <div v-bind="tooltipProps">
                         <VTextField
@@ -442,35 +263,7 @@
                   :rules="[validators.required('A confirmation password is required.'), validateConfirmPassword]"
                   #="{ props: validationProps }"
                   ref="confirmPasswordInput"
-=======
-                    <VTextField
-                      label="Confirm Password"
-                      v-model="confirmPassword"
-                      v-bind="{ ...confirmPasswordInputProps, ...validationProps }"
-                      :disabled="creatingAccount || activatingAccount || activating"
-                    />
-                  </InputValidator>
-                </PasswordInputWrapper>
-                <v-alert type="error" variant="tonal" class="mt-2 mb-4" v-if="loginError">
-                  {{ loginError }}
-                </v-alert>
-              </FormValidator>
-
-              <div class="d-flex justify-center mt-2">
-                <VBtn color="anchor" variant="outlined" @click="$emit('update:modelValue', false)"> Close </VBtn>
-                <VBtn
-                  class="ml-2"
-                  type="submit"
-                  color="secondary"
-                  variant="outlined"
-                  :loading="activating"
-                  :disabled="
-                    !isValidForm ||
-                    creatingAccount ||
-                    activatingAccount ||
-                    (activeTab === 1 && isValidConnectConfirmationPassword)
-                  "
->>>>>>> d678f728
+
                 >
                   <VTextField
                     label="Confirm Password"
