--- conflicted
+++ resolved
@@ -562,7 +562,6 @@
 const SSHKeyHint = ref("");
 const ssh = ref("");
 const mnemonicInput = useInputRef();
-<<<<<<< HEAD
 
 function isNonActiveMessage(msg: string) {
   msg = msg.toLowerCase();
@@ -577,14 +576,7 @@
   const msg = mnemonicInput.value?.error || "";
   return isNonActiveMessage(msg) || false;
 });
-=======
-const shouldActivateAccount = computed(
-  () =>
-    mnemonicInput.value?.error
-      ?.toLowerCase()
-      ?.includes("couldn't get the user twin for the provided mnemonic and keytype") || false,
-);
->>>>>>> dee19f81
+
 let sshTimeout: any;
 const isValidConnectConfirmationPassword = computed(() =>
   !validateConfirmPassword(confirmPassword.value) ? false : true,
