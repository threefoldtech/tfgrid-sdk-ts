<template>
  <VDialog
    scrollable
    width="60%"
    :model-value="$props.modelValue"
    @update:model-value="$emit('update:model-value', $event)"
  >
    <template #activator="{ props }">
      <VCard v-bind="props" class="pa-3 d-inline-flex align-center">
        <VProgressCircular v-if="activating" class="mr-2" indeterminate color="primary" size="25" />
        <VIcon icon="mdi-account" size="x-large" class="mr-2" v-else />
        <div>
          <p v-if="!profileManager.profile">
            <strong>Connect your TFChain Wallet</strong>
          </p>
          <p v-else-if="loadingBalance">
            <strong>Loading...</strong>
          </p>
          <template v-else-if="balance">
            <p>
              Balance:
              <strong :class="theme.name.value === AppThemeSelection.light ? 'text-primary' : 'text-info'">
                {{ normalizeBalance(balance.free, true) }} TFT
              </strong>
            </p>
            <p>
              Locked:
              <strong :class="theme.name.value === AppThemeSelection.light ? 'text-primary' : 'text-info'">
                {{ normalizeBalance(balance.locked, true) || 0 }} TFT
              </strong>
              <v-tooltip text="Locked balance documentation" location="bottom right">
                <template #activator="{ props }">
                  <v-btn
                    @click.stop
                    v-bind="props"
                    :color="theme.name.value === AppThemeSelection.light ? 'black' : 'white'"
                    icon="mdi-information-outline"
                    height="24px"
                    width="24px"
                    class="ml-2"
                    href="https://manual.grid.tf/tfchain/tfchain.html?highlight=locked#contract-locking"
                    target="_blank"
                  />
                </template>
              </v-tooltip>
            </p>
          </template>
        </div>
        <v-tooltip text="Logout" location="bottom" :disabled="!profileManager.profile">
          <template #activator="{ props }">
            <VBtn
              color="error"
              variant="tonal"
              @click.stop="logout"
              v-if="profileManager.profile"
              :disabled="loadingBalance"
              class="ml-2"
              v-bind="props"
              icon="mdi-logout"
            />
          </template>
        </v-tooltip>
      </VCard>
    </template>
    <v-card color="primary" class="d-flex justify-center items-center mt-3 pa-3 text-center">
      <v-card-title class="pa-0">TFChain Wallet</v-card-title>
    </v-card>
    <WebletLayout disable-alerts>
      <v-alert variant="tonal" class="mb-6">
        <p :style="{ maxWidth: '880px' }">
          Please visit
          <a class="app-link" href="https://manual.grid.tf/playground/wallet_connector.html" target="_blank">
            the manual
          </a>
          get started.
        </p>
      </v-alert>

      <DTabs
        v-if="!profileManager.profile"
        :tabs="getTabs()"
        v-model="activeTab"
        :disabled="creatingAccount || activatingAccount || activating"
        @tab:change="
          () => {
            clearError();
            clearFields();
          }
        "
        destroy
      >
        <VContainer>
          <form @submit.prevent="activeTab === 0 ? login() : storeAndLogin()">
            <FormValidator v-model="isValidForm">
              <v-alert type="warning" variant="tonal" class="mb-6" v-if="activeTab === 1">
                <p :style="{ maxWidth: '880px' }">
                  To connect your wallet, you will need to enter your Mnemonic or Hex Seed which will be encrypted using
                  the password. Mnemonic or Hex Seed will never be shared outside of this device.
                </p>
              </v-alert>

              <v-alert variant="tonal" type="info" class="mb-6" v-if="keypairType === KeypairType.ed25519">
                <p>
                  Please note that generation of ed25519 Keys isn't supported, you can only import pre existing ones.
                </p>
              </v-alert>

              <VTooltip
                v-if="activeTab === 1"
                text="Mnemonic or Hex Seed are your private key. They are used to represent you on the ThreeFold Grid. You can paste existing (Mnemonic or Hex Seed) or click the 'Create Account' button to create an account and generate mnemonic."
                location="bottom"
                max-width="700px"
              >
                <template #activator="{ props: tooltipProps }">
                  <PasswordInputWrapper #="{ props: passwordInputProps }">
                    <InputValidator
                      :value="mnemonic"
                      :rules="[
                        validators.required('Mnemonic or Hex Seed is required.'),
                        v => {
                          clearError();
                          if (
                            validateMnemonic(v) ||
                            ((v.length === 64 || v.length === 66) && isAddress(v.length === 66 ? v : `0x${v}`))
                          ) {
                            return;
                          }

                          return { message: 'Mnemonic or Hex Seed doesn\'t seem to be valid.' };
                        },
                      ]"
                      :async-rules="[validateMnInput]"
                      valid-message="Mnemonic or Hex Seed is valid."
                      #="{ props: validationProps }"
                      ref="mnemonicInput"
                      :disable-validation="creatingAccount || activatingAccount || activating"
                    >
                      <v-row>
                        <v-col cols="10">
                          <div v-bind="tooltipProps">
                            <VTextField
                              label="Mnemonic or Hex Seed"
                              placeholder="Please insert your Mnemonic or Hex Seed"
                              v-model="mnemonic"
                              v-bind="{ ...passwordInputProps, ...validationProps }"
                              :disabled="creatingAccount || activatingAccount || activating"
                            />
                          </div>
                        </v-col>
                        <v-col cols="2">
                          <v-autocomplete
                            :items="[...keyType]"
                            item-title="name"
                            v-model="keypairType"
                            v-if="activeTab === 1"
                          />
                        </v-col>
                      </v-row>

                      <div class="d-flex justify-end mb-10">
                        <v-tooltip>
                          <template v-slot:activator="{ isActive, props }">
                            <VBtn
                              class="mt-2 ml-3"
                              color="secondary"
                              variant="outlined"
                              :disabled="!shouldActivateAccount || keypairType === KeypairType.ed25519"
                              :loading="activatingAccount"
                              @click="openAcceptTerms = termsLoading = true"
                              v-bind="props"
                              v-on="isActive"
                            >
                              Activate account
                            </VBtn>
                          </template>
                          <span>To connect to your wallet, you should accept terms and conditions first.</span>
                        </v-tooltip>

                        <VBtn
                          class="mt-2 ml-3"
                          color="primary"
                          :disabled="
                            isValidForm || !!mnemonic || shouldActivateAccount || keypairType === KeypairType.ed25519
                          "
                          :loading="creatingAccount"
                          @click="openAcceptTerms = termsLoading = true"
                        >
                          create account
                        </VBtn>
                      </div>
                    </InputValidator>
                  </PasswordInputWrapper>
                </template>
              </VTooltip>
              <v-dialog v-model="openAcceptTerms" fullscreen>
                <iframe
                  v-show="!termsLoading"
                  src="https://library.threefold.me/info/legal/#/"
                  frameborder="0"
                  style="background-color: white"
                  allow="fullscreen"
                  height="95%"
                  width="100%"
                  sandbox="allow-forms allow-modals allow-scripts allow-popups allow-same-origin "
                  @load="termsLoading = false"
                ></iframe>
                <v-btn @click="shouldActivateAccount ? activateAccount() : createNewAccount()" v-show="!termsLoading">
                  accept terms and conditions
                </v-btn>
                <v-card v-show="termsLoading" :style="{ height: '100%' }">
                  <v-card-text class="d-flex justify-center align-center" :style="{ height: '100%' }">
                    <v-progress-circular indeterminate color="primary" />
                  </v-card-text>
                </v-card>
              </v-dialog>
              <v-alert
                type="error"
                variant="tonal"
                class="mb-4"
                v-if="(createAccountError || activatingAccountError) && activeTab === 1"
              >
                {{ createAccountError || activatingAccountError }}
              </v-alert>

              <v-alert type="info" variant="tonal" class="mb-6" v-if="activeTab === 0">
                <p :style="{ maxWidth: '880px' }">
                  You will need to provide the password used while connecting your wallet.
                </p>
              </v-alert>
              <PasswordInputWrapper #="{ props: passwordInputProps }">
                <InputValidator
                  :value="password"
                  :rules="[
                    validators.required('Password is required.'),
                    validators.minLength('Password must be at least 6 characters.', 6),
                    validatePassword,
                  ]"
                  #="{ props: validationProps }"
                  ref="passwordInput"
                >
                  <v-tooltip
                    location="top right"
                    text="Used to encrypt your mnemonic on your local system, and is used to login from the same device."
                  >
                    <template #activator="{ props: tooltipProps }">
                      <div v-bind="tooltipProps">
                        <VTextField
                          label="Password"
                          v-model="password"
                          v-bind="{ ...passwordInputProps, ...validationProps }"
                          :disabled="creatingAccount || activatingAccount || activating"
                        />
                      </div>
                    </template>
                  </v-tooltip>
                </InputValidator>
              </PasswordInputWrapper>

              <PasswordInputWrapper #="{ props: confirmPasswordInputProps }" v-if="activeTab === 1">
                <InputValidator
                  :value="confirmPassword"
                  :rules="[validators.required('A confirmation password is required.'), validateConfirmPassword]"
                  #="{ props: validationProps }"
                  ref="confirmPasswordInput"
                >
                  <VTextField
                    label="Confirm Password"
                    v-model="confirmPassword"
                    v-bind="{ ...confirmPasswordInputProps, ...validationProps }"
                    :disabled="creatingAccount || activatingAccount || activating"
                  />
                </InputValidator>
              </PasswordInputWrapper>
              <v-alert type="error" variant="tonal" class="mt-2 mb-4" v-if="loginError">
                {{ loginError }}
              </v-alert>
              <v-alert variant="tonal" type="warning" class="mb-6" v-if="activeTab === 1">
                <p>Using different keypair types will lead to a completely different account.</p>
              </v-alert>
            </FormValidator>

            <div class="d-flex justify-center mt-2">
              <VBtn color="anchor" variant="outlined" @click="$emit('update:modelValue', false)"> Close </VBtn>
              <VBtn
                class="ml-2"
                type="submit"
                color="secondary"
                variant="outlined"
                :loading="activating"
                :disabled="
                  !isValidForm ||
                  creatingAccount ||
                  activatingAccount ||
                  (activeTab === 1 && isValidConnectConfirmationPassword)
                "
              >
                {{ activeTab === 0 ? "Login" : "Connect" }}
              </VBtn>
            </div>
          </form>
        </VContainer>
      </DTabs>

      <template v-if="profileManager.profile">
        <v-row class="justify-space-around py-2 pb-5">
          <v-col cols="7" sm="12" md="12" lg="7">
            <PasswordInputWrapper #="{ props }">
              <VTextField
                label="Your Mnemonic"
                readonly
                v-model="profileManager.profile.mnemonic"
                v-bind="props"
                :disabled="activating || creatingAccount || activatingAccount"
              />
            </PasswordInputWrapper>

            <CopyInputWrapper :data="profileManager.profile.twinId.toString()" #="{ props }">
              <VTextField label="Twin ID" readonly v-model="profileManager.profile.twinId" v-bind="props" />
            </CopyInputWrapper>

            <CopyInputWrapper :data="profileManager.profile.address" #="{ props }">
              <VTextField label="Address" readonly v-model="profileManager.profile.address" v-bind="props" />
            </CopyInputWrapper>
          </v-col>
          <v-divider class="mx-4" vertical></v-divider>

          <v-col cols="12" lg="4">
            <section class="d-flex flex-column align-center">
              <p class="mb-4 text-center">
                Scan the QR code using
                <a class="app-link" href="https://manual.grid.tf/getstarted/TF_Connect/TF_Connect.html" target="_blank">
                  ThreeFold Connect
                </a>
                to fund your account
              </p>
              <QrcodeGenerator
                :data="'TFT:' + bridge + '?message=twin_' + profileManager.profile.twinId + '&sender=me&amount=100'"
              />
              <div class="d-flex justify-center my-4">
                <a
                  v-for="app in apps"
                  :key="app.alt"
                  :style="{ cursor: 'pointer', width: '9rem' }"
                  class="app-btn mr-2"
                  :title="app.alt"
                  v-html="app.src"
                  :href="app.url"
                  target="_blank"
                />
              </div>
            </section>
          </v-col>
        </v-row>
      </template>
      <!-- <v-divider horizontal></v-divider> -->
      <div class="d-flex justify-end mt-4 mb-2">
        <VBtn
          v-if="profileManager.profile"
          color="anchor"
          variant="outlined"
          @click="$emit('update:modelValue', false)"
        >
          Close
        </VBtn>
        <VBtn
          class="ml-2"
          color="error"
          @click="logout"
          variant="outlined"
          v-if="profileManager.profile"
          :disabled="loadingBalance"
        >
          Logout
        </VBtn>
      </div>
    </WebletLayout>
  </VDialog>
</template>

<script lang="ts" setup>
import { isAddress } from "@polkadot/util-crypto";
import { KeypairType } from "@threefold/grid_client";
import { validateMnemonic } from "bip39";
import Cryptr from "cryptr";
import md5 from "md5";
import { computed, onMounted, type Ref, ref, watch } from "vue";
import { nextTick } from "vue";
import { useTheme } from "vuetify";

import { AppThemeSelection } from "@/utils/app_theme";
import { createCustomToast, ToastType } from "@/utils/custom_toast";

import { useProfileManagerController } from "../components/profile_manager_controller.vue";
import { useOnline } from "../hooks";
import { useInputRef } from "../hooks/input_validator";
import { useProfileManager } from "../stores";
import {
  activateAccountAndCreateTwin,
  type Balance,
  createAccount,
  getGrid,
  loadBalance,
  loadProfile,
} from "../utils/grid";
import { normalizeBalance, normalizeError } from "../utils/helpers";

interface Credentials {
  passwordHash?: string;
  mnemonicHash?: string;
  keypairTypeHash?: string;
}
const keyType = ["sr25519", "ed25519"];
const keypairType = ref(KeypairType.sr25519);

const theme = useTheme();

const props = defineProps({
  modelValue: {
    required: false,
    default: () => true,
    type: Boolean,
  },
});
defineEmits<{ (event: "update:modelValue", value: boolean): void }>();

const online = useOnline();
watch(
  () => [online.value, props.modelValue],
  ([online, m], [wasOnline]) => {
    if (!wasOnline && online) {
      handleModelValue(true);
    }

    handleModelValue(online && m);
  },
);
function handleModelValue(m: boolean) {
  if (m) {
    nextTick().then(mounted);
  } else {
    nextTick().then(() => {
      if (isStoredCredentials()) {
        activeTab.value = 0;
      } else {
        activeTab.value = 1;
      }
      clearFields();
    });
  }
}
watch(
  () => keypairType.value,
  async (value, oldValue) => {
    if (value !== oldValue) {
      mnemonicInput.value?.validate();
    }
  },
  { deep: false },
);

function mounted() {
  if (isStoredCredentials()) {
    activeTab.value = 0;
    const credentials: Credentials = getCredentials();
    const sessionPassword = sessionStorage.getItem("password");

    if (!sessionPassword) return;

    password.value = sessionPassword;

    if (credentials.passwordHash) {
      return login();
    }
  } else {
    activeTab.value = 1;
    return;
  }
}

function getCredentials() {
  const getCredentials = localStorage.getItem(WALLET_KEY);
  let credentials: Credentials = {};

  if (getCredentials) {
    credentials = JSON.parse(getCredentials);
  }
  return credentials;
}

function setCredentials(passwordHash: string, mnemonicHash: string, keypairTypeHash: string): Credentials {
  const credentials: Credentials = {
    passwordHash,
    mnemonicHash,
    keypairTypeHash,
  };
  localStorage.setItem(WALLET_KEY, JSON.stringify(credentials));
  return credentials;
}

function isStoredCredentials() {
  return localStorage.getItem(WALLET_KEY) ? true : false;
}

function getTabs() {
  let tabs = [];
  if (isStoredCredentials()) {
    tabs = [
      { title: "Login", value: "login" },
      { title: "Connect your Wallet", value: "register" },
    ];
  } else {
    tabs = [{ title: "Connect your Wallet", value: "register" }];
  }
  return tabs;
}
const termsLoading = ref(false);
const profileManager = useProfileManager();
const openAcceptTerms = ref(false);
const mnemonic = ref("");
const isValidForm = ref(false);

const mnemonicInput = useInputRef();

const isNonActiveMnemonic = ref(false);

const shouldActivateAccount = computed(() => {
  if (!mnemonicInput.value?.error || !mnemonic.value) return false;
  return isNonActiveMnemonic.value;
});

const isValidConnectConfirmationPassword = computed(() =>
  !validateConfirmPassword(confirmPassword.value) ? false : true,
);
const profileManagerController = useProfileManagerController();

<<<<<<< HEAD
watch(SSHKeyHint, hint => {
  if (hint) {
    if (sshTimeout) {
      clearTimeout(sshTimeout);
    }
    sshTimeout = setTimeout(() => {
      SSHKeyHint.value = "";
    }, 3000);
  }
});
const profileManagerController = useProfileManagerController();

watch(SSHKeyHint, hint => {
  if (hint) {
    if (sshTimeout) {
      clearTimeout(sshTimeout);
    }
    sshTimeout = setTimeout(() => {
      SSHKeyHint.value = "";
    }, 3000);
  }
});
const profileManagerController = useProfileManagerController();

=======
>>>>>>> da46d820
const balance = profileManagerController.balance;

const activeTab = ref(0);
const password = ref("");
const confirmPassword = ref("");
const passwordInput = ref() as Ref<{ validate(value: string): Promise<boolean> }>;
const confirmPasswordInput = useInputRef();

const version = 1;
const WALLET_KEY = "wallet.v" + version;

let interval: any;
watch(
  () => profileManager.profile,
  profile => {
    if (profile) {
      __loadBalance(profile);
      if (interval) clearInterval(interval);
      interval = setInterval(__loadBalance.bind(undefined, profile), 1000 * 60 * 2);
    } else {
      if (interval) clearInterval(interval);
      balance.value = undefined;
    }
  },
  { immediate: true, deep: true },
);

watch(
  password,
  () => {
    confirmPassword.value && confirmPasswordInput.value?.validate();
  },
  { immediate: true },
);

function logout() {
  sessionStorage.removeItem("password");
  profileManager.clear();
}

const activating = ref(false);
const loginError = ref<string | null>(null);
const createAccountError = ref<string | null>(null);
const activatingAccountError = ref<string | null>(null);
function clearError() {
  isNonActiveMnemonic.value = false;
  loginError.value = null;
  createAccountError.value = null;
  activatingAccountError.value = null;
}

function clearFields() {
  password.value = "";
  confirmPassword.value = "";
  mnemonic.value = "";
}

async function activate(mnemonic: string, keypairType: KeypairType) {
  clearError();
  activating.value = true;
  sessionStorage.setItem("password", password.value);
  try {
    const grid = await getGrid({ mnemonic, keypairType });
    const profile = await loadProfile(grid!);

    profileManager.set({ ...profile, mnemonic });
  } catch (e) {
    loginError.value = normalizeError(e, "Something went wrong while login.");
  } finally {
    activating.value = false;
  }
}

function validateMnInput(mnemonic: string) {
  isNonActiveMnemonic.value = false;
  return getGrid({ mnemonic, keypairType: keypairType.value })
    .then(() => undefined)
    .catch(e => {
      if (e instanceof TwinNotExistError) {
        isNonActiveMnemonic.value = true;
        return {
          message: `Couldn't get the user twin for the provided mnemonic in ${
            process.env.NETWORK || window.env.NETWORK
          }net.`,
        };
      }

      return {
        message: normalizeError(e, "Something went wrong. please try again."),
      };
    });
}

onMounted(async () => {
  mounted();
});

const creatingAccount = ref(false);
async function createNewAccount() {
  openAcceptTerms.value = false;
  termsLoading.value = false;
  clearError();
  creatingAccount.value = true;
  try {
    const account = await createAccount();
    mnemonic.value = account.mnemonic;
  } catch (e) {
    createAccountError.value = normalizeError(e, "Something went wrong while creating new account.");
  } finally {
    creatingAccount.value = false;
  }
}

const activatingAccount = ref(false);
async function activateAccount() {
  openAcceptTerms.value = false;
  termsLoading.value = false;
  clearError();
  activatingAccount.value = true;
  try {
    await activateAccountAndCreateTwin(mnemonic.value);
    await mnemonicInput.value?.validate();
  } catch (e) {
    activatingAccountError.value = normalizeError(e, "Something went wrong while activating your account.");
  } finally {
    activatingAccount.value = false;
  }
}

let BalanceWarningRaised = false;
const loadingBalance = ref(false);
async function __loadBalance(profile?: Profile, tries = 1) {
  profile = profile || profileManager.profile!;
  if (!profile) return;

  try {
    loadingBalance.value = true;
    const grid = await getGrid(profile);
    balance.value = await loadBalance(grid!);
    if (!BalanceWarningRaised && balance.value?.free) {
      if (balance.value?.free < 0.01) {
        createCustomToast("Your balance is too low, Please fund your account.", ToastType.warning);
        BalanceWarningRaised = true;
      }
    }
    loadingBalance.value = false;
  } catch {
    if (tries > 10) {
      loadingBalance.value = false;
      return;
    }

    setTimeout(() => __loadBalance(profile, tries + 1), Math.floor(Math.exp(tries) * 1_000));
  }
}
profileManagerController.set({ loadBalance: __loadBalance });

function login() {
  const credentials: Credentials = getCredentials();
  if (credentials.mnemonicHash && credentials.passwordHash) {
    if (credentials.passwordHash === md5(password.value)) {
      const cryptr = new Cryptr(password.value, { pbkdf2Iterations: 10, saltLength: 10 });
      const mnemonic = cryptr.decrypt(credentials.mnemonicHash);
      const keypairType = credentials.keypairTypeHash
        ? cryptr.decrypt(credentials.keypairTypeHash)
        : KeypairType.sr25519;
      activate(mnemonic, keypairType as KeypairType);
    }
  }
}

function storeAndLogin() {
  const cryptr = new Cryptr(password.value, { pbkdf2Iterations: 10, saltLength: 10 });
  const mnemonicHash = cryptr.encrypt(mnemonic.value);
  const keypairTypeHash = cryptr.encrypt(keypairType.value);
  setCredentials(md5(password.value), mnemonicHash, keypairTypeHash);
  activate(mnemonic.value, keypairType.value);
}

function validatePassword(value: string) {
  if (activeTab.value === 0) {
    if (!localStorage.getItem(WALLET_KEY)) {
      return { message: "We couldn't find a matching wallet for this password. Please connect your wallet first." };
    }
    if (getCredentials().passwordHash !== md5(password.value)) {
      return { message: "We couldn't find a matching wallet for this password. Please connect your wallet first." };
    }
  }
}

function validateConfirmPassword(value: string) {
  if (value !== password.value) {
    return { message: "Passwords should match." };
  }
}

const bridge = (window as any).env.BRIDGE_TFT_ADDRESS;

const apps = [
  {
    src: `<svg viewBox="0 0 135 40.5" id="Layer_1" xmlns="http://www.w3.org/2000/svg"><style>.st0{fill:#a6a6a6}.st1{stroke:#fff;stroke-width:.2;stroke-miterlimit:10}.st1,.st2{fill:#fff}.st3{fill:url(#SVGID_1_)}.st4{fill:url(#SVGID_2_)}.st5{fill:url(#SVGID_3_)}.st6{fill:url(#SVGID_4_)}.st7,.st8,.st9{opacity:.2;enable-background:new}.st8,.st9{opacity:.12}.st9{opacity:.25;fill:#fff}</style><path d="M130 40H5c-2.8 0-5-2.2-5-5V5c0-2.8 2.2-5 5-5h125c2.8 0 5 2.2 5 5v30c0 2.8-2.2 5-5 5z"/><path class="st0" d="M130 .8c2.3 0 4.2 1.9 4.2 4.2v30c0 2.3-1.9 4.2-4.2 4.2H5C2.7 39.2.8 37.3.8 35V5C.8 2.7 2.7.8 5 .8h125m0-.8H5C2.2 0 0 2.3 0 5v30c0 2.8 2.2 5 5 5h125c2.8 0 5-2.2 5-5V5c0-2.7-2.2-5-5-5z"/><path class="st1" d="M47.4 10.2c0 .8-.2 1.5-.7 2-.6.6-1.3.9-2.2.9-.9 0-1.6-.3-2.2-.9-.6-.6-.9-1.3-.9-2.2 0-.9.3-1.6.9-2.2.6-.6 1.3-.9 2.2-.9.4 0 .8.1 1.2.3.4.2.7.4.9.7l-.5.5c-.4-.5-.9-.7-1.6-.7-.6 0-1.2.2-1.6.7-.5.4-.7 1-.7 1.7s.2 1.3.7 1.7c.5.4 1 .7 1.6.7.7 0 1.2-.2 1.7-.7.3-.3.5-.7.5-1.2h-2.2v-.8h2.9v.4zM52 7.7h-2.7v1.9h2.5v.7h-2.5v1.9H52v.8h-3.5V7H52v.7zM55.3 13h-.8V7.7h-1.7V7H57v.7h-1.7V13zM59.9 13V7h.8v6h-.8zM64.1 13h-.8V7.7h-1.7V7h4.1v.7H64V13zM73.6 12.2c-.6.6-1.3.9-2.2.9-.9 0-1.6-.3-2.2-.9-.6-.6-.9-1.3-.9-2.2s.3-1.6.9-2.2c.6-.6 1.3-.9 2.2-.9.9 0 1.6.3 2.2.9.6.6.9 1.3.9 2.2 0 .9-.3 1.6-.9 2.2zm-3.8-.5c.4.4 1 .7 1.6.7.6 0 1.2-.2 1.6-.7.4-.4.7-1 .7-1.7s-.2-1.3-.7-1.7c-.4-.4-1-.7-1.6-.7-.6 0-1.2.2-1.6.7-.4.4-.7 1-.7 1.7s.2 1.3.7 1.7zM75.6 13V7h.9l2.9 4.7V7h.8v6h-.8l-3.1-4.9V13h-.7z"/><path class="st2" d="M68.1 21.8c-2.4 0-4.3 1.8-4.3 4.3 0 2.4 1.9 4.3 4.3 4.3s4.3-1.8 4.3-4.3c0-2.6-1.9-4.3-4.3-4.3zm0 6.8c-1.3 0-2.4-1.1-2.4-2.6s1.1-2.6 2.4-2.6c1.3 0 2.4 1 2.4 2.6 0 1.5-1.1 2.6-2.4 2.6zm-9.3-6.8c-2.4 0-4.3 1.8-4.3 4.3 0 2.4 1.9 4.3 4.3 4.3s4.3-1.8 4.3-4.3c0-2.6-1.9-4.3-4.3-4.3zm0 6.8c-1.3 0-2.4-1.1-2.4-2.6s1.1-2.6 2.4-2.6c1.3 0 2.4 1 2.4 2.6 0 1.5-1.1 2.6-2.4 2.6zm-11.1-5.5v1.8H52c-.1 1-.5 1.8-1 2.3-.6.6-1.6 1.3-3.3 1.3-2.7 0-4.7-2.1-4.7-4.8s2.1-4.8 4.7-4.8c1.4 0 2.5.6 3.3 1.3l1.3-1.3c-1.1-1-2.5-1.8-4.5-1.8-3.6 0-6.7 3-6.7 6.6 0 3.6 3.1 6.6 6.7 6.6 2 0 3.4-.6 4.6-1.9 1.2-1.2 1.6-2.9 1.6-4.2 0-.4 0-.8-.1-1.1h-6.2zm45.4 1.4c-.4-1-1.4-2.7-3.6-2.7s-4 1.7-4 4.3c0 2.4 1.8 4.3 4.2 4.3 1.9 0 3.1-1.2 3.5-1.9l-1.4-1c-.5.7-1.1 1.2-2.1 1.2s-1.6-.4-2.1-1.3l5.7-2.4-.2-.5zm-5.8 1.4c0-1.6 1.3-2.5 2.2-2.5.7 0 1.4.4 1.6.9l-3.8 1.6zM82.6 30h1.9V17.5h-1.9V30zm-3-7.3c-.5-.5-1.3-1-2.3-1-2.1 0-4.1 1.9-4.1 4.3s1.9 4.2 4.1 4.2c1 0 1.8-.5 2.2-1h.1v.6c0 1.6-.9 2.5-2.3 2.5-1.1 0-1.9-.8-2.1-1.5l-1.6.7c.5 1.1 1.7 2.5 3.8 2.5 2.2 0 4-1.3 4-4.4V22h-1.8v.7zm-2.2 5.9c-1.3 0-2.4-1.1-2.4-2.6s1.1-2.6 2.4-2.6c1.3 0 2.3 1.1 2.3 2.6s-1 2.6-2.3 2.6zm24.4-11.1h-4.5V30h1.9v-4.7h2.6c2.1 0 4.1-1.5 4.1-3.9s-2-3.9-4.1-3.9zm.1 6h-2.7v-4.3h2.7c1.4 0 2.2 1.2 2.2 2.1-.1 1.1-.9 2.2-2.2 2.2zm11.5-1.8c-1.4 0-2.8.6-3.3 1.9l1.7.7c.4-.7 1-.9 1.7-.9 1 0 1.9.6 2 1.6v.1c-.3-.2-1.1-.5-1.9-.5-1.8 0-3.6 1-3.6 2.8 0 1.7 1.5 2.8 3.1 2.8 1.3 0 1.9-.6 2.4-1.2h.1v1h1.8v-4.8c-.2-2.2-1.9-3.5-4-3.5zm-.2 6.9c-.6 0-1.5-.3-1.5-1.1 0-1 1.1-1.3 2-1.3.8 0 1.2.2 1.7.4-.2 1.2-1.2 2-2.2 2zm10.5-6.6l-2.1 5.4h-.1l-2.2-5.4h-2l3.3 7.6-1.9 4.2h1.9l5.1-11.8h-2zm-16.8 8h1.9V17.5h-1.9V30z"/><g><linearGradient id="SVGID_1_" gradientUnits="userSpaceOnUse" x1="21.8" y1="33.29" x2="5.017" y2="16.508" gradientTransform="matrix(1 0 0 -1 0 42)"><stop offset="0" stop-color="#00a0ff"/><stop offset=".007" stop-color="#00a1ff"/><stop offset=".26" stop-color="#00beff"/><stop offset=".512" stop-color="#00d2ff"/><stop offset=".76" stop-color="#00dfff"/><stop offset="1" stop-color="#00e3ff"/></linearGradient><path class="st3" d="M10.4 7.5c-.3.3-.4.8-.4 1.4V31c0 .6.2 1.1.5 1.4l.1.1L23 20.1v-.2L10.4 7.5z"/><linearGradient id="SVGID_2_" gradientUnits="userSpaceOnUse" x1="33.834" y1="21.999" x2="9.637" y2="21.999" gradientTransform="matrix(1 0 0 -1 0 42)"><stop offset="0" stop-color="#ffe000"/><stop offset=".409" stop-color="#ffbd00"/><stop offset=".775" stop-color="orange"/><stop offset="1" stop-color="#ff9c00"/></linearGradient><path class="st4" d="M27 24.3l-4.1-4.1V19.9l4.1-4.1.1.1 4.9 2.8c1.4.8 1.4 2.1 0 2.9l-5 2.7z"/><linearGradient id="SVGID_3_" gradientUnits="userSpaceOnUse" x1="24.827" y1="19.704" x2="2.069" y2="-3.054" gradientTransform="matrix(1 0 0 -1 0 42)"><stop offset="0" stop-color="#ff3a44"/><stop offset="1" stop-color="#c31162"/></linearGradient><path class="st5" d="M27.1 24.2L22.9 20 10.4 32.5c.5.5 1.2.5 2.1.1l14.6-8.4"/><linearGradient id="SVGID_4_" gradientUnits="userSpaceOnUse" x1="7.297" y1="41.824" x2="17.46" y2="31.661" gradientTransform="matrix(1 0 0 -1 0 42)"><stop offset="0" stop-color="#32a071"/><stop offset=".069" stop-color="#2da771"/><stop offset=".476" stop-color="#15cf74"/><stop offset=".801" stop-color="#06e775"/><stop offset="1" stop-color="#00f076"/></linearGradient><path class="st6" d="M27.1 15.8L12.5 7.5c-.9-.5-1.6-.4-2.1.1L22.9 20l4.2-4.2z"/><path class="st7" d="M27 24.1l-14.5 8.2c-.8.5-1.5.4-2 0l-.1.1.1.1c.5.4 1.2.5 2 0L27 24.1z"/><path class="st8" d="M10.4 32.3c-.3-.3-.4-.8-.4-1.4v.1c0 .6.2 1.1.5 1.4v-.1h-.1zM32 21.3l-5 2.8.1.1 4.9-2.8c.7-.4 1-.9 1-1.4 0 .5-.4.9-1 1.3z"/><path class="st9" d="M12.5 7.6L32 18.7c.6.4 1 .8 1 1.3 0-.5-.3-1-1-1.4L12.5 7.5c-1.4-.8-2.5-.2-2.5 1.4V9c0-1.5 1.1-2.2 2.5-1.4z"/></g></svg>`,
    alt: "play-store",
    url: "https://play.google.com/store/apps/details?id=org.jimber.threebotlogin&hl=en&gl=US",
  },
  {
    src: `<svg viewBox="0 0 539.856 161" xmlns="http://www.w3.org/2000/svg"><g transform="scale(4.00216 4.0011)"><path fill="#FFF" d="M134.032 35.268a3.83 3.83 0 0 1-3.834 3.83H4.729a3.835 3.835 0 0 1-3.839-3.83V4.725A3.84 3.84 0 0 1 4.729.89h125.468a3.834 3.834 0 0 1 3.834 3.835l.001 30.543z"/><path fill="#A6A6A6" d="M130.198 39.989H4.729A4.73 4.73 0 0 1 0 35.268V4.726A4.733 4.733 0 0 1 4.729 0h125.468a4.735 4.735 0 0 1 4.729 4.726v30.542c.002 2.604-2.123 4.721-4.728 4.721z"/><path d="M134.032 35.268a3.83 3.83 0 0 1-3.834 3.83H4.729a3.835 3.835 0 0 1-3.839-3.83V4.725A3.84 3.84 0 0 1 4.729.89h125.468a3.834 3.834 0 0 1 3.834 3.835l.001 30.543z"/><path fill="#FFF" d="M30.128 19.784c-.029-3.223 2.639-4.791 2.761-4.864-1.511-2.203-3.853-2.504-4.676-2.528-1.967-.207-3.875 1.177-4.877 1.177-1.022 0-2.565-1.157-4.228-1.123-2.14.033-4.142 1.272-5.24 3.196-2.266 3.923-.576 9.688 1.595 12.859 1.086 1.554 2.355 3.287 4.016 3.226 1.625-.066 2.232-1.035 4.193-1.035 1.943 0 2.513 1.035 4.207.996 1.744-.027 2.842-1.56 3.89-3.127 1.255-1.779 1.759-3.533 1.779-3.623-.04-.014-3.386-1.292-3.42-5.154zM26.928 10.306c.874-1.093 1.472-2.58 1.306-4.089-1.265.056-2.847.875-3.758 1.944-.806.942-1.526 2.486-1.34 3.938 1.421.106 2.88-.717 3.792-1.793z"/><linearGradient id="a" gradientUnits="userSpaceOnUse" x1="-23.235" y1="97.431" x2="-23.235" y2="61.386" gradientTransform="matrix(4.0022 0 0 4.0011 191.95 -349.736)"><stop offset="0" stop-color="#1a1a1a" stop-opacity=".1"/><stop offset=".123" stop-color="#212121" stop-opacity=".151"/><stop offset=".308" stop-color="#353535" stop-opacity=".227"/><stop offset=".532" stop-color="#575757" stop-opacity=".318"/><stop offset=".783" stop-color="#858585" stop-opacity=".421"/><stop offset="1" stop-color="#b3b3b3" stop-opacity=".51"/></linearGradient><path fill="url(#a)" d="M130.198 0H62.993l26.323 39.989h40.882a4.733 4.733 0 0 0 4.729-4.724V4.726A4.734 4.734 0 0 0 130.198 0z"/><g fill="#FFF"><path d="M53.665 31.504h-2.271l-1.244-3.909h-4.324l-1.185 3.909H42.43l4.285-13.308h2.646l4.304 13.308zm-3.89-5.549L48.65 22.48c-.119-.355-.343-1.191-.671-2.507h-.04c-.132.566-.343 1.402-.632 2.507l-1.106 3.475h3.574zM64.663 26.588c0 1.632-.443 2.922-1.33 3.869-.794.843-1.781 1.264-2.958 1.264-1.271 0-2.185-.453-2.74-1.361v5.035h-2.132V25.062c0-1.025-.027-2.076-.079-3.154h1.875l.119 1.521h.04c.711-1.146 1.79-1.719 3.238-1.719 1.132 0 2.077.447 2.833 1.342.755.897 1.134 2.075 1.134 3.536zm-2.172.078c0-.934-.21-1.704-.632-2.311-.461-.631-1.08-.947-1.856-.947-.526 0-1.004.176-1.431.523-.428.35-.708.807-.839 1.373a2.784 2.784 0 0 0-.099.649v1.601c0 .697.214 1.286.642 1.768.428.48.984.721 1.668.721.803 0 1.428-.311 1.875-.928.448-.619.672-1.435.672-2.449zM75.7 26.588c0 1.632-.443 2.922-1.33 3.869-.795.843-1.781 1.264-2.959 1.264-1.271 0-2.185-.453-2.74-1.361v5.035h-2.132V25.062c0-1.025-.027-2.076-.079-3.154h1.875l.119 1.521h.04c.71-1.146 1.789-1.719 3.238-1.719 1.131 0 2.076.447 2.834 1.342.754.897 1.134 2.075 1.134 3.536zm-2.173.078c0-.934-.211-1.704-.633-2.311-.461-.631-1.078-.947-1.854-.947-.526 0-1.004.176-1.433.523-.428.35-.707.807-.838 1.373-.065.264-.1.479-.1.649v1.601c0 .697.215 1.286.641 1.768.428.479.984.721 1.67.721.804 0 1.429-.311 1.875-.928.448-.619.672-1.435.672-2.449zM88.04 27.771c0 1.133-.396 2.054-1.183 2.765-.866.776-2.075 1.165-3.625 1.165-1.432 0-2.58-.276-3.446-.829l.493-1.777c.935.554 1.962.83 3.08.83.804 0 1.429-.182 1.875-.543.447-.362.673-.846.673-1.45 0-.541-.187-.994-.554-1.363-.369-.368-.979-.711-1.836-1.026-2.33-.869-3.496-2.14-3.496-3.812 0-1.092.412-1.986 1.234-2.685.822-.698 1.912-1.047 3.268-1.047 1.211 0 2.22.211 3.021.632l-.535 1.738c-.754-.408-1.605-.612-2.557-.612-.752 0-1.342.185-1.764.553-.355.329-.535.73-.535 1.206 0 .525.205.961.613 1.303.354.315 1 .658 1.934 1.026 1.146.462 1.988 1 2.527 1.618.543.618.813 1.389.813 2.308zM95.107 23.508h-2.35v4.659c0 1.185.414 1.776 1.244 1.776.381 0 .697-.032.947-.099l.059 1.619c-.42.157-.973.236-1.658.236-.842 0-1.5-.257-1.975-.771-.473-.514-.711-1.375-.711-2.587v-4.837h-1.4v-1.6h1.4v-1.757l2.094-.632v2.389h2.35v1.604zM105.689 26.627c0 1.475-.422 2.686-1.264 3.633-.881.975-2.053 1.461-3.514 1.461-1.41 0-2.531-.467-3.367-1.4-.836-.935-1.254-2.113-1.254-3.534 0-1.487.432-2.705 1.293-3.652.863-.948 2.025-1.422 3.486-1.422 1.408 0 2.539.468 3.395 1.402.818.906 1.225 2.076 1.225 3.512zm-2.21.049c0-.879-.19-1.633-.571-2.264-.447-.762-1.087-1.143-1.916-1.143-.854 0-1.509.381-1.955 1.143-.382.631-.572 1.398-.572 2.304 0 .88.19 1.636.572 2.265.461.762 1.104 1.143 1.937 1.143.815 0 1.454-.389 1.916-1.162.392-.646.589-1.405.589-2.286zM112.622 23.783a3.71 3.71 0 0 0-.672-.059c-.75 0-1.33.282-1.738.85-.354.5-.532 1.132-.532 1.895v5.035h-2.132V24.93a67.43 67.43 0 0 0-.062-3.021h1.857l.078 1.836h.059c.226-.631.58-1.14 1.066-1.521a2.578 2.578 0 0 1 1.541-.514c.197 0 .375.014.533.039l.002 2.034zM122.157 26.252a5 5 0 0 1-.078.967h-6.396c.024.948.334 1.674.928 2.174.539.446 1.236.67 2.092.67.947 0 1.811-.15 2.588-.453l.334 1.479c-.908.396-1.98.593-3.217.593-1.488 0-2.656-.438-3.506-1.312-.848-.875-1.273-2.051-1.273-3.524 0-1.446.395-2.651 1.186-3.612.828-1.026 1.947-1.539 3.355-1.539 1.383 0 2.43.513 3.141 1.539.563.813.846 1.821.846 3.018zm-2.033-.553c.015-.633-.125-1.178-.414-1.639-.369-.594-.937-.89-1.698-.89-.697 0-1.265.289-1.697.869-.355.461-.566 1.015-.631 1.658l4.44.002z"/></g><g fill="#FFF"><path d="M45.211 13.491c-.593 0-1.106-.029-1.533-.078V6.979a11.606 11.606 0 0 1 1.805-.136c2.445 0 3.571 1.203 3.571 3.164 0 2.262-1.33 3.484-3.843 3.484zm.358-5.823c-.33 0-.611.02-.844.068v4.891c.126.02.368.029.708.029 1.602 0 2.514-.912 2.514-2.62 0-1.523-.825-2.368-2.378-2.368zM52.563 13.54c-1.378 0-2.271-1.029-2.271-2.426 0-1.456.912-2.494 2.349-2.494 1.358 0 2.271.98 2.271 2.417 0 1.474-.941 2.503-2.349 2.503zm.04-4.154c-.757 0-1.242.708-1.242 1.698 0 .971.495 1.679 1.232 1.679s1.232-.757 1.232-1.699c0-.96-.485-1.678-1.222-1.678zM62.77 8.717l-1.475 4.716h-.961l-.611-2.048a15.53 15.53 0 0 1-.379-1.523h-.02c-.077.514-.223 1.029-.378 1.523l-.65 2.048h-.971l-1.388-4.716h1.077l.534 2.242c.126.534.232 1.038.32 1.514h.02c.077-.397.203-.893.388-1.504l.67-2.251h.854l.641 2.203c.155.534.281 1.058.379 1.553h.028c.068-.485.175-1 .32-1.553l.573-2.203 1.029-.001zM68.2 13.433h-1.048v-2.708c0-.834-.32-1.252-.951-1.252-.621 0-1.048.534-1.048 1.155v2.805h-1.048v-3.368c0-.417-.01-.864-.039-1.349h.922l.049.728h.029c.282-.504.854-.824 1.495-.824.99 0 1.64.757 1.64 1.989l-.001 2.824zM71.09 13.433h-1.049v-6.88h1.049v6.88zM74.911 13.54c-1.377 0-2.271-1.029-2.271-2.426 0-1.456.912-2.494 2.348-2.494 1.359 0 2.271.98 2.271 2.417.001 1.474-.941 2.503-2.348 2.503zm.039-4.154c-.757 0-1.242.708-1.242 1.698 0 .971.496 1.679 1.231 1.679.738 0 1.232-.757 1.232-1.699.001-.96-.483-1.678-1.221-1.678zM81.391 13.433l-.076-.543h-.028c-.32.437-.787.65-1.379.65-.845 0-1.445-.592-1.445-1.388 0-1.164 1.009-1.766 2.756-1.766v-.087c0-.621-.329-.932-.979-.932-.465 0-.873.117-1.232.35l-.213-.689c.436-.272.98-.408 1.619-.408 1.232 0 1.854.65 1.854 1.951v1.737c0 .476.021.845.068 1.126l-.945-.001zm-.144-2.349c-1.164 0-1.748.282-1.748.951 0 .495.301.737.719.737.533 0 1.029-.407 1.029-.96v-.728zM87.357 13.433l-.049-.757h-.029c-.301.572-.807.864-1.514.864-1.137 0-1.979-1-1.979-2.407 0-1.475.873-2.514 2.065-2.514.631 0 1.078.213 1.33.641h.021V6.553h1.049v5.609c0 .456.011.883.039 1.271h-.933zm-.155-2.775c0-.66-.437-1.223-1.104-1.223-.777 0-1.252.689-1.252 1.659 0 .951.493 1.602 1.231 1.602.659 0 1.125-.573 1.125-1.252v-.786zM94.902 13.54c-1.377 0-2.27-1.029-2.27-2.426 0-1.456.912-2.494 2.348-2.494 1.359 0 2.271.98 2.271 2.417.001 1.474-.94 2.503-2.349 2.503zm.039-4.154c-.756 0-1.241.708-1.241 1.698 0 .971.495 1.679 1.231 1.679.738 0 1.232-.757 1.232-1.699.002-.96-.483-1.678-1.222-1.678zM102.887 13.433h-1.049v-2.708c0-.834-.32-1.252-.951-1.252-.621 0-1.047.534-1.047 1.155v2.805h-1.049v-3.368c0-.417-.01-.864-.039-1.349h.922l.049.728h.029c.281-.504.854-.825 1.494-.825.99 0 1.641.757 1.641 1.989v2.825zM109.938 9.503h-1.153v2.29c0 .583.202.874.61.874.185 0 .34-.02.465-.049l.029.796c-.203.078-.475.117-.813.117-.826 0-1.32-.456-1.32-1.65V9.503h-.688v-.786h.688v-.864l1.029-.311v1.174h1.153v.787zM115.486 13.433h-1.047v-2.688c0-.844-.319-1.271-.951-1.271-.543 0-1.049.369-1.049 1.116v2.843h-1.047v-6.88h1.047v2.833h.021c.33-.514.808-.767 1.418-.767.998 0 1.608.776 1.608 2.009v2.805zM121.17 11.327h-3.145c.02.893.611 1.397 1.486 1.397.465 0 .893-.078 1.271-.223l.163.728c-.446.194-.971.291-1.582.291-1.475 0-2.348-.932-2.348-2.377 0-1.446.894-2.533 2.23-2.533 1.205 0 1.961.893 1.961 2.242a2.02 2.02 0 0 1-.036.475zm-.961-.747c0-.728-.367-1.242-1.037-1.242-.602 0-1.078.524-1.146 1.242h2.183z"/></g></g></svg>`,
    alt: "app-store",
    url: "https://apps.apple.com/us/app/threefold-connect/id1459845885",
  },
];
</script>

<script lang="ts">
import { TwinNotExistError } from "@threefold/types";

import QrcodeGenerator from "../components/qrcode_generator.vue";
import type { Profile } from "../stores/profile_manager";

export default {
  name: "ProfileManager",
  components: {
    QrcodeGenerator,
  },
};
</script>
<style>
.v-field__input {
  font-size: small;
}
@media only screen and (max-width: 1400px) {
  .app-btn {
    width: 8rem !important;
  }
}
</style><|MERGE_RESOLUTION|>--- conflicted
+++ resolved
@@ -533,33 +533,6 @@
 );
 const profileManagerController = useProfileManagerController();
 
-<<<<<<< HEAD
-watch(SSHKeyHint, hint => {
-  if (hint) {
-    if (sshTimeout) {
-      clearTimeout(sshTimeout);
-    }
-    sshTimeout = setTimeout(() => {
-      SSHKeyHint.value = "";
-    }, 3000);
-  }
-});
-const profileManagerController = useProfileManagerController();
-
-watch(SSHKeyHint, hint => {
-  if (hint) {
-    if (sshTimeout) {
-      clearTimeout(sshTimeout);
-    }
-    sshTimeout = setTimeout(() => {
-      SSHKeyHint.value = "";
-    }, 3000);
-  }
-});
-const profileManagerController = useProfileManagerController();
-
-=======
->>>>>>> da46d820
 const balance = profileManagerController.balance;
 
 const activeTab = ref(0);
