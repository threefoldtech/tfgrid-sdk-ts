--- conflicted
+++ resolved
@@ -66,12 +66,8 @@
         v-model:mycelium="mycelium"
         v-model:planetary="planetary"
         v-model:ipv6="ipv6"
-<<<<<<< HEAD
+        v-model:wireguard="wireguard"
         :has-custom-domain="selectionDetails?.domain?.enabledCustomDomain"
-=======
-        v-model:wireguard="wireguard"
-        :domain="selectionDetails?.domain"
->>>>>>> a66e759a
       />
 
       <input-tooltip
