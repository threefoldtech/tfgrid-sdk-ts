import { marked } from "marked";
import type { App, Component } from "vue";

import CopyInputWrapper from "./components/copy_input_wrapper.vue";
import DTabs from "./components/dynamic_tabs.vue";
import FormValidator from "./components/form_validator.vue";
import InputTooltip from "./components/input_tooltip.vue";
import InputValidator from "./components/input_validator.vue";
import PasswordInputWrapper from "./components/password_input_wrapper.vue";
import ViewLayout from "./components/view_layout.vue";
import WebletLayout from "./components/weblet_layout.vue";
import * as validators from "./utils/validators";

const GLOBAL_COMPONENTS: { [key: string]: Component } = {
  PasswordInputWrapper,
  WebletLayout,
  CopyInputWrapper,
  DTabs,
  InputValidator,
  FormValidator,
<<<<<<< HEAD
  ViewLayout,
=======
  InputTooltip,
>>>>>>> 9de7728c
};

export function defineGlobals(app: App<Element>): void {
  defineGlobalComponents(app);
  defineGlobalProps(app);

  marked.use({
    renderer: {
      heading(text, level) {
        const margin = Math.max(7 - level, 3);
        return `<h${level} class="text-h${level} mb-${margin}">${text}</h${level}>`;
      },
      link(href, title, text) {
        const t = title ? `title="${title}"` : "";
        const h = `href="${href}"`;
        return `<a class="app-link" target="_blank" ${t} ${h}>${text}</a>`;
      },
    },
  });
}

function defineGlobalComponents(app: App<Element>) {
  for (const key in GLOBAL_COMPONENTS) {
    app.component(key, GLOBAL_COMPONENTS[key]);
  }
}

function defineGlobalProps(app: App<Element>) {
  app.config.globalProperties.validators = validators;
}<|MERGE_RESOLUTION|>--- conflicted
+++ resolved
@@ -18,11 +18,8 @@
   DTabs,
   InputValidator,
   FormValidator,
-<<<<<<< HEAD
   ViewLayout,
-=======
   InputTooltip,
->>>>>>> 9de7728c
 };
 
 export function defineGlobals(app: App<Element>): void {
