import { CertificationType, type GridNode, type NodeStats, NodeStatus } from "@threefold/gridproxy_client";
import { capitalize } from "vue";
import type { VDataTable } from "vuetify/components";

import type { AsyncRule, SyncRule } from "@/components/input_validator.vue";

import type * as validators from "../utils/validators";
// Input attrs
export type InputFilterType = {
  label: string;
  tooltip: string;
  value?: string;
  rules?: [syncRules: SyncRule[], asyncRules?: AsyncRule[]];
  error?: string;
  type: string;
};

export type CPUBenchmark = {
  multi: number;
  single: number;
  threads: number;
  workloads: number;
};

export enum ProfileTypes {
  DIY,
  TITAN,
}

export enum Certification {
  NONE = 0,
  CERTIFIED = 1,
  GOLD_CERTIFIED = 2,
}

export interface FarmingProfileOptions {
  type: ProfileTypes;
  name: string;
  memory: number;
  cpu: number;
  hdd: number;
  ssd: number;
  price: number;
  priceAfter5Years: number;
  maximumTokenPrice: number;
  powerUtilization: number;
  powerCost: number;
  certified: Certification;
  publicIp: boolean;
  investmentCostHW: number;
  nuRequiredPerCu: number;
}
export interface K8SWorker {
  name: string;
  cpu: number;
  memory: number;
  diskSize: number;
  ipv4: boolean;
  ipv6: boolean;
  planetary: boolean;
  mycelium: boolean;
  rootFsSize: number;
  rentedBy?: number;
  dedicated: boolean;
  certified: boolean;
  selectionDetails?: SelectionDetails;
}

export interface CaproverWorker {
  name: string;
  solution?: solutionFlavor;
  dedicated?: boolean;
  certified?: boolean;
  selectionDetails?: SelectionDetails;
  mycelium: boolean;
  ipv6: boolean;
}

export interface FarmInterface {
  name: string;
  farmID: number;
  country: string;
  region: string;
}

export interface Flist {
  value: string;
  entryPoint: string;
}

export type VDataTableHeader = {
  title: string;
  key: string;
  sortable?: boolean;
  children?: VDataTableHeader;
  [key: string]: any;
}[];

export enum ProjectName {
  Kubernetes = "Kubernetes",
  Caprover = "CapRover",
  Discourse = "Discourse",
  Funkwhale = "Funkwhale",
  Mastodon = "Mastodon",
  Mattermost = "Mattermost",
  Owncloud = "Owncloud",
  Nextcloud = "Nextcloud",
  Peertube = "Peertube",
  Subsquid = "Subsquid",
  Taiga = "Taiga",
  Wordpress = "Wordpress",
  Gateway = "GatewayName",
  QVM = "Qvm",
  TFhubValidator = "TFhubValidator",
  Casperlabs = "Casperlabs",
  Presearch = "Presearch",
  VM = "VM",
  NodePilot = "NodePilot",
  Fullvm = "Fullvm",
  Algorand = "Algorand",
  Qvm = "Qvm",
  Umbrel = "Umbrel",
  FreeFlow = "Freeflow",
  StaticWebsite = "StaticWebsite",
  TFRobot = "TFRobot",
<<<<<<< HEAD
  Gitea = "Gitea",
=======
  Nostr = "Nostr",
>>>>>>> 252d809a
}

export enum SolutionCode {
  peertube = "pt",
  funkwhale = "fw",
  taiga = "tg",
  discourse = "dc",
  owncloud = "oc",
  nextcloud = "nc",
  mattermost = "mm",
  mastodon = "md",
  tfhubvalidator = "tfvalidator",
  casperlabs = "cl",
  presearch = "ps",
  caprover = "cp",
  kubernetes = "k8s",
  machines = "vm",
  vm = "vm",
  nodepilot = "np",
  fullvm = "fvm",
  subsquid = "ss",
  algorand = "al",
  qvm = "qvm",
  umbrel = "um",
  wordpress = "wp",
  staticwebsite = "sw",
  tfrobot = "tfr",
<<<<<<< HEAD
  gitea = "gt",
=======
  nostr = "nt",
>>>>>>> 252d809a
}

export const solutionType: { [key: string]: string } = {
  algorand: "Algorand",
  caprover: "CapRover",
  casperlabs: "Casperlabs",
  discourse: "Discourse",
  fullvm: "Full Virtual Machine",
  funkwhale: "Funkwhale",
  gatewayname: "Gateway Name",
  kubernetes: "Kubernetes",
  mattermost: "Mattermost",
  nodepilot: "Node Pilot",
  owncloud: "Owncloud",
  nextcloud: "Nextcloud",
  peertube: "Peertube",
  presearch: "Presearch",
  subsquid: "Subsquid",
  taiga: "Taiga",
  umbrel: "Umbrel",
  vm: "Micro Virtual Machine",
  wordpress: "Wordpress",
  staticwebsite: "Static Website",
  tfrobot: "TFRobot",
<<<<<<< HEAD
  Gitea: "Gitea",
=======
  nostr: "Nostr",
>>>>>>> 252d809a
};

export interface solutionFlavor {
  cpu: number;
  memory: number;
  disk: number;
}

export interface GatewayNode {
  id?: number;
  domain: string;
  useFQDN?: boolean;
  ip?: string;
}

export interface IStatistics {
  data: number | string;
  title: string;
  icon: string;
}

export interface SMTPServer {
  enabled: boolean;
  username: string;
  password: string;
  email: string;
  hostname: string;
  port: number;
  tls: boolean;
  ssl: boolean;
}

export type Validators = typeof validators;

export type NodeInputFilterType = {
  label: string;
  tooltip: string;
  value?: string;
  rules?: [syncRules: SyncRule[], asyncRules?: AsyncRule[]];
  error?: string;
  type: string;
};

export interface FilterOptions {
  status?: NodeStatus;
  gpu?: boolean;
  gateway?: boolean;
  page: number;
  size: number;
}

import type { SelectionDetails } from "./nodeSelector";

// The input filters<nodeId, farmIds..etc> and the option filters<status, gpu...etc>

// Status, GPU, Gateway, and any other option should be add here.
export type NodeFilterOptions = {
  status: NodeStatus;
  gpu?: boolean;
  gateway?: boolean;
  page: number;
  size: number;
};

export const nodeOptionsInitializer: NodeFilterOptions = {
  gateway: undefined,
  gpu: undefined,
  page: 1,
  size: 10,
  status: capitalize(NodeStatus.Up) as NodeStatus,
};

export type ResourceWrapper = {
  name: string;
  value: string;
};

export type NodeDetailsCard = {
  name: string;
  value?: string;
  imgSrc?: string;
  hint?: string;
  icon?: string;
  callback?: (value: string) => void;
  nameHint?: string; // v-chip hint beside the item name.
  nameHintColor?: string; // The v-chip color
  type?: string;
  downloadSpeed?: string;
  uploadSpeed?: string;
};

export type GridProxyRequestConfig = {
  loadFarm?: boolean;
  loadTwin?: boolean;
  loadStats?: boolean;
  loadGpu?: boolean;
};

export type NodeStatusColor = {
  color: string;
  status: string;
};

export type NodeTypeColor = {
  color: string;
  type: string;
};

export type NodeHealthColor = {
  color: string;
  type: string;
};

export const nodeStatsInitializer: NodeStats = {
  system: { cru: 0, hru: 0, ipv4u: 0, mru: 0, sru: 0 },
  total: { cru: 0, hru: 0, ipv4u: 0, mru: 0, sru: 0 },
  used: { cru: 0, hru: 0, ipv4u: 0, mru: 0, sru: 0 },
  users: {
    deployments: 0,
    workloads: 0,
    last_deployment_timestamp: 0,
  },
};

export const nodeInitializer: GridNode = {
  id: "",
  nodeId: 0,
  farmId: 0,
  farmName: "",
  twinId: 0,
  country: "",
  region: "",
  gridVersion: 0,
  city: "",
  uptime: 0,
  created: 0,
  farmingPolicyId: 0,
  updatedAt: 0,
  total_resources: { mru: 0, sru: 0, hru: 0, cru: 0 },
  used_resources: { mru: 0, sru: 0, hru: 0, cru: 0 },
  location: { city: "", country: "", latitude: 0, longitude: 0 },
  publicConfig: { domain: "", gw4: "", ipv6: "", gw6: "", ipv4: "" },
  status: NodeStatus.Up,
  certificationType: CertificationType.Diy,
  dedicated: false,
  rentContractId: 0,
  rentedByTwinId: 0,
  farm: {
    certificationType: CertificationType.Diy,
    dedicated: false,
    farmId: 0,
    name: "",
    pricingPolicyId: 0,
    publicIps: [],
    twinId: 0,
    stellarAddress: "",
  },
  publicIps: { free: 0, total: 0, used: 0 },
  twin: { twinId: 0, accountId: "", publicKey: "", relay: "" },
  stats: nodeStatsInitializer,
  cards: [],
  num_gpu: 0,
  healthy: false,
  rentable: false,
  rented: false,
  dmi: {
    bios: {
      vendor: "",
      version: "",
    },
    baseboard: {
      manufacturer: "",
      product_name: "",
    },
    processor: [
      {
        version: "",
        thread_count: "",
      },
    ],
    memory: [
      {
        manufacturer: "",
        type: "",
      },
    ],
  },
  speed: {
    upload: 0,
    download: 0,
  },
  price_usd: 0,
  extraFee: 0,
};

export interface SSHKeyData {
  id: number;
  publicKey: string;
  name: string;
  createdAt: string;
  isActive: boolean;
  fingerPrint?: string;
  deleting?: boolean;
  activating?: boolean;
}

export enum SSHCreationMethod {
  None = "",
  Generate = "generate",
  Import = "import",
}<|MERGE_RESOLUTION|>--- conflicted
+++ resolved
@@ -123,11 +123,8 @@
   FreeFlow = "Freeflow",
   StaticWebsite = "StaticWebsite",
   TFRobot = "TFRobot",
-<<<<<<< HEAD
   Gitea = "Gitea",
-=======
   Nostr = "Nostr",
->>>>>>> 252d809a
 }
 
 export enum SolutionCode {
@@ -155,11 +152,8 @@
   wordpress = "wp",
   staticwebsite = "sw",
   tfrobot = "tfr",
-<<<<<<< HEAD
   gitea = "gt",
-=======
   nostr = "nt",
->>>>>>> 252d809a
 }
 
 export const solutionType: { [key: string]: string } = {
@@ -184,11 +178,8 @@
   wordpress: "Wordpress",
   staticwebsite: "Static Website",
   tfrobot: "TFRobot",
-<<<<<<< HEAD
   Gitea: "Gitea",
-=======
   nostr: "Nostr",
->>>>>>> 252d809a
 };
 
 export interface solutionFlavor {
