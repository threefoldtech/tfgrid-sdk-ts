import "@mdi/font/css/materialdesignicons.css";
import "vuetify/styles";

import { createVuetify } from "vuetify";
import * as components from "vuetify/components";
import * as directives from "vuetify/directives";

const defaults = {
  VAlert: {
    variant: "tonal",
  },
  VProgressCircular: {
    size: 50,
    width: 7,
    color: "primary",
  },
  VBtn: {
    VProgressCircular: {
<<<<<<< HEAD
      size: 20,
      width: 5,
=======
      size: 50,
      width: 7,
    },
    VBtn: {
      VProgressCircular: {
        color: undefined,
      },
>>>>>>> e1351ac1
    },
  },
};

const vuetify = createVuetify({
  defaults,
  components,
  directives,
  theme: {
    defaultTheme: "dark",
    themes: {
      dark: {
        dark: true,
        colors: {
          primary: "#1aa18f",
          secondary: "#74DDC3",
          title: "#1AA18F",
          disclaimer: "#4D776D",
          info: "#7de3c8",
          warning: "#FFCC00",
          link: "#5695ff",
          anchor: "#d4d4d4",
          disable: "#d4d4d4",
        },
        variables: {
          "footer-color-link": "#fff",
          "footer-color-header": "#74DDC3",
          "speed-chip": "#424242",
        },
      },
      light: {
        dark: false,
        colors: {
          background: "#f6f6f6",
          primary: "#1AA18F",
          info: "#1AA18F",
          secondary: "#14A1B8",
          anchor: "#000000",
          disable: "#d4d4d4",
        },
        variables: {
          "footer-color-link": "#333",
          "footer-color-header": "#1aa18f",
          "speed-chip": "#EEEEEE",
        },
      },
    },
  },
});

export default vuetify;<|MERGE_RESOLUTION|>--- conflicted
+++ resolved
@@ -12,22 +12,10 @@
   VProgressCircular: {
     size: 50,
     width: 7,
-    color: "primary",
   },
   VBtn: {
     VProgressCircular: {
-<<<<<<< HEAD
-      size: 20,
-      width: 5,
-=======
-      size: 50,
-      width: 7,
-    },
-    VBtn: {
-      VProgressCircular: {
-        color: undefined,
-      },
->>>>>>> e1351ac1
+      color: undefined,
     },
   },
 };
