--- conflicted
+++ resolved
@@ -3,8 +3,5 @@
 export * from "./useWatchDeep";
 export * from "./usePagination";
 export * from "./useNavigationStatus";
-<<<<<<< HEAD
 export * from "./useStorage";
-=======
-export * from "./useOnline";
->>>>>>> fb00e241
+export * from "./useOnline";