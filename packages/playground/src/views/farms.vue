<template>
  <view-layout>
    <v-row>
      <v-col>
        <filters
          v-model="filterFarmInputs"
          @update:model-value="inputFiltersReset"
          :form-disabled="isFormLoading"
          v-model:valid="isValidForm"
        />

        <v-data-table-server
          :loading="loading"
          :headers="headers"
          :items="farms"
          :items-length="totalFarms"
          :items-per-page-options="[
            { value: 5, title: '5' },
            { value: 10, title: '10' },
            { value: 15, title: '15' },
          ]"
          v-model:items-per-page="size"
          v-model:page="page"
          :disable-sort="true"
          :on-update:model-value="updateQueries"
          @click:row="openSheet"
        >
          <template #loading />
        </v-data-table-server>
      </v-col>
    </v-row>
    <v-dialog v-model="dialog" hide-overlay transition="dialog-bottom-transition">
      <v-container>
        <v-toolbar :height="35">
          <div class="ml-auto">
            <v-btn icon dark @click="() => (dialog = false)">
              <v-icon>mdi-close</v-icon>
            </v-btn>
          </div>
        </v-toolbar>

        <template v-if="loading">
          <div color="transparent" class="text-center">
            <v-progress-circular color="primary" indeterminate :size="50" :width="5" />
            <p>Loading farm details...</p>
          </div>
        </template>

        <template v-else>
          <v-card>
            <v-col>
              <farm-details-card :farm="selectedFarm" />
            </v-col>
            <v-col>
              <twin-details-card :farm="selectedFarm" />
            </v-col>
          </v-card>
        </template>
      </v-container>
    </v-dialog>
  </view-layout>
</template>

<script lang="ts" setup>
import type { Farm } from "@threefold/gridproxy_client";
import debounce from "lodash/debounce.js";
import { computed, onMounted, ref, watch } from "vue";

import type { VDataTableHeader } from "@/types";
import type { FarmFilterOptions, MixedFarmFilter } from "@/types";
import type { FilterFarmInputs } from "@/utils/filter_farms";
import { inputsInitializer } from "@/utils/filter_farms";
import { getAllFarms, getFarmQueries } from "@/utils/get_farms";
const loading = ref<boolean>(false);
const farms = ref<Farm[]>();

const selectedFarm = ref<Farm>();
const filterFarmInputs = ref<FilterFarmInputs>(inputsInitializer());
const size = ref(10);
const page = ref(1);
<<<<<<< HEAD
const dialog = ref(false);
const sortBy = ref([{ key: "", order: undefined }]);
=======

>>>>>>> d4282b1f
const filterOptions = ref<FarmFilterOptions>({
  size: size.value,
  page: page.value,
});

const mixedFarmFilters = computed<MixedFarmFilter>(() => ({
  inputs: filterFarmInputs.value,
  options: filterOptions.value,
}));

const isFormLoading = ref<boolean>(true);
const isValidForm = ref<boolean>(false);
const totalFarms = ref(0);

const _getFarms = async (queries: Partial<FarmsQuery>) => {
  if (isValidForm.value) {
    loading.value = true;
    isFormLoading.value = true;
    try {
      const { count, data } = await getAllFarms(queries);

      if (data) {
        totalFarms.value = count || 0;
        farms.value = data.map(farm => {
          const ips = farm.publicIps;
          const total = ips.length;
          const used = ips.filter(x => x.contract_id !== 0).length;
          return {
            ...farm,
            totalPublicIp: total,
            freePublicIp: total - used,
          };
        });
      }
    } catch (err) {
      console.log("could not get farms:", err);
      createCustomToast("Failed to get farms!", ToastType.danger);
    } finally {
      isFormLoading.value = false;
      loading.value = false;
    }
  }
};
onMounted(async () => {
  await updateFarms();
});

const request = debounce(_getFarms, 1000);

const updateFarms = async () => {
  const queries = await getFarmQueries(mixedFarmFilters.value);

  await request(queries);
};

const updateQueries = async () => {
  const inputs = mixedFarmFilters.value.inputs;
  if (inputs && filterFarmInputs.value) {
    const filtersInputValues = filterFarmInputs.value;
    if (filtersInputValues.farmId) {
      inputs.farmId.value = filtersInputValues.farmId.value;
    }
    if (filtersInputValues.name) {
      inputs.name.value = filtersInputValues.name.value;
    }
    if (filtersInputValues.freeIps) {
      inputs.freeIps.value = filtersInputValues.freeIps.value;
    }
  }
  const options = mixedFarmFilters.value.options;
  if (options) {
    options.page = page.value;
    options.size = size.value;
  }
  await updateFarms();
};

watch(mixedFarmFilters, updateFarms, { deep: true });
watch(filterFarmInputs, updateQueries, { deep: true });
watch(page, updateQueries);
watch(size, updateQueries);

// The filters should reset to the default value again..
const inputFiltersReset = (filtersInputValues: FilterFarmInputs) => {
  filterFarmInputs.value = filtersInputValues;
  filterOptions.value = {
    page: 1,
    size: 10,
  };
};

const openSheet = (_e: any, { item }: any) => {
  openDialog(item.value);
};
const openDialog = (item: Farm) => {
  selectedFarm.value = item;
  dialog.value = true;
};

const headers: VDataTableHeader = [
  { title: "ID", key: "farmId", sortable: false },
  { title: "Name", key: "name", sortable: false },
  {
    title: "Total Public IPs",
    key: "totalPublicIp",
    align: "start",
    sortable: false,
  },
  {
    title: "Available Public IPs",
    key: "freePublicIp",
    align: "start",
    sortable: false,
  },
  {
    title: "Certification Type",
    key: "certificationType",
    align: "start",
    sortable: false,
  },
  {
    title: "Pricing Policy",
    key: "pricingPolicyId",
    align: "start",
    sortable: false,
  },
];
</script>

<script lang="ts">
import type { FarmsQuery } from "@threefold/gridproxy_client";

import Filters from "@/components/filter.vue";
import FarmDetailsCard from "@/components/node_details_cards/farm_details_card.vue";
import TwinDetailsCard from "@/components/node_details_cards/twin_details_card.vue";
import { createCustomToast, ToastType } from "@/utils/custom_toast";
export default {
  name: "Farms",
  components: {
    Filters,
    FarmDetailsCard,
    TwinDetailsCard,
  },
};
</script><|MERGE_RESOLUTION|>--- conflicted
+++ resolved
@@ -78,12 +78,11 @@
 const filterFarmInputs = ref<FilterFarmInputs>(inputsInitializer());
 const size = ref(10);
 const page = ref(1);
-<<<<<<< HEAD
+
 const dialog = ref(false);
-const sortBy = ref([{ key: "", order: undefined }]);
-=======
-
->>>>>>> d4282b1f
+
+
+
 const filterOptions = ref<FarmFilterOptions>({
   size: size.value,
   page: page.value,
