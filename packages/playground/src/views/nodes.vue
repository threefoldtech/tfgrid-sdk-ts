<template>
  <div class="hint">
    <v-alert type="info" variant="tonal">
      Node status is updated every 90 minutes. For a realtime status, click on the row.
    </v-alert>
  </div>

  <view-layout>
    <TfFiltersContainer class="mb-4" @apply="loadNodes(true)" :loading="loading">
      <TfFilter
        query-route="node-id"
        :rules="[
          validators.isNumeric('This field accepts numbers only.', { no_symbols: true }),
          validators.min('The node id should be larger than zero.', 1),
          validators.startsWith('The node id start with zero.', '0'),
          validators.validateResourceMaxNumber('This is not a valid ID.'),
        ]"
        v-model="filters.nodeId"
      >
        <template #input="{ props }">
          <VTextField label="Node ID" variant="outlined" v-model="filters.nodeId" v-bind="props">
            <template #append-inner>
              <VTooltip text="Filter by node id">
                <template #activator="{ props }">
                  <VIcon icon="mdi-information-outline" v-bind="props" />
                </template>
              </VTooltip>
            </template>
          </VTextField>
        </template>
      </TfFilter>

      <TfFilter
        query-route="farm-id"
        v-model="filters.farmId"
        :rules="[
          validators.isNumeric('This field accepts numbers only.', {
            no_symbols: true,
          }),
          validators.min('The ID should be larger than zero.', 1),
          validators.isInt('should be an integer'),
          validators.validateResourceMaxNumber('This is not a valid ID.'),
        ]"
      >
        <template #input="{ props }">
          <VTextField label="Farm ID" variant="outlined" v-model="filters.farmId" v-bind="props">
            <template #append-inner>
              <VTooltip text="Filter by farm id">
                <template #activator="{ props }">
                  <VIcon icon="mdi-information-outline" v-bind="props" />
                </template>
              </VTooltip>
            </template>
          </VTextField>
        </template>
      </TfFilter>

      <TfFilter query-route="farm-name" v-model="filters.farmName">
        <template #unwrap="{ colProps }">
          <VCol v-bind="colProps">
            <TfSelectFarm
              inset-tooltip
              variant="outlined"
              tooltip="Filter by farm name."
              :model-value="filters.farmName ? ({ name: filters.farmName } as any) : undefined"
              @update:model-value="filters.farmName = $event?.name || ''"
            />
          </VCol>
        </template>
      </TfFilter>

      <TfSelectLocation
        :model-value="{ region: filters.region, country: filters.country }"
        @update:model-value="
          filters.country = $event?.country || '';
          filters.region = $event?.region || '';
        "
      >
        <template #region="{ props }">
          <TfFilter query-route="region" v-model="filters.region">
            <TfSelectRegion :region-props="props" variant="outlined" />
          </TfFilter>
        </template>

        <template #country="{ props }">
          <TfFilter query-route="country" v-model="filters.country">
            <TfSelectCountry :country-props="props" variant="outlined" />
          </TfFilter>
        </template>
      </TfSelectLocation>

      <TfFilter
        query-route="min-ssd"
        v-model="filters.minSSD"
        :rules="[
          validators.isNumeric('This field accepts numbers only.'),
          validators.min('The total ssd should be larger than zero.', 1),
          validators.validateResourceMaxNumber('This value is out of range.'),
        ]"
      >
        <template #input="{ props }">
          <VTextField label="Min SSD (GB)" variant="outlined" v-model="filters.minSSD" v-bind="props">
            <template #append-inner>
              <VTooltip text="Filter by the minimum total amount of SSD in the node.">
                <template #activator="{ props }">
                  <VIcon icon="mdi-information-outline" v-bind="props" />
                </template>
              </VTooltip>
            </template>
          </VTextField>
        </template>
      </TfFilter>

      <TfFilter
        query-route="min-hdd"
        v-model="filters.minHDD"
        :rules="[
          validators.isNumeric('This field accepts numbers only.'),
          validators.min('The total hdd should be larger than zero.', 1),
          validators.validateResourceMaxNumber('This value is out of range.'),
        ]"
      >
        <template #input="{ props }">
          <VTextField label="Min HDD (GB)" variant="outlined" v-model="filters.minHDD" v-bind="props">
            <template #append-inner>
              <VTooltip text="Filter by the minimum total amount of HDD in the node.">
                <template #activator="{ props }">
                  <VIcon icon="mdi-information-outline" v-bind="props" />
                </template>
              </VTooltip>
            </template>
          </VTextField>
        </template>
      </TfFilter>

      <TfFilter
        query-route="min-ram"
        v-model="filters.minRAM"
        :rules="[
          validators.isNumeric('This field accepts numbers only.'),
          validators.min('The total ram should be larger than zero.', 1),
          validators.validateResourceMaxNumber('This value is out of range.'),
        ]"
      >
        <template #input="{ props }">
          <VTextField label="Min RAM (GB)" variant="outlined" v-model="filters.minRAM" v-bind="props">
            <template #append-inner>
              <VTooltip text="Filter by the minimum total amount of RAM in the node.">
                <template #activator="{ props }">
                  <VIcon icon="mdi-information-outline" v-bind="props" />
                </template>
              </VTooltip>
            </template>
          </VTextField>
        </template>
      </TfFilter>

      <TfFilter
        query-route="min-cpu"
        v-model="filters.minCRU"
        :rules="[
          validators.isNumeric('This field accepts numbers only.'),
          validators.min('The total number of CPUs should be larger then zero.', 1),
          validators.validateResourceMaxNumber('This value is out of range.'),
        ]"
      >
        <template #input="{ props }">
          <VTextField label="Min CPU (vCores)" variant="outlined" v-model="filters.minCRU" v-bind="props">
            <template #append-inner>
              <VTooltip text="Filter by the minimum total number of CPUs in the node.">
                <template #activator="{ props }">
                  <VIcon icon="mdi-information-outline" v-bind="props" />
                </template>
              </VTooltip>
            </template>
          </VTextField>
        </template>
      </TfFilter>

      <TfFilter
        query-route="free-ssd"
        v-model="filters.freeSSD"
        :rules="[
          validators.isNumeric('This field accepts numbers only.'),
          validators.min('The free ssd should be larger than zero.', 1),
          validators.validateResourceMaxNumber('This value is out of range.'),
        ]"
      >
        <template #input="{ props }">
          <VTextField label="Free SSD (GB)" variant="outlined" v-model="filters.freeSSD" v-bind="props">
            <template #append-inner>
              <VTooltip text="Filter by the minimum available amount of SSD in the node.">
                <template #activator="{ props }">
                  <VIcon icon="mdi-information-outline" v-bind="props" />
                </template>
              </VTooltip>
            </template>
          </VTextField>
        </template>
      </TfFilter>

      <TfFilter
        query-route="free-hdd"
        v-model="filters.freeHDD"
        :rules="[
          validators.isNumeric('This field accepts numbers only.'),
          validators.min('The free hdd should be larger than zero.', 1),
          validators.validateResourceMaxNumber('This value is out of range.'),
        ]"
      >
        <template #input="{ props }">
          <VTextField label="Free HDD (GB)" variant="outlined" v-model="filters.freeHDD" v-bind="props">
            <template #append-inner>
              <VTooltip text="Filter by the minimum available amount of HDD in the node.">
                <template #activator="{ props }">
                  <VIcon icon="mdi-information-outline" v-bind="props" />
                </template>
              </VTooltip>
            </template>
          </VTextField>
        </template>
      </TfFilter>

      <TfFilter
        query-route="free-ram"
        v-model="filters.freeRAM"
        :rules="[
          validators.isNumeric('This field accepts numbers only.'),
          validators.min('The free ram should be larger than zero.', 1),
          validators.validateResourceMaxNumber('This value is out of range.'),
        ]"
      >
        <template #input="{ props }">
          <VTextField label="Free RAM (GB)" variant="outlined" v-model="filters.freeRAM" v-bind="props">
            <template #append-inner>
              <VTooltip text="Filter by the minimum available amount of RAM in the node.">
                <template #activator="{ props }">
                  <VIcon icon="mdi-information-outline" v-bind="props" />
                </template>
              </VTooltip>
            </template>
          </VTextField>
        </template>
      </TfFilter>
      <TfFilter
        query-route="free-public-ips"
        :rules="[
          validators.isNumeric('This field accepts numbers only.', {
            no_symbols: true,
          }),
          validators.min('The node id should be larger then zero.', 1),
          validators.startsWith('The node id start with zero.', '0'),
          validators.validateResourceMaxNumber('This value is out of range.'),
        ]"
        v-model="filters.publicIPs"
      >
        <template #input="{ props }">
          <VTextField label="Free Public IPs" variant="outlined" v-model="filters.publicIPs" v-bind="props">
            <template #append-inner>
              <VTooltip text="Filter by free Public IPs">
                <template #activator="{ props }">
                  <VIcon icon="mdi-information-outline" v-bind="props" />
                </template>
              </VTooltip>
            </template>
          </VTextField>
        </template>
      </TfFilter>

      <TfFilter query-route="node-status" v-model="filters.status">
        <v-select
          :model-value="filters.status || undefined"
          @update:model-value="filters.status = $event || ''"
          :items="[
            { title: 'Up', value: NodeStatus.Up },
            { title: 'Down', value: NodeStatus.Down },
            { title: 'Standby', value: NodeStatus.Standby },
          ]"
          label="Select Nodes Status"
          item-title="title"
          item-value="value"
          variant="outlined"
          clearable
          @click:clear="filters.status = ''"
        />
      </TfFilter>

      <TfFilter query-route="gateway" v-model="filters.gateway">
        <v-switch color="primary" inset label="Gateways (Only)" v-model="filters.gateway" hide-details />
      </TfFilter>

      <TfFilter query-route="gpu" v-model="filters.gpu">
        <v-switch color="primary" inset label="GPU Node (Only)" v-model="filters.gpu" hide-details />
      </TfFilter>

      <TfFilter query-route="dedicated" v-model="filters.dedicated">
        <v-switch color="primary" inset label="Dedicated Nodes (Only)" v-model="filters.dedicated" hide-details />
      </TfFilter>
    </TfFiltersContainer>

    <div class="nodes mt-5">
      <div class="nodes-inner">
        <v-row>
          <v-col cols="12">
            <div class="table">
              <nodes-table
                v-model="nodes"
                :size="size"
                @update:size="
                  size = $event;
                  loadNodes();
                "
                :page="page"
                @update:page="
                  page = $event;
                  loadNodes();
                "
                @reload-table="reloadTable"
                :count="nodesCount"
                :loading="loading"
                v-model:selectedNode="selectedNodeId"
                @open-dialog="openDialog"
              />
            </div>
          </v-col>
        </v-row>
      </div>
    </div>

    <node-details
      :filter-options="{ size, page, gpu: filters.gpu }"
      :nodeId="selectedNodeId"
      :openDialog="isDialogOpened"
      @close-dialog="closeDialog"
    />
  </view-layout>
</template>

<script lang="ts">
import { type GridNode, NodeStatus } from "@threefold/gridproxy_client";
import { onMounted, ref } from "vue";
import { useRoute } from "vue-router";

import NodeDetails from "@/components/node_details.vue";
import NodesTable from "@/components/nodes_table.vue";
import router from "@/router";
import type { GridProxyRequestConfig } from "@/types";
import { getNode, requestNodes } from "@/utils/get_nodes";
import { convertToBytes } from "@/utils/get_nodes";

import TfFilter from "../components/filters/TfFilter.vue";
import TfFiltersContainer from "../components/filters/TfFiltersContainer.vue";
import TfSelectFarm from "../components/node_selector/TfSelectFarm.vue";
import TfSelectLocation from "../components/node_selector/TfSelectLocation.vue";
export default {
  components: {
    NodesTable,
    NodeDetails,
    TfFiltersContainer,
    TfFilter,
    TfSelectFarm,
    TfSelectLocation,
  },
  setup() {
    const size = ref(window.env.PAGE_SIZE);
    const page = ref(1);
    const nodeId = ref<number>(0);
    const filters = ref({
      nodeId: "",
      farmId: "",
      farmName: "",
      minSSD: "",
      minHDD: "",
      minRAM: "",
      minCRU: "",
      freeSSD: "",
      freeHDD: "",
      freeRAM: "",
      region: "",
      country: "",
      status: "",
      gateway: false,
      gpu: false,
      publicIPs: "",
      dedicated: false,
    });

    const loading = ref<boolean>(true);
    const nodes = ref<GridNode[]>([]);
    const nodesCount = ref<number>(0);
    const selectedNodeId = ref<number>(0);

    const isDialogOpened = ref<boolean>(false);

    const route = useRoute();

    const nodeOptions: GridProxyRequestConfig = {
      loadTwin: true,
      loadFarm: true,
      loadStats: true,
      loadGpu: false,
    };

    async function loadNodes(retCount = false) {
      loading.value = true;
      if (retCount) page.value = 1;
      try {
        const { count, data } = await requestNodes(
          {
            page: page.value,
            size: size.value,
            retCount,
            nodeId: +filters.value.nodeId || undefined,
            farmIds: filters.value.farmId || undefined,
            farmName: filters.value.farmName || undefined,
            country: filters.value.country,
            region: filters.value.region,
            status: (filters.value.status as NodeStatus) || undefined,
            freeHru: convertToBytes(filters.value.freeHDD),
            freeMru: convertToBytes(filters.value.freeRAM),
            freeSru: convertToBytes(filters.value.freeSSD),
            totalHru: convertToBytes(filters.value.minHDD),
            totalMru: convertToBytes(filters.value.minRAM),
            totalSru: convertToBytes(filters.value.minSSD),
            totalCru: +filters.value.minCRU || undefined,
            hasGpu: filters.value.gpu || undefined,
            domain: filters.value.gateway || undefined,
            freeIps: +filters.value.publicIPs || undefined,
<<<<<<< HEAD
            sortBy: "status",
            sortOrder: "asc",
=======
            dedicated: filters.value.dedicated || undefined,
>>>>>>> f530d72a
          },
          { loadFarm: true },
        );
        console.log(data);

        nodes.value = data;
        if (retCount) nodesCount.value = count ?? 0;
      } catch (err) {
        console.log(err);
      } finally {
        loading.value = false;
      }
    }

    async function requestNode() {
      loading.value = true;
      try {
        const node = await getNode(nodeId.value, nodeOptions);
        const index = nodes.value.findIndex(node => node.nodeId === nodeId.value);
        nodes.value[index] = node;
      } catch (error) {
        console.log(error);
      } finally {
        loading.value = false;
      }
    }

    const checkSelectedNode = async () => {
      if (route.query.nodeId) {
        selectedNodeId.value = +route.query.nodeId;
        isDialogOpened.value = true;
      }
    };

    onMounted(checkSelectedNode);

    const closeDialog = () => {
      if (route.query.nodeId) {
        const query = { ...router.currentRoute.value.query };
        delete query.nodeId;
        router.replace({ query });
      }
      isDialogOpened.value = false;
      selectedNodeId.value = 0;
    };

    const openDialog = async (item: GridNode) => {
      selectedNodeId.value = item.nodeId;
      isDialogOpened.value = true;
    };

    function reloadTable(id: number) {
      nodeId.value = id;
      setTimeout(requestNode, 20000);
    }

    return {
      loading,
      nodesCount,
      nodes,
      selectedNodeId,
      openDialog,
      closeDialog,
      requestNodes,
      isDialogOpened,
      reloadTable,
      filters,
      NodeStatus,
      size,
      page,
      loadNodes,
    };
  },
};
</script><|MERGE_RESOLUTION|>--- conflicted
+++ resolved
@@ -426,12 +426,7 @@
             hasGpu: filters.value.gpu || undefined,
             domain: filters.value.gateway || undefined,
             freeIps: +filters.value.publicIPs || undefined,
-<<<<<<< HEAD
-            sortBy: "status",
-            sortOrder: "asc",
-=======
             dedicated: filters.value.dedicated || undefined,
->>>>>>> f530d72a
           },
           { loadFarm: true },
         );
