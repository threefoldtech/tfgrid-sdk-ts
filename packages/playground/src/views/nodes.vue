<template>
  <div class="hint">
    <v-alert class="mb-4" type="info" variant="tonal">
      Node status is updated every 90 minutes. For a realtime status, click on the node's card.
    </v-alert>
  </div>

  <view-layout>
    <TfFiltersLayout>
      <template #filters>
        <TfFiltersContainer class="mb-4" @apply="loadNodes(true)" :loading="loading">
          <TfFilter query-route="dedicated" v-model="filters.dedicated">
            <v-switch
              color="primary"
              inset
              label="Dedicated Nodes"
              v-model="filters.dedicated"
              density="compact"
              hide-details
            />
          </TfFilter>
          <TfFilter query-route="gateway" v-model="filters.gateway">
            <v-switch color="primary" inset label="Gateways" v-model="filters.gateway" density="compact" hide-details />
          </TfFilter>

          <TfFilter query-route="gpu" v-model="filters.gpu">
            <v-switch color="primary" inset label="GPU Node" v-model="filters.gpu" density="compact" hide-details />
          </TfFilter>

          <TfFilter query-route="rentable" v-model="filters.rentable" v-if="profileManager.profile">
            <v-switch
              color="primary"
              inset
              label="Rentable"
              v-model="filters.rentable"
              density="compact"
              hide-details
            />
          </TfFilter>
          <TfFilter query-route="mine" v-model="filters.mine" v-if="profileManager.profile">
            <v-switch color="primary" inset label="Mine" v-model="filters.mine" density="compact" hide-details />
          </TfFilter>

          <TfFilter query-route="ipv6" v-model="filters.ipv6">
            <v-switch color="primary" inset label="IPv6" v-model="filters.ipv6" density="compact" hide-details />
          </TfFilter>

          <TfFilter class="mt-4" query-route="node-status" v-model="filters.status">
            <v-select
              :model-value="filters.status || undefined"
              @update:model-value="filters.status = $event || ''"
              :items="[
                { title: 'Up', value: UnifiedNodeStatus.Up },
                { title: 'Standby', value: UnifiedNodeStatus.Standby },
                { title: 'Up & Standby', value: UnifiedNodeStatus.UpStandby },
                { title: 'Down', value: UnifiedNodeStatus.Down },
              ]"
              label="Select Nodes Status"
              item-title="title"
              item-value="value"
              variant="outlined"
              clearable
              @click:clear="filters.status = ''"
              density="compact"
            />
          </TfFilter>

          <TfFilter
            query-route="node-id"
            :rules="[
              validators.isNumeric('This field accepts numbers only.', { no_symbols: true }),
              validators.min('The node id should be larger than zero.', 1),
              validators.startsWith('The node id start with zero.', '0'),
              validators.validateResourceMaxNumber('This is not a valid ID.'),
            ]"
            v-model="filters.nodeId"
          >
            <template #input="{ props }">
              <VTextField label="Node ID" variant="outlined" v-model="filters.nodeId" density="compact" v-bind="props">
                <template #append-inner>
                  <VTooltip text="Filter by node id">
                    <template #activator="{ props }">
                      <VIcon icon="mdi-information-outline" v-bind="props" />
                    </template>
                  </VTooltip>
                </template>
              </VTextField>
            </template>
          </TfFilter>

          <TfFilter
            query-route="farm-id"
            v-model="filters.farmId"
            :rules="[
              validators.isNumeric('This field accepts numbers only.', {
                no_symbols: true,
              }),
              validators.min('The ID should be larger than zero.', 1),
              validators.isInt('should be an integer'),
              validators.validateResourceMaxNumber('This is not a valid ID.'),
            ]"
          >
            <template #input="{ props }">
              <VTextField label="Farm ID" variant="outlined" v-model="filters.farmId" density="compact" v-bind="props">
                <template #append-inner>
                  <VTooltip text="Filter by farm id">
                    <template #activator="{ props }">
                      <VIcon icon="mdi-information-outline" v-bind="props" />
                    </template>
                  </VTooltip>
                </template>
              </VTextField>
            </template>
          </TfFilter>

          <TfFilter query-route="farm-name" v-model="filters.farmName">
            <template #unwrap="{ colProps }">
              <VCol v-bind="colProps">
                <TfSelectFarm
                  inset-tooltip
                  variant="outlined"
                  tooltip="Filter by farm name."
                  :model-value="filters.farmName ? ({ name: filters.farmName } as any) : undefined"
                  @update:model-value="filters.farmName = $event?.name || ''"
                  density="compact"
                />
              </VCol>
            </template>
          </TfFilter>

          <TfSelectLocation
            :model-value="{ region: filters.region, country: filters.country }"
            @update:model-value="
              filters.country = $event?.country || '';
              filters.region = $event?.region || '';
            "
            :only-with-nodes="false"
          >
            <template #region="{ props }">
              <TfFilter query-route="region" v-model="filters.region">
                <TfSelectRegion :region-props="props" variant="outlined" density="compact" />
              </TfFilter>
            </template>

            <template #country="{ props }">
              <TfFilter query-route="country" v-model="filters.country">
                <TfSelectCountry :country-props="props" variant="outlined" density="compact" />
              </TfFilter>
            </template>
          </TfSelectLocation>

          <TfFilter
            query-route="free-public-ips"
            :rules="[
              validators.isNumeric('This field accepts numbers only.', {
                no_symbols: true,
              }),
              validators.min('The node id should be larger then zero.', 1),
              validators.startsWith('The node id start with zero.', '0'),
              validators.validateResourceMaxNumber('This value is out of range.'),
            ]"
            v-model="filters.publicIPs"
          >
            <template #input="{ props }">
              <VTextField
                label="Free Public IPs"
                variant="outlined"
                v-model="filters.publicIPs"
                density="compact"
                v-bind="props"
              >
                <template #append-inner>
                  <VTooltip text="Filter by free Public IPs">
                    <template #activator="{ props }">
                      <VIcon icon="mdi-information-outline" v-bind="props" />
                    </template>
                  </VTooltip>
                </template>
              </VTextField>
            </template>
          </TfFilter>

          <TfFilter
            query-route="free-ssd"
            v-model="filters.freeSSD"
            :rules="[
              validators.isNumeric('This field accepts numbers only.'),
              validators.min('The free ssd should be larger than zero.', 1),
              validators.validateResourceMaxNumber('This value is out of range.'),
            ]"
          >
            <template #input="{ props }">
              <VTextField
                label="Free SSD (GB)"
                variant="outlined"
                v-model="filters.freeSSD"
                density="compact"
                v-bind="props"
              >
                <template #append-inner>
                  <VTooltip text="Filter by the minimum available amount of SSD in the node.">
                    <template #activator="{ props }">
                      <VIcon icon="mdi-information-outline" v-bind="props" />
                    </template>
                  </VTooltip>
                </template>
              </VTextField>
            </template>
          </TfFilter>

          <TfFilter
            query-route="free-hdd"
            v-model="filters.freeHDD"
            :rules="[
              validators.isNumeric('This field accepts numbers only.'),
              validators.min('The free hdd should be larger than zero.', 1),
              validators.validateResourceMaxNumber('This value is out of range.'),
            ]"
          >
            <template #input="{ props }">
              <VTextField
                label="Free HDD (GB)"
                variant="outlined"
                v-model="filters.freeHDD"
                density="compact"
                v-bind="props"
              >
                <template #append-inner>
                  <VTooltip text="Filter by the minimum available amount of HDD in the node.">
                    <template #activator="{ props }">
                      <VIcon icon="mdi-information-outline" v-bind="props" />
                    </template>
                  </VTooltip>
                </template>
              </VTextField>
            </template>
          </TfFilter>

          <TfFilter
            query-route="free-ram"
            v-model="filters.freeRAM"
            :rules="[
              validators.isNumeric('This field accepts numbers only.'),
              validators.min('The free ram should be larger than zero.', 1),
              validators.validateResourceMaxNumber('This value is out of range.'),
            ]"
          >
            <template #input="{ props }">
              <VTextField
                label="Free RAM (GB)"
                variant="outlined"
                v-model="filters.freeRAM"
                density="compact"
                v-bind="props"
              >
                <template #append-inner>
                  <VTooltip text="Filter by the minimum available amount of RAM in the node.">
                    <template #activator="{ props }">
                      <VIcon icon="mdi-information-outline" v-bind="props" />
                    </template>
                  </VTooltip>
                </template>
              </VTextField>
            </template>
          </TfFilter>

          <TfFilter
            query-route="num-gpu"
            v-model="filters.numGpu"
            :rules="[
              validators.isNumeric('This field accepts numbers only.'),
              validators.min('The number of gpus should be larger than zero.', 1),
              validators.validateResourceMaxNumber('This value is out of range.'),
            ]"
          >
            <template #input="{ props }">
              <VTextField density="compact" label="Num GPU" variant="outlined" v-model="filters.numGpu" v-bind="props">
                <template #append-inner>
                  <VTooltip text="Filter by the number of gpus in the node.">
                    <template #activator="{ props }">
                      <VIcon icon="mdi-information-outline" v-bind="props" />
                    </template>
                  </VTooltip>
                </template>
              </VTextField>
            </template>
          </TfFilter>

          <TfFilter
            query-route="min-ssd"
            v-model="filters.minSSD"
            :rules="[
              validators.isNumeric('This field accepts numbers only.'),
              validators.min('The total ssd should be larger than zero.', 1),
              validators.validateResourceMaxNumber('This value is out of range.'),
            ]"
          >
            <template #input="{ props }">
              <VTextField
                label="Min SSD (GB)"
                variant="outlined"
                v-model="filters.minSSD"
                density="compact"
                v-bind="props"
              >
                <template #append-inner>
                  <VTooltip text="Filter by the minimum total amount of SSD in the node.">
                    <template #activator="{ props }">
                      <VIcon icon="mdi-information-outline" v-bind="props" />
                    </template>
                  </VTooltip>
                </template>
              </VTextField>
            </template>
          </TfFilter>

          <TfFilter
            query-route="min-hdd"
            v-model="filters.minHDD"
            :rules="[
              validators.isNumeric('This field accepts numbers only.'),
              validators.min('The total hdd should be larger than zero.', 1),
              validators.validateResourceMaxNumber('This value is out of range.'),
            ]"
          >
            <template #input="{ props }">
              <VTextField
                label="Min HDD (GB)"
                variant="outlined"
                v-model="filters.minHDD"
                density="compact"
                v-bind="props"
              >
                <template #append-inner>
                  <VTooltip text="Filter by the minimum total amount of HDD in the node.">
                    <template #activator="{ props }">
                      <VIcon icon="mdi-information-outline" v-bind="props" />
                    </template>
                  </VTooltip>
                </template>
              </VTextField>
            </template>
          </TfFilter>

          <TfFilter
            query-route="min-ram"
            v-model="filters.minRAM"
            :rules="[
              validators.isNumeric('This field accepts numbers only.'),
              validators.min('The total ram should be larger than zero.', 1),
              validators.validateResourceMaxNumber('This value is out of range.'),
            ]"
          >
            <template #input="{ props }">
              <VTextField
                label="Min RAM (GB)"
                variant="outlined"
                v-model="filters.minRAM"
                density="compact"
                v-bind="props"
              >
                <template #append-inner>
                  <VTooltip text="Filter by the minimum total amount of RAM in the node.">
                    <template #activator="{ props }">
                      <VIcon icon="mdi-information-outline" v-bind="props" />
                    </template>
                  </VTooltip>
                </template>
              </VTextField>
            </template>
          </TfFilter>

          <TfFilter
            query-route="min-cpu"
            v-model="filters.minCRU"
            :rules="[
              validators.isNumeric('This field accepts numbers only.'),
              validators.min('The total number of CPUs should be larger then zero.', 1),
              validators.validateResourceMaxNumber('This value is out of range.'),
            ]"
          >
            <template #input="{ props }">
              <VTextField
                label="Min CPU (vCores)"
                variant="outlined"
                v-model="filters.minCRU"
                density="compact"
                v-bind="props"
              >
                <template #append-inner>
                  <VTooltip text="Filter by the minimum total number of CPUs in the node.">
                    <template #activator="{ props }">
                      <VIcon icon="mdi-information-outline" v-bind="props" />
                    </template>
                  </VTooltip>
                </template>
              </VTextField>
            </template>
          </TfFilter>
        </TfFiltersContainer>
      </template>

      <v-row>
        <v-spacer />
        <v-col :style="{ maxWidth: '350px' }">
          <v-select hide-details label="Sort By" clearable :items="sortItems" v-model="sortItem" return-object>
            <template #item="{ props, item }">
              <v-list-item v-bind="props" :title="item.title" :prepend-icon="item.raw.icon" />
            </template>
          </v-select>
        </v-col>
      </v-row>

      <div class="nodes">
        <div class="nodes-inner">
          <v-row>
            <v-col cols="12">
              <div class="table">
                <VAlert type="error" class="text-body-1 mb-4" v-if="error">
                  Failed to load Nodes. Please try again!
                  <template #append>
                    <VBtn icon="mdi-reload" color="error" variant="plain" density="compact" @click="loadNodes(true)" />
                  </template>
                </VAlert>
                <nodes-table
                  v-model="nodes"
                  max-height="730px"
                  :size="size"
                  @update:size="
                    size = $event;
                    loadNodes();
                  "
                  :page="page"
                  @update:page="
                    page = $event;
                    loadNodes();
                  "
                  :count="nodesCount"
                  :loading="loading"
                  v-model:selectedNode="selectedNodeId"
                  @open-dialog="openDialog"
                />
              </div>
            </v-col>
          </v-row>
        </div>
      </div>

      <node-details
        :filter-options="{ size, page, gpu: filters.gpu }"
        :nodeId="selectedNodeId"
        :openDialog="isDialogOpened"
        @close-dialog="closeDialog"
      />
    </TfFiltersLayout>
  </view-layout>
</template>

<script lang="ts">
import { type GridNode, SortBy, SortOrder, UnifiedNodeStatus } from "@threefold/gridproxy_client";
import { sortBy } from "lodash";
import { computed, onMounted, ref } from "vue";
import { useRoute } from "vue-router";

import NodeDetails from "@/components/node_details.vue";
import NodesTable from "@/components/nodes_table.vue";
import router from "@/router";
import { useProfileManager } from "@/stores";
import { requestNodes } from "@/utils/get_nodes";
import { convertToBytes } from "@/utils/get_nodes";

import TfFilter from "../components/filters/TfFilter.vue";
import TfFiltersContainer from "../components/filters/TfFiltersContainer.vue";
import TfFiltersLayout from "../components/filters/TfFiltersLayout.vue";
import TfSelectFarm from "../components/node_selector/TfSelectFarm.vue";
import TfSelectLocation from "../components/node_selector/TfSelectLocation.vue";

const sortItems = [
  {
    icon: "mdi-sort-ascending",
    title: "USD Price: Low to High",
    value: (nodes: GridNode[]) => sortBy(nodes, "price_usd"),
  },
  {
    icon: "mdi-sort-descending",
    title: "USD Price: High to Low",
    value: (nodes: GridNode[]) => sortBy(nodes, "price_usd").reverse(),
  },
];

export default {
  components: {
    NodesTable,
    NodeDetails,
    TfFiltersContainer,
    TfFilter,
    TfSelectFarm,
    TfSelectLocation,
    TfFiltersLayout,
  },
  setup() {
    const profileManager = useProfileManager();
    const size = ref(window.env.PAGE_SIZE);
    const error = ref(false);
    const page = ref(1);
    const filters = ref({
      nodeId: "",
      farmId: "",
      farmName: "",
      minSSD: "",
      minHDD: "",
      minRAM: "",
      minCRU: "",
      freeSSD: "",
      freeHDD: "",
      freeRAM: "",
      region: "",
      country: "",
      status: "",
      gateway: false,
      gpu: false,
      publicIPs: "",
      dedicated: false,
      numGpu: "",
      rentable: false,
<<<<<<< HEAD
      mine: false,
=======
      ipv6: false,
>>>>>>> 9e8bcbd2
    });

    const loading = ref<boolean>(true);
    const _nodes = ref<GridNode[]>([]);

    const sortItem = ref<{ title: string; icon: string; value: (nodes: GridNode[]) => GridNode[] }>();
    const nodes = computed(() => (sortItem.value?.value || ((x: GridNode[]) => x))(_nodes.value));

    const nodesCount = ref<number>(0);
    const selectedNodeId = ref<number>(0);

    const isDialogOpened = ref<boolean>(false);

    const route = useRoute();

    async function loadNodes(retCount = false) {
      _nodes.value = [];
      loading.value = true;
      error.value = false;
      if (retCount) page.value = 1;
      try {
        const { count, data } = await requestNodes(
          {
            page: page.value,
            size: size.value,
            retCount,
            nodeId: +filters.value.nodeId || undefined,
            farmIds: filters.value.farmId || undefined,
            farmName: filters.value.farmName || undefined,
            country: filters.value.country,
            region: filters.value.region,
            status: (filters.value.status as UnifiedNodeStatus) || undefined,
            freeHru: convertToBytes(filters.value.freeHDD),
            freeMru: convertToBytes(filters.value.freeRAM),
            freeSru: convertToBytes(filters.value.freeSSD),
            totalHru: convertToBytes(filters.value.minHDD),
            totalMru: convertToBytes(filters.value.minRAM),
            totalSru: convertToBytes(filters.value.minSSD),
            totalCru: +filters.value.minCRU || undefined,
            hasGpu: filters.value.gpu || undefined,
            domain: filters.value.gateway || undefined,
            freeIps: +filters.value.publicIPs || undefined,
            dedicated: filters.value.dedicated || undefined,
            sortBy: SortBy.Status,
            sortOrder: SortOrder.Asc,
            numGpu: +filters.value.numGpu || undefined,
            rentable: filters.value.rentable && profileManager.profile ? filters.value.rentable : undefined,
            availableFor: filters.value.rentable && profileManager.profile ? profileManager.profile.twinId : undefined,
<<<<<<< HEAD
            rentedBy: filters.value.mine && profileManager.profile ? profileManager.profile?.twinId : undefined,
=======
            hasIPv6: filters.value.ipv6,
>>>>>>> 9e8bcbd2
          },
          { loadFarm: true },
        );

        _nodes.value = data;
        if (retCount) nodesCount.value = count ?? 0;
      } catch (err) {
        console.log(err);
        error.value = true;
      } finally {
        loading.value = false;
      }
    }

    const checkSelectedNode = async () => {
      if (route.query.nodeId) {
        selectedNodeId.value = +route.query.nodeId;
        isDialogOpened.value = true;
      }
    };

    onMounted(checkSelectedNode);

    const closeDialog = () => {
      if (route.query.nodeId) {
        const query = { ...router.currentRoute.value.query };
        delete query.nodeId;
        router.replace({ query });
      }
      isDialogOpened.value = false;
      selectedNodeId.value = 0;
    };

    const openDialog = async (item: GridNode) => {
      selectedNodeId.value = item.nodeId;
      isDialogOpened.value = true;
    };

    return {
      profileManager,
      loading,
      sortItems,
      sortItem,
      nodesCount,
      nodes,
      selectedNodeId,
      openDialog,
      closeDialog,
      requestNodes,
      isDialogOpened,
      filters,
      UnifiedNodeStatus,
      size,
      page,
      error,
      loadNodes,
    };
  },
};
</script>

<style lang="scss">
@media (max-width: 1350px) {
  .tf-node-card {
    .v-card-item {
      grid-template-areas:
        "prepend content"
        "append append";

      .v-card-item__append {
        display: flex;
        padding-inline-start: 0;
        padding: 1rem 0;

        > .d-flex {
          flex-direction: row-reverse;
        }
      }
    }

    .tf-node-resource {
      flex-basis: 100%;
    }
  }
}

@media (max-width: 850px) {
  .tf-layout-container {
    display: block !important;

    > div {
      width: 100% !important;
      margin: 0 !important;
    }

    .tf-filter-item {
      flex-basis: calc(50% - 16px);
    }

    .tf-filter-item:nth-of-type(2n) {
      margin-left: 32px;
    }
  }
}

@media (max-width: 600px) {
  .tf-layout-container {
    .tf-filter-item {
      flex-basis: 100%;
    }

    .tf-filter-item {
      margin-left: 0 !important;
    }
  }
}
</style><|MERGE_RESOLUTION|>--- conflicted
+++ resolved
@@ -523,11 +523,8 @@
       dedicated: false,
       numGpu: "",
       rentable: false,
-<<<<<<< HEAD
       mine: false,
-=======
       ipv6: false,
->>>>>>> 9e8bcbd2
     });
 
     const loading = ref<boolean>(true);
@@ -576,11 +573,6 @@
             numGpu: +filters.value.numGpu || undefined,
             rentable: filters.value.rentable && profileManager.profile ? filters.value.rentable : undefined,
             availableFor: filters.value.rentable && profileManager.profile ? profileManager.profile.twinId : undefined,
-<<<<<<< HEAD
-            rentedBy: filters.value.mine && profileManager.profile ? profileManager.profile?.twinId : undefined,
-=======
-            hasIPv6: filters.value.ipv6,
->>>>>>> 9e8bcbd2
           },
           { loadFarm: true },
         );
