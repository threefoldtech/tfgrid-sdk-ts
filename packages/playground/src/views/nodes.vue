--- conflicted
+++ resolved
@@ -429,12 +429,9 @@
             totalCru: +filters.value.minCRU || undefined,
             hasGpu: filters.value.gpu || undefined,
             domain: filters.value.gateway || undefined,
-<<<<<<< HEAD
+            freeIps: +filters.value.publicIPs || undefined,
             sortBy: "status",
             sortOrder: "asc",
-=======
-            freeIps: +filters.value.publicIPs || undefined,
->>>>>>> 5df4478d
           },
           { loadFarm: true },
         );
