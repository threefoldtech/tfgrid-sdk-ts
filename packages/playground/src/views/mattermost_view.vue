--- conflicted
+++ resolved
@@ -11,17 +11,10 @@
 
     <TfMattermost />
 
-<<<<<<< HEAD
     <template #list>
-      <TfDeploymentList :project-name="name" />
+      <TfDeploymentList title="Mattermost Instances" :project-name="name" />
     </template>
   </view-layout>
-=======
-    <div class="mt-4">
-      <TfDeploymentList title="Mattermost Instances" :project-name="name" />
-    </div>
-  </div>
->>>>>>> 9de7728c
 </template>
 
 <script lang="ts">
