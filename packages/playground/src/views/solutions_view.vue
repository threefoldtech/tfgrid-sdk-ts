<template>
  <view-layout>
    <v-row>
<<<<<<< HEAD
      <v-col sm="12" md="6" lg="4" v-for="card in cards" :key="card.title">
        <router-link :to="'/solutions' + card.route">
=======
      <v-col cols="4" v-for="card in cards" :key="card.title">
        <router-link :to="'/deploy/applications' + card.route">
>>>>>>> d17aee65
          <v-hover>
            <template v-slot:default="{ isHovering, props }">
              <v-card class="pa-3 pt-6" height="100%" v-bind="props" :class="isHovering ? 'card-opacity' : undefined">
                <v-img
                  class="d-inline-block ml-3 mb-2"
                  width="35"
                  :src="baseURL + 'images/icons/' + card.icon"
                  :alt="card.title"
                  :style="{
                    filter: `brightness(${$vuetify.theme.global.name === 'light' ? 0.2 : 1})`,
                    lineHeight: 1,
                  }"
                />
                <v-card-title class="d-inline-block">
                  {{ card.title }}
                  <v-chip
                    v-for="tag in card.tags"
                    :key="tag"
                    class="ml-2 pulse-animation"
                    color="#1AA18F"
                    small
                    text-color="white"
                  >
                    {{ tag }}
                  </v-chip>
                </v-card-title>
                <v-card-text class="mt-2"> {{ card.excerpt }} </v-card-text>
              </v-card>
            </template></v-hover
          >
        </router-link>
      </v-col>
    </v-row>
  </view-layout>
</template>

<script lang="ts">
interface Card {
  title: string;
  excerpt: string;
  icon: string;
  route: string;
  tags?: string[];
}

export default {
  name: "SolutionsView",
  setup() {
    const cards: Card[] = [
      {
        title: "Peertube",
        excerpt: "Peertube aspires to be a decentralized and free/libre alternative to video broadcasting services.",
        icon: "peertube.png",
        route: "/peertube",
      },
      {
        title: "Funkwhale",
        excerpt:
          "Funkwhale is social platform to enjoy and share music. Funkwhale is a community-driven project that lets you listen and share music and audio within a decentralized, open network.",
        icon: "funkwhale.png",
        route: "/funkwhale",
      },
      {
        title: "Mattermost",
        excerpt:
          "Mattermost is an open-source, self-hostable online chat service with file sharing, search, and integrations. It is designed as an internal chat for organisations and companies.",
        icon: "mattermost.png",
        route: "/mattermost",
        tags: ["Alpha"],
      },
      {
        title: "Discourse",
        excerpt:
          "Discourse is the 100% open source discussion platform built for the next decade of the Internet. Use it as a mailing list, discussion forum, long-form chat room, and more!",
        icon: "discourse.png",
        route: "/discourse",
      },
      {
        title: "Taiga",
        excerpt:
          "Taiga is a project management application that can handle both simple and complex projects for startups, software developers, and other target teams. It tracks the progress of a project.",
        icon: "taiga.png",
        route: "/taiga",
      },
      {
        title: "Owncloud",
        excerpt:
          "ownCloud develops and provides open-source software for content collaboration, allowing teams to easily share and work on files seamlessly regardless of device or location.",
        icon: "owncloud.png",
        route: "/owncloud",
      },
      {
        title: "Nextcloud",
        excerpt:
          "Nextcloud is a suite of client-server software for creating and using file hosting services. Nextcloud provides functionality similar to Dropbox, Office 365 or Google Drive.",
        icon: "nextcloud.png",
        route: "/nextcloud",
        tags: ["Community"],
      },
      {
        title: "Presearch",
        excerpt:
          "Presearch is a community-powered, decentralized search engine that provides better results while protecting your privacy and rewarding you when you search. This weblet deploys a Presearch node. ",
        icon: "presearch.png",
        route: "/presearch",
      },
      {
        title: "Subsquid",
        excerpt:
          "Subsquid indexer is a piece of software that reads all the blocks from a Substrate based blockchain, decodes and stores them for processing in a later stage.",
        icon: "subsquid.png",
        route: "/subsquid",
      },
      {
        title: "Casperlabs",
        excerpt:
          "Casper Network is a blockchain protocol built from the ground up to remain true to core Web3 principles and adapt to the needs of our evolving world.",
        icon: "casperlabs.png",
        route: "/casperlabs",
      },
      {
        title: "Algorand",
        excerpt:
          "Algorand builds technology that accelerates the convergence between decentralized and traditional finance by enabling the simple creation of next-generation financial products, protocols, and exchange of value.",
        icon: "algorand.png",
        route: "/algorand",
      },
      {
        title: "Node Pilot",
        excerpt:
          "Deploy, manage, and monetize crypto nodes with a few clicks. Seamless Docker integration brings enterprise-level security and scalability.",
        icon: "vm.png",
        route: "/nodepilot",
      },
      {
        title: "Umbrel",
        excerpt:
          "Umbrel is an OS for running a personal server in your home. Self-host open source apps like Nextcloud, Bitcoin node, and more.",
        icon: "umbrel.png",
        route: "/umbrel",
      },
      //       {
      //         title: "Freeflow",
      //         excerpt: `Freeflow is a convenient ecosystem on top of a resilient internet grid. We bring you a new internet with a set of
      // productivity tools so you can enhance collaboration within your country, your company, your community.`,
      //         icon: "freeflow.png",
      //         route: "/freeflow",
      //       },
      {
        title: "Wordpress",
        excerpt:
          "Wordpress is the most popular CMS on the market, powering 65.2% of websites whose CMS we know. That translates to 42.4% of all websites – nearly half of the internet. It is a popular option for those who want to build a website or blog.",
        icon: "wordpress.png",
        route: "/wordpress",
      },
    ];
    const baseURL = import.meta.env.BASE_URL;

    return {
      cards,
      baseURL,
    };
  },
};
</script>

<style scoped>
a {
  text-decoration: none !important;
}

.card-opacity {
  background-color: rgba(125, 227, 200, 0.12);
}
</style><|MERGE_RESOLUTION|>--- conflicted
+++ resolved
@@ -1,13 +1,8 @@
 <template>
   <view-layout>
     <v-row>
-<<<<<<< HEAD
       <v-col sm="12" md="6" lg="4" v-for="card in cards" :key="card.title">
         <router-link :to="'/solutions' + card.route">
-=======
-      <v-col cols="4" v-for="card in cards" :key="card.title">
-        <router-link :to="'/deploy/applications' + card.route">
->>>>>>> d17aee65
           <v-hover>
             <template v-slot:default="{ isHovering, props }">
               <v-card class="pa-3 pt-6" height="100%" v-bind="props" :class="isHovering ? 'card-opacity' : undefined">
