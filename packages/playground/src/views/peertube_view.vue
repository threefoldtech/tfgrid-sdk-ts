<template>
  <view-layout>
    <template #description
      >Peertube aspires to be a decentralized and free/libre alternative to video broadcasting services.
      <a target="_blank" href="https://manual.grid.tf/weblets/weblets_peertube.html" class="app-link">
        read more about Peertube
      </a></template
    >

    <TfPeertube />

<<<<<<< HEAD
    <template #list>
      <TfDeploymentList :project-name="name" />
    </template>
  </view-layout>
=======
    <div class="mt-4">
      <TfDeploymentList title="Peertube Instances" :project-name="name" />
    </div>
  </div>
>>>>>>> 9de7728c
</template>

<script lang="ts">
import { ProjectName } from "../types";
import TfDeploymentList from "../weblets/tf_deployment_list.vue";
import TfPeertube from "../weblets/tf_peertube.vue";

export default {
  name: "PeertubeView",
  components: {
    TfPeertube,
    TfDeploymentList,
  },
  setup() {
    return { name: ProjectName.Peertube };
  },
};
</script><|MERGE_RESOLUTION|>--- conflicted
+++ resolved
@@ -9,17 +9,10 @@
 
     <TfPeertube />
 
-<<<<<<< HEAD
     <template #list>
-      <TfDeploymentList :project-name="name" />
+      <TfDeploymentList title="Peertube Instances" :project-name="name" />
     </template>
   </view-layout>
-=======
-    <div class="mt-4">
-      <TfDeploymentList title="Peertube Instances" :project-name="name" />
-    </div>
-  </div>
->>>>>>> 9de7728c
 </template>
 
 <script lang="ts">
