--- conflicted
+++ resolved
@@ -84,6 +84,8 @@
     </input-tooltip>
 
     <TfSelectionDetails
+      :selected-machines="selectedMachines"
+      :nodes-lock="nodesLock"
       :filters-validators="{
         memory: { min: 1024 },
         rootFilesystemSize: {
@@ -108,14 +110,11 @@
 </template>
 
 <script lang="ts">
-<<<<<<< HEAD
-import type { PropType } from "vue";
-=======
 import { calculateRootFileSystem } from "@threefold/grid_client";
 import type AwaitLock from "await-lock";
 import { computed, type PropType } from "vue";
->>>>>>> 0a5568e4
 
+import type { SelectedMachine } from "@/types/nodeSelector";
 import { manual } from "@/utils/manual";
 
 import Networks from "../components/networks.vue";
@@ -140,6 +139,19 @@
   };
 }
 
+function toMachine(worker?: K8SWorker): SelectedMachine | undefined {
+  if (!worker || !worker.selectionDetails || !worker.selectionDetails.node) {
+    return undefined;
+  }
+
+  return {
+    nodeId: worker.selectionDetails.node.nodeId,
+    cpu: worker.cpu,
+    memory: worker.memory,
+    disk: (worker.diskSize ?? 0) + (worker.rootFsSize ?? 0),
+  };
+}
+
 export default {
   name: "K8SWorker",
   components: { RootFsSize, Networks },
@@ -148,11 +160,12 @@
       type: Object as PropType<K8SWorker>,
       required: true,
     },
+    otherWorkers: {
+      type: Array as PropType<K8SWorker[]>,
+      default: () => [],
+    },
+    nodesLock: Object as PropType<AwaitLock>,
   },
-<<<<<<< HEAD
-  setup() {
-    return { rootFs, manual };
-=======
   setup(props) {
     const selectedMachines = computed(() => {
       return props.otherWorkers.reduce((res, worker) => {
@@ -165,7 +178,6 @@
     });
 
     return { calculateRootFileSystem, manual, selectedMachines };
->>>>>>> 0a5568e4
   },
 };
 </script>