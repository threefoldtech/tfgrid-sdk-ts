<template>
  <v-dialog
    v-model="dialog"
    @update:modelValue="(val:boolean) => closeDialog(val)"
    :scrim="false"
    transition="dialog-bottom-transition"
    hide-overlay
  >
    <v-toolbar color="primary" class="w-75 mx-auto">
      <div class="d-flex justify-center">
        <v-btn icon dark @click="() => $emit('close-dialog', false)">
          <v-icon>mdi-close</v-icon>
        </v-btn>
      </div>
    </v-toolbar>
    <template v-if="loading">
<<<<<<< HEAD
      <v-card class="d-flex justify-center align-center h-screen w-75 mx-auto">
        <v-progress-circular color="primary" indeterminate :size="128" :width="5" />
        <p class="mt-2">Loading node details...</p>
=======
      <v-card class="d-flex justify-center align-center h-screen">
        <div class="d-flex my-6 align-center justify-center">
          <v-progress-circular />
        </div>
        <p>Loading node details...</p>
>>>>>>> 6808f3ff
      </v-card>
    </template>
    <template v-else-if="isError">
      <v-card class="d-flex justify-center align-center h-screen">
        <div class="text-center w-100 pa-3">
          <v-icon variant="tonal" color="error" style="font-size: 50px" icon="mdi-close-circle-outline" />
          <p class="mt-4 mb-4 font-weight-bold text-error">
            {{ errorMessage }}
          </p>
          <v-btn class="mr-4" @click="requestNode" color="primary" text="Try Again" />
          <v-btn @click="(val:boolean) => closeDialog(val)" color="error" variant="outlined" text="Cancel" />
        </div>
      </v-card>
    </template>

    <template v-else>
      <v-card class="w-75 mx-auto">
        <node-resources-charts :node="node" :is-live-stats="isLiveStats" :hint-message="errorLoadingStatsMessage" />
        <v-row class="pa-8 mt-5" justify-md="start" justify-sm="center">
          <v-col cols="12" md="6" sm="12">
            <node-details-card :node="node" />
            <farm-details-card class="mt-5" :node="node" />
            <interfaces-details-card class="mt-5" :node="node" />
            <public-config-details-card
              v-if="node.publicConfig && node.publicConfig.domain"
              class="mt-5"
              :node="node"
            />

            <cpu-benchmark-card v-if="hasActiveProfile && node.healthy" class="mt-5" :node="node" />
          </v-col>
          <v-col cols="12" md="6" sm="12">
            <country-details-card :node="node" />
            <twin-details-card class="mt-3" :node="node" />
            <gpu-details-card
              class="mt-3"
              v-if="node.cards?.length || node.num_gpu > 0"
              :node="node"
              :nodeOptions="nodeOptions"
            />
            <i-perf-card class="mt-3" v-if="hasActiveProfile && node.healthy" :node="node" />
          </v-col>
        </v-row>
      </v-card>
    </template>
  </v-dialog>
</template>

<script lang="ts">
import { type GridNode, NodeStatus } from "@threefold/gridproxy_client";
import { type PropType, ref, watch } from "vue";
import { computed } from "vue";
import { useRoute } from "vue-router";

import CountryDetailsCard from "@/components/node_details_cards/country_details_card.vue";
import cpuBenchmarkCard from "@/components/node_details_cards/cpu_benchmark_card.vue";
import FarmDetailsCard from "@/components/node_details_cards/farm_details_card.vue";
import GpuDetailsCard from "@/components/node_details_cards/gpu_details_card.vue";
import InterfacesDetailsCard from "@/components/node_details_cards/interfaces_details_card.vue";
import NodeDetailsCard from "@/components/node_details_cards/node_details_card.vue";
import PublicConfigDetailsCard from "@/components/node_details_cards/public_config_details_card.vue";
import TwinDetailsCard from "@/components/node_details_cards/twin_details_card.vue";
import router from "@/router";
import { useProfileManager } from "@/stores";
import type { FilterOptions } from "@/types";
import { type GridProxyRequestConfig, nodeInitializer } from "@/types";
import { getNode, getNodeStatusColor } from "@/utils/get_nodes";

import IPerfCard from "./node_details_cards/iperf_details_card.vue";
import NodeResourcesCharts from "./node_resources_charts.vue";
export default {
  props: {
    openDialog: {
      type: Boolean,
      required: true,
    },
    nodeId: {
      type: Number,
      required: true,
    },
    filterOptions: {
      type: Object as PropType<FilterOptions>,
      required: true,
    },
  },

  components: {
    NodeResourcesCharts,
    NodeDetailsCard,
    FarmDetailsCard,
    CountryDetailsCard,
    InterfacesDetailsCard,
    TwinDetailsCard,
    GpuDetailsCard,
    PublicConfigDetailsCard,
    IPerfCard,
    cpuBenchmarkCard,
  },

  setup(props, { emit }) {
    const loading = ref<boolean>(false);
    const dialog = ref<boolean>(false);
    const isError = ref<boolean>(false);
    const isLiveStats = ref<boolean>(false);

    const errorLoadingStatsMessage = ref<string>();
    const errorMessage = ref<string>("");
    const route = useRoute();
    const profileManager = useProfileManager();
    const hasActiveProfile = computed(() => {
      return !!profileManager.profile;
    });
    const node = ref<GridNode>(nodeInitializer);

    const nodeOptions: GridProxyRequestConfig = {
      loadTwin: true,
      loadFarm: true,
      loadStats: true,
      loadGpu: false,
    };

    function closeDialog(newValue: boolean) {
      isError.value = false;
      errorMessage.value = "";
      emit("close-dialog", newValue);
    }

    async function requestNode() {
      isError.value = false;
      isLiveStats.value = false;
      errorLoadingStatsMessage.value = undefined;
      nodeOptions.loadStats = true;

      if (props.nodeId > 0) {
        try {
          loading.value = true;
          if (props.filterOptions.gpu) {
            nodeOptions.loadGpu = true;
          }
          const _node: GridNode = await getNode(props.nodeId, nodeOptions);
          node.value = _node;
          isLiveStats.value = true;
          const query = { ...router.currentRoute.value.query, nodeId: node.value.nodeId };
          router.replace({ query });
        } catch (_) {
          isLiveStats.value = false;
          errorLoadingStatsMessage.value =
            "The node appears like it's up but it is physically down maybe because it's gone to offline mode.";
          nodeOptions.loadStats = false;
          nodeOptions.loadGpu = false;
          try {
            const _node: GridNode = await getNode(props.nodeId, nodeOptions);
            node.value = _node;
            const query = { ...router.currentRoute.value.query, nodeId: node.value.nodeId };
            router.replace({ query });
          } catch (err: any) {
            isError.value = true;
            errorMessage.value = `Failed to load node with ID ${props.nodeId} due ${err.message}. The node might be offline or unresponsive. You can try requesting it again.`;
          }
        } finally {
          loading.value = false;
        }
      }
    }

    watch(() => props.nodeId, requestNode);

    watch(
      () => props.openDialog,
      newValue => {
        dialog.value = newValue as boolean;
      },
    );

    return {
      NodeStatus,

      dialog,
      node,
      loading,
      isError,
      errorMessage,
      isLiveStats,
      errorLoadingStatsMessage,
      nodeOptions,
      hasActiveProfile,
      requestNode,
      closeDialog,
      getNodeStatusColor,
    };
  },
};
</script>

<style scoped>
.v-list-item__prepend > .v-icon,
.v-list-item__append > .v-icon {
  opacity: 1 !important;
}
:deep(.v-toolbar__content) {
  justify-content: end !important;
  height: 48px !important;
}
</style><|MERGE_RESOLUTION|>--- conflicted
+++ resolved
@@ -14,17 +14,11 @@
       </div>
     </v-toolbar>
     <template v-if="loading">
-<<<<<<< HEAD
-      <v-card class="d-flex justify-center align-center h-screen w-75 mx-auto">
-        <v-progress-circular color="primary" indeterminate :size="128" :width="5" />
-        <p class="mt-2">Loading node details...</p>
-=======
       <v-card class="d-flex justify-center align-center h-screen">
         <div class="d-flex my-6 align-center justify-center">
           <v-progress-circular />
         </div>
         <p>Loading node details...</p>
->>>>>>> 6808f3ff
       </v-card>
     </template>
     <template v-else-if="isError">
