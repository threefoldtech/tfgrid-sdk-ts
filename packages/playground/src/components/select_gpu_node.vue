--- conflicted
+++ resolved
@@ -60,17 +60,11 @@
 <script lang="ts" setup>
 import { onMounted, type PropType, ref, watch } from "vue";
 
-<<<<<<< HEAD
-=======
-import GPUNode, { type GPUNodeType, type NodeGPUCardType } from "@/utils/filter_node_with_gpu";
-import { getCardName, normalizeError } from "@/utils/helpers";
-
->>>>>>> f6c8bdec
 import { useProfileManager } from "../stores/profile_manager";
 import { type Flist, ProjectName } from "../types";
 import GPUNode, { type GPUNodeType, type NodeGPUCardType } from "../utils/filter_node_with_gpu";
 import { getGrid } from "../utils/grid";
-import { normalizeError } from "../utils/helpers";
+import { getCardName, normalizeError } from "../utils/helpers";
 
 export interface GPUMachineFilters {
   ipv6: boolean;
