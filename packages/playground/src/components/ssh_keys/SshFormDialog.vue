<template>
  <v-dialog
    @click:outside="() => $emit('close')"
    @keydown.esc="() => $emit('close')"
    v-model="$props.open"
    max-width="750"
  >
    <template v-slot:default>
      <v-form v-model="isValidForm">
        <v-card>
          <v-toolbar color="primary" class="custom-toolbar">
            <p class="mb-5">
              {{ $props.dialogType === SSHCreationMethod.Generate ? "Generate a new SSH Key" : "Import an SSH Key" }}
            </p>
          </v-toolbar>

          <v-card-text>
            <input-tooltip
              width="500"
              location="top right"
              tooltip="Enter a descriptive name for your SSH key to easily identify it later, e.g., 'My-Laptop-Key' or 'Work-Server-Key'."
            >
              <v-text-field
                hint="Leave this field empty to generate a name automatically, or enter a custom name to save it with your key."
                class="mb-4"
                hide-details="auto"
                v-model="keyName"
                label="Name"
                :rules="sshNameRules(keyName)"
              />
            </input-tooltip>

            <v-alert width="95%" class="mb-4" type="info">
              {{ $props.dialogType === SSHCreationMethod.Generate ? "Generating" : "Importing" }}
              a new SSH key will cost you up to {{ sshKeysManagement.updateCost }} TFT
            </v-alert>

            <div v-if="$props.dialogType === SSHCreationMethod.Generate" class="create">
              <v-alert width="95%" type="info" class="mt-4">
                We will not keep your private key information. Be sure to save the private key downloaded after
                creation.
              </v-alert>
            </div>

            <div class="import" v-if="$props.dialogType === SSHCreationMethod.Import">
              <input-tooltip
                class="mt-4"
                width="500"
                location="top right"
                #="{ props }"
                tooltip="This key will be used for authentication when accessing remote servers securely via SSH protocol."
              >
                <CopyInputWrapper :data="sshKey" #="{ props: copyInputProps }">
                  <v-textarea
                    hide-details="auto"
                    v-model.trim="sshKey"
                    no-resize
                    label="Public SSH Key"
                    v-bind="{ ...props, ...copyInputProps }"
                    :rules="sshRules(sshKey)"
                  >
                  </v-textarea>
                </CopyInputWrapper>
              </input-tooltip>
            </div>
          </v-card-text>

          <v-card-actions class="custom-actions">
            <v-spacer></v-spacer>
            <div class="mt-3">
              <v-btn color="white" variant="outlined" text="Close" @click="$emit('close')"></v-btn>

              <v-btn
                v-if="$props.dialogType === SSHCreationMethod.Generate"
                @click="generateSSHKey"
                :loading="generating"
                :disabled="!isValidForm || generating || !!generatedSshKey"
                variant="outlined"
                color="secondary"
              >
                Generate and Save
              </v-btn>
              <v-btn
                v-if="$props.dialogType === SSHCreationMethod.Import"
                :loading="$props.savingKey"
                :disabled="!isValidForm"
                color="secondary"
                variant="outlined"
                text="Save"
                @click="createNewSSHKey"
              ></v-btn>
            </div>
          </v-card-actions>
        </v-card>
      </v-form>
    </template>
  </v-dialog>
</template>

<<<<<<< HEAD
<script lang="ts">
import type { GridClient } from "@threefold/grid_client";
import { computed, defineComponent, type PropType, ref, watch } from "vue";

import { type Profile, useProfileManager } from "@/stores/profile_manager";
import { SSHCreationMethod, type SSHKeyData } from "@/types";
import { formatSSHKeyTableCreatedAt } from "@/utils/date";
import { type Balance, loadBalance } from "@/utils/grid";
import { isEnoughBalance } from "@/utils/helpers";
import { generateSSHKeyName } from "@/utils/strings";
import { isValidSSHKey } from "@/utils/validators";

import { useGrid } from "../../stores";

export default defineComponent({
  emits: ["close", "save", "generate"],
  props: {
    open: {
      type: Boolean,
      required: true,
    },
    generating: {
      type: Boolean,
      required: false,
    },
    generatedSshKey: {
      type: String,
      required: false,
    },
    savingKey: {
      type: Boolean,
      required: false,
    },
    allKeys: {
      type: Object as PropType<SSHKeyData[]>,
      required: true,
    },
    dialogType: {
      type: Object as PropType<SSHCreationMethod>,
      required: true,
    },
=======
<script lang="ts" setup>
import { defineComponent, type PropType, ref, watch } from "vue";
import { onMounted } from "vue";

import { type Profile, useProfileManager } from "@/stores/profile_manager";
import { SSHCreationMethod, type SSHKeyData } from "@/types";
import { type Balance, getGrid, loadBalance } from "@/utils/grid";
import SSHKeysManagement from "@/utils/ssh";

const props = defineProps({
  open: {
    type: Boolean,
    required: true,
  },
  generating: {
    type: Boolean,
    required: false,
>>>>>>> 6b8fc926
  },
  generatedSshKey: {
    type: String,
    required: false,
  },
  savingKey: {
    type: Boolean,
    required: false,
  },
  allKeys: {
    type: Object as PropType<SSHKeyData[]>,
    required: true,
  },
  dialogType: {
    type: Object as PropType<SSHCreationMethod>,
    required: true,
  },
});

<<<<<<< HEAD
  setup(props, { emit }) {
    const profileManager = useProfileManager();
    const sshKey = ref<string>("");
    const keyName = ref<string>(generateUniqueSSHKeyName());
    const createdKey = ref<SSHKeyData | null>(null); // Initialize createdKey with null
    const balance = ref<Balance>();
    const hasEnoughBalance = computed(() => isEnoughBalance(balance.value, 0.01));
    const loadingBalance = ref<boolean>(false);
    const gridStore = useGrid();
    const grid = gridStore.client as GridClient;

    let interval: any;

    watch(
      () => props.open,
      isOpen => {
        if (isOpen) {
          const now = new Date();
          const lastID = props.allKeys.length ? props.allKeys[props.allKeys.length - 1].id : 1;

          keyName.value = generateUniqueSSHKeyName();
          sshKey.value = "";
          createdKey.value = {
            id: lastID + 1,
            publicKey: props.generatedSshKey as string,
            createdAt: formatSSHKeyTableCreatedAt(now),
            name: keyName.value.length === 0 ? generateUniqueSSHKeyName() : keyName.value,
            isActive: true,
          };
        }
      },
      { deep: true },
    );

    watch(
      () => props.generatedSshKey,
      () => {
        if (props.generatedSshKey?.length) {
          createNewSSHKey();
        }
      },
      { deep: true },
    );

    function generateSSHKey() {
      emit("generate", createdKey.value);
    }
=======
const emits = defineEmits(["close", "save", "generate"]);
>>>>>>> 6b8fc926

const profileManager = useProfileManager();
const sshKeysManagement = new SSHKeysManagement();
const isValidForm = ref<boolean>(false);

const sshKey = ref<string>("");
const keyName = ref<string>("");
const createdKey = ref<SSHKeyData | null>(null); // Initialize createdKey with null
const balance = ref<Balance>();
const loadingBalance = ref<boolean>(false);
let interval: any;

onMounted(generateUniqueSSHKeyName);

function generateSSHKey() {
  const now = new Date();
  const keyId = props.allKeys.length ? props.allKeys[props.allKeys.length - 1].id + 1 : 1;

  createdKey.value = {
    id: keyId,
    publicKey: "",
    createdAt: sshKeysManagement.formatDate(now),
    name: keyName.value,
    isActive: true,
  };

  emits("generate", createdKey.value);
}

function createNewSSHKey() {
  const now = new Date();
  const keyId = props.allKeys.length ? props.allKeys[props.allKeys.length - 1].id + 1 : 1;

  createdKey.value = {
    id: keyId,
    publicKey: sshKey.value,
    createdAt: sshKeysManagement.formatDate(now),
    name: "",
    isActive: true,
  };

  createdKey.value.publicKey = sshKey.value;
  const parts = createdKey.value.publicKey.split(" ");

  if (parts.length === 3) {
    const importedKeyName = parts[parts.length - 1];

    if (importedKeyName.length < 30 && sshKeysManagement.availableName(importedKeyName)) {
      keyName.value = parts[parts.length - 1];
    }
  }

  createdKey.value.name = keyName.value;

  emits("save", createdKey.value);
}

<<<<<<< HEAD
    async function __loadBalance(profile?: Profile, tries = 1) {
      profile = profile || profileManager.profile!;
      if (!profile) return;

      try {
        loadingBalance.value = true;
        balance.value = await loadBalance(grid!);
        loadingBalance.value = false;
      } catch {
        if (tries > 10) {
          loadingBalance.value = false;
          return;
        }

        setTimeout(() => __loadBalance(profile, tries + 1), Math.floor(Math.exp(tries) * 1_000));
      }
=======
function generateUniqueSSHKeyName() {
  const keys = sshKeysManagement.list();
  let keyNameValue = sshKeysManagement.generateName()!;

  if (!keyNameValue) {
    const lastKeyName = keys[keys.length - 1].name;
    const lastChar = lastKeyName.charAt(lastKeyName.length - 1);
    const isNumber = !isNaN(parseInt(lastChar));

    if (isNumber) {
      const baseName = lastKeyName.slice(0, -1);
      const number = parseInt(lastChar) + 1;
      keyNameValue = `${baseName}${number}`;
    } else {
      keyNameValue = `${lastKeyName}-1`;
>>>>>>> 6b8fc926
    }
  }

  keyName.value = keyNameValue;
}

async function __loadBalance(profile?: Profile, tries = 1) {
  profile = profile || profileManager.profile!;
  if (!profile) return;

  try {
    loadingBalance.value = true;
    const grid = await getGrid(profile);
    balance.value = await loadBalance(grid!);
    loadingBalance.value = false;
  } catch {
    if (tries > 10) {
      loadingBalance.value = false;
      return;
    }

    setTimeout(() => __loadBalance(profile, tries + 1), Math.floor(Math.exp(tries) * 1_000));
  }
}

watch(
  () => profileManager.profile,
  profile => {
    if (profile) {
      __loadBalance(profile);
      if (interval) clearInterval(interval);
      interval = setInterval(__loadBalance.bind(undefined, profile), 1000 * 60 * 2);
    } else {
      if (interval) clearInterval(interval);
      balance.value = undefined;
    }
  },
  { immediate: true, deep: true },
);

function sshRules(value: any) {
  return [
    (v: string) => !!v || "SSH key is required.",
    (v: string) => sshKeysManagement.availablePublicKey(v) || "You have another key with the same public key.",
    (v: string) =>
      sshKeysManagement.isValidSSHKey(v) ||
      "The SSH key you provided is not valid. Please double-check that it is copied correctly and follows the correct format.",
  ];
}

function sshNameRules(value: any) {
  return [
    (v: string) => v.length < 30 || "Please enter a key name with fewer than 30 characters.",
    (v: string) => !v.includes(" ") || "Key names cannot include spaces. Please use a name without spaces.",
    (v: string) => sshKeysManagement.availableName(v) || "You have another key with the same name.",
  ];
}
</script>

<script lang="ts">
export default defineComponent({
  name: "SSHForm",
});
</script>

<style scoped>
.custom-toolbar {
  height: 2.5rem !important;
  padding-left: 10px;
}
.custom-actions {
  border-top: 1px solid rgb(101 99 99);
  display: flex;
  justify-content: center;
  margin: 13px;
}
</style><|MERGE_RESOLUTION|>--- conflicted
+++ resolved
@@ -97,50 +97,8 @@
   </v-dialog>
 </template>
 
-<<<<<<< HEAD
-<script lang="ts">
+<script lang="ts" setup>
 import type { GridClient } from "@threefold/grid_client";
-import { computed, defineComponent, type PropType, ref, watch } from "vue";
-
-import { type Profile, useProfileManager } from "@/stores/profile_manager";
-import { SSHCreationMethod, type SSHKeyData } from "@/types";
-import { formatSSHKeyTableCreatedAt } from "@/utils/date";
-import { type Balance, loadBalance } from "@/utils/grid";
-import { isEnoughBalance } from "@/utils/helpers";
-import { generateSSHKeyName } from "@/utils/strings";
-import { isValidSSHKey } from "@/utils/validators";
-
-import { useGrid } from "../../stores";
-
-export default defineComponent({
-  emits: ["close", "save", "generate"],
-  props: {
-    open: {
-      type: Boolean,
-      required: true,
-    },
-    generating: {
-      type: Boolean,
-      required: false,
-    },
-    generatedSshKey: {
-      type: String,
-      required: false,
-    },
-    savingKey: {
-      type: Boolean,
-      required: false,
-    },
-    allKeys: {
-      type: Object as PropType<SSHKeyData[]>,
-      required: true,
-    },
-    dialogType: {
-      type: Object as PropType<SSHCreationMethod>,
-      required: true,
-    },
-=======
-<script lang="ts" setup>
 import { defineComponent, type PropType, ref, watch } from "vue";
 import { onMounted } from "vue";
 
@@ -157,7 +115,6 @@
   generating: {
     type: Boolean,
     required: false,
->>>>>>> 6b8fc926
   },
   generatedSshKey: {
     type: String,
@@ -177,57 +134,7 @@
   },
 });
 
-<<<<<<< HEAD
-  setup(props, { emit }) {
-    const profileManager = useProfileManager();
-    const sshKey = ref<string>("");
-    const keyName = ref<string>(generateUniqueSSHKeyName());
-    const createdKey = ref<SSHKeyData | null>(null); // Initialize createdKey with null
-    const balance = ref<Balance>();
-    const hasEnoughBalance = computed(() => isEnoughBalance(balance.value, 0.01));
-    const loadingBalance = ref<boolean>(false);
-    const gridStore = useGrid();
-    const grid = gridStore.client as GridClient;
-
-    let interval: any;
-
-    watch(
-      () => props.open,
-      isOpen => {
-        if (isOpen) {
-          const now = new Date();
-          const lastID = props.allKeys.length ? props.allKeys[props.allKeys.length - 1].id : 1;
-
-          keyName.value = generateUniqueSSHKeyName();
-          sshKey.value = "";
-          createdKey.value = {
-            id: lastID + 1,
-            publicKey: props.generatedSshKey as string,
-            createdAt: formatSSHKeyTableCreatedAt(now),
-            name: keyName.value.length === 0 ? generateUniqueSSHKeyName() : keyName.value,
-            isActive: true,
-          };
-        }
-      },
-      { deep: true },
-    );
-
-    watch(
-      () => props.generatedSshKey,
-      () => {
-        if (props.generatedSshKey?.length) {
-          createNewSSHKey();
-        }
-      },
-      { deep: true },
-    );
-
-    function generateSSHKey() {
-      emit("generate", createdKey.value);
-    }
-=======
 const emits = defineEmits(["close", "save", "generate"]);
->>>>>>> 6b8fc926
 
 const profileManager = useProfileManager();
 const sshKeysManagement = new SSHKeysManagement();
@@ -285,24 +192,6 @@
   emits("save", createdKey.value);
 }
 
-<<<<<<< HEAD
-    async function __loadBalance(profile?: Profile, tries = 1) {
-      profile = profile || profileManager.profile!;
-      if (!profile) return;
-
-      try {
-        loadingBalance.value = true;
-        balance.value = await loadBalance(grid!);
-        loadingBalance.value = false;
-      } catch {
-        if (tries > 10) {
-          loadingBalance.value = false;
-          return;
-        }
-
-        setTimeout(() => __loadBalance(profile, tries + 1), Math.floor(Math.exp(tries) * 1_000));
-      }
-=======
 function generateUniqueSSHKeyName() {
   const keys = sshKeysManagement.list();
   let keyNameValue = sshKeysManagement.generateName()!;
@@ -318,7 +207,6 @@
       keyNameValue = `${baseName}${number}`;
     } else {
       keyNameValue = `${lastKeyName}-1`;
->>>>>>> 6b8fc926
     }
   }
 
