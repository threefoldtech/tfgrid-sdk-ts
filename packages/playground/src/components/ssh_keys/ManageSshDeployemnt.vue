<template>
<<<<<<< HEAD
  <v-card class="my-6" variant="outlined">
    <v-card-title>
      <v-icon>mdi-key-chain</v-icon>
      Manage SSH keys
    </v-card-title>
    <v-card-text>
      SSH grants secure remote access to your deployed machine for seamless management and execution of commands.
      <v-alert v-if="selectedKeys.length === 0" type="warning" class="mt-2">
        Attention: It appears that no SSH keys have been selected. In order to access your deployment, you must send at
        least one SSH key. You can manage your SSH keys from the
        <router-link :to="DashboardRoutes.Deploy.SSHKey">SSH keys management page</router-link>
        and add more as needed.
      </v-alert>
    </v-card-text>

    <VDivider />

    <v-card-actions>
      <VSpacer />
      <v-btn
        color="secondary"
        variant="outlined"
        @click="openManageDialog = true"
        class="mr-2 my-1"
        :disabled="sshKeysManagement.list() && sshKeysManagement.list().length === 0"
      >
=======
  <div ref="inputElement">
    <v-card class="my-6" variant="tonal">
      <v-card-title>
        <v-icon>mdi-key-chain</v-icon>
>>>>>>> 0d4c6522
        Manage SSH keys
      </v-card-title>
      <v-card-text>
        SSH grants secure remote access to your deployed machine for seamless management and execution of commands.
        <v-alert v-if="selectedKeys.length === 0" type="warning" class="mt-2">
          Attention: It appears that no SSH keys have been selected. In order to access your deployment, you must send
          at least one SSH key. You can manage your SSH keys from the
          <router-link :to="DashboardRoutes.Deploy.SSHKey">SSH keys management page</router-link> and add more as
          needed.
        </v-alert>
      </v-card-text>

      <VDivider />

      <v-card-actions>
        <VSpacer />
        <v-btn
          color="primary"
          variant="flat"
          @click="openManageDialog = true"
          class="mr-2 my-1"
          :disabled="sshKeysManagement.list() && sshKeysManagement.list().length === 0"
        >
          Manage SSH keys
        </v-btn>
      </v-card-actions>
    </v-card>
  </div>

  <v-dialog v-model="openManageDialog" max-width="850">
    <v-card>
      <v-toolbar color="primary" class="custom-toolbar">
        <p class="mb-5">
          <v-icon>mdi-cog-sync</v-icon>
          Manage SSH keys
        </p>
      </v-toolbar>

      <v-card-text>
        <v-alert type="info" class="mb-5">
          The keys you've chosen will be forwarded to your deployment. To make changes, simply tap on the key you wish
          to cancel or add.
        </v-alert>

        <v-row>
          <v-tooltip
            v-for="_key of sshKeysManagement.list()"
            :key="_key.id"
            :text="isKeySelected(_key) ? 'Selected' : 'Not selected'"
            location="bottom"
          >
            <template #activator="{ props }">
              <v-chip
                class="pa-5 ml-5 mt-5"
                :variant="isKeySelected(_key) ? 'flat' : 'outlined'"
                :color="
                  isKeySelected(_key) ? 'primary' : theme.name.value === AppThemeSelection.light ? 'primary' : 'white'
                "
                v-bind="props"
                @click="selectKey(_key)"
              >
                <div class="d-flex justify-center">
                  <v-icon>mdi-key-variant</v-icon>
                </div>
                <div class="d-flex justify-center">
                  <p class="ml-2">
                    {{ capitalize(_key.name) }}
                  </p>
                </div>
              </v-chip>
            </template>
          </v-tooltip>
        </v-row>
      </v-card-text>

      <v-card-actions>
        <v-spacer></v-spacer>
        <v-btn
          class="mt-2 mb-2 mr-2"
          variant="outlined"
          color="anchor"
          text="Close"
          @click="openManageDialog = false"
        />
      </v-card-actions>
    </v-card>
  </v-dialog>

  <!-- View SSH Key -->
  <ssh-data-dialog
    :open="isViewSSHKey"
    :selected-key="selectedKey"
    :all-keys="selectedKeys"
    @close="onCloseSelectKey"
  />
</template>

<script lang="ts">
import { noop } from "lodash";
import { capitalize, defineComponent, getCurrentInstance, nextTick, onMounted, ref, watch } from "vue";
import { onUnmounted } from "vue";
import { useTheme } from "vuetify";

import SshDataDialog from "@/components/ssh_keys/SshDataDialog.vue";
import { useForm, ValidatorStatus } from "@/hooks/form_validator";
import type { InputValidatorService } from "@/hooks/input_validator";
import { DashboardRoutes } from "@/router/routes";
import type { SSHKeyData } from "@/types";
import { AppThemeSelection } from "@/utils/app_theme";
import SSHKeysManagement from "@/utils/ssh";

export default defineComponent({
  name: "ManageSshDeployemnt",
  emits: ["selectedKeys"],
  components: {
    SshDataDialog,
  },

  setup(_, { emit }) {
<<<<<<< HEAD
    const defaultKeyData = {
      createdAt: "",
      id: 0,
      publicKey: "",
      name: "",
      isActive: false,
    };
=======
    const inputElement = ref<HTMLElement>();
    const defaultKeyData = { createdAt: "", id: 0, publicKey: "", name: "", isActive: false };
>>>>>>> 0d4c6522
    const openManageDialog = ref<boolean>(false);
    const selectedKey = ref<SSHKeyData>(defaultKeyData);
    const selectedKeys = ref<SSHKeyData[]>([]);
    const isViewSSHKey = ref<boolean>(false);
    const sshKeysManagement = new SSHKeysManagement();
    const theme = useTheme();

    // Each key will be added then add `\n` as a new line.
    const selectedKeysString = ref<string>("");

    onMounted(() => {
      selectedKeys.value = sshKeysManagement.list().filter(_key => _key.isActive === true);
      handleKeys();
      emit("selectedKeys", selectedKeysString.value);
    });

    const isKeySelected = (key: SSHKeyData) => {
      return selectedKeys.value.some(selectedKey => selectedKey.id === key.id);
    };

    function selectKey(key: SSHKeyData) {
      if (isKeySelected(key)) {
        const index = selectedKeys.value.findIndex(selectedKey => selectedKey.id === key.id);
        if (index !== -1) {
          selectedKeys.value.splice(index, 1);
        }
      } else {
        selectedKeys.value.push(key);
      }

      handleKeys();
      emit("selectedKeys", selectedKeysString.value);
    }

    function onSelectKey(key: SSHKeyData) {
      selectedKey.value = key;
      isViewSSHKey.value = true;
    }

    function onCloseSelectKey() {
      isViewSSHKey.value = false;
      nextTick(() => {
        selectedKey.value = defaultKeyData;
      });
    }

    function handleKeys() {
      selectedKeysString.value = selectedKeys.value.map(_key => _key.publicKey).join("\n\n");
    }

    /* interact with form_validator */
    const { uid } = getCurrentInstance() as { uid: number };
    const form = useForm();

    const fakeService: InputValidatorService = {
      validate: () => Promise.resolve(true),
      setStatus: noop,
      reset: noop,
      status: ValidatorStatus.Init,
      error: null,
      $el: inputElement,
    };

    onMounted(() => form?.register(`${uid}`, fakeService));
    onUnmounted(() => form?.unregister(`${uid}`));

    watch(
      () => selectedKeys.value.length,
      num => {
        const status = num === 0 ? ValidatorStatus.Init : ValidatorStatus.Valid;
        fakeService.status = status;
        form?.updateStatus(`${uid}`, status);
      },
      { immediate: true },
    );

    return {
      inputElement,
      openManageDialog,
      selectedKeys,
      selectedKey,
      isViewSSHKey,
      defaultKeyData,
      selectedKeysString,
      DashboardRoutes,
      sshKeysManagement,
      theme,
      AppThemeSelection,

      capitalize,
      onSelectKey,
      onCloseSelectKey,
      selectKey,
      isKeySelected,
    };
  },
});
</script>

<style scoped>
.cursor-pointer {
  cursor: pointer;
}

.v-card-title,
.v-card-text {
  padding: 10px;
}

.v-theme--light .v-card--variant-outlined {
  border-color: #b9b9b9;
}
.v-theme--dark .v-card--variant-outlined {
  border-color: #5d5d5d;
}
</style><|MERGE_RESOLUTION|>--- conflicted
+++ resolved
@@ -1,37 +1,8 @@
 <template>
-<<<<<<< HEAD
-  <v-card class="my-6" variant="outlined">
-    <v-card-title>
-      <v-icon>mdi-key-chain</v-icon>
-      Manage SSH keys
-    </v-card-title>
-    <v-card-text>
-      SSH grants secure remote access to your deployed machine for seamless management and execution of commands.
-      <v-alert v-if="selectedKeys.length === 0" type="warning" class="mt-2">
-        Attention: It appears that no SSH keys have been selected. In order to access your deployment, you must send at
-        least one SSH key. You can manage your SSH keys from the
-        <router-link :to="DashboardRoutes.Deploy.SSHKey">SSH keys management page</router-link>
-        and add more as needed.
-      </v-alert>
-    </v-card-text>
-
-    <VDivider />
-
-    <v-card-actions>
-      <VSpacer />
-      <v-btn
-        color="secondary"
-        variant="outlined"
-        @click="openManageDialog = true"
-        class="mr-2 my-1"
-        :disabled="sshKeysManagement.list() && sshKeysManagement.list().length === 0"
-      >
-=======
   <div ref="inputElement">
-    <v-card class="my-6" variant="tonal">
+    <v-card class="my-6" variant="outlined">
       <v-card-title>
         <v-icon>mdi-key-chain</v-icon>
->>>>>>> 0d4c6522
         Manage SSH keys
       </v-card-title>
       <v-card-text>
@@ -49,8 +20,8 @@
       <v-card-actions>
         <VSpacer />
         <v-btn
-          color="primary"
-          variant="flat"
+          color="secondary"
+          variant="outlined"
           @click="openManageDialog = true"
           class="mr-2 my-1"
           :disabled="sshKeysManagement.list() && sshKeysManagement.list().length === 0"
@@ -151,18 +122,8 @@
   },
 
   setup(_, { emit }) {
-<<<<<<< HEAD
-    const defaultKeyData = {
-      createdAt: "",
-      id: 0,
-      publicKey: "",
-      name: "",
-      isActive: false,
-    };
-=======
     const inputElement = ref<HTMLElement>();
     const defaultKeyData = { createdAt: "", id: 0, publicKey: "", name: "", isActive: false };
->>>>>>> 0d4c6522
     const openManageDialog = ref<boolean>(false);
     const selectedKey = ref<SSHKeyData>(defaultKeyData);
     const selectedKeys = ref<SSHKeyData[]>([]);
