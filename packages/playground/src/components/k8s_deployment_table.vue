<template>
  <v-alert v-if="!loading && count && items.length < count" type="warning" variant="tonal">
<<<<<<< HEAD
    Failed to load deployment{{ count - items.length > 1 ? "s" : "" }} with name{{
      count - items.length > 1 ? "s" : ""
    }}
    <strong>{{ namesOfFailedDeployments }}</strong
    >.
=======
    Failed to load <strong>{{ count - items.length }}</strong> deployment{{ count - items.length > 1 ? "s" : "" }}.

    <span>
      This might happen because the node is down or it's not reachable
      <span v-if="showEncryption"
        >or the deployment{{ count - items.length > 1 ? "s are" : " is" }} encrypted by another key</span
      >.
    </span>
    <v-icon class="custom-icon" @click="showDialog = true">mdi-file-document-outline </v-icon>

    <v-dialog transition="dialog-bottom-transition" v-model="showDialog" persistent max-width="500px">
      <v-card>
        <v-card-title style="color: #ffcc00; font-weight: bold">Failed Deployments</v-card-title>
        <v-divider color="#FFCC00" />
        <v-card-text>
          <li v-for="deployment in failedDeployments" :key="deployment.name">
            {{
              deployment.nodes.length > 0
                ? `${deployment.name} on node${deployment.nodes.length > 1 ? "s" : ""}: ${deployment.nodes.join(", ")}`
                : deployment.name
            }}
            <template v-if="deployment.contracts && deployment.contracts.length > 0">
              with contract id:
              <span v-for="contract in deployment.contracts" :key="contract.contract_id">
                {{ contract.contract_id }} .
              </span>
            </template>
          </li>
        </v-card-text>
        <v-card-actions class="justify-end">
          <v-btn @click="showDialog = false" class="grey lighten-2 black--text" color="#FFCC00">Close</v-btn>
        </v-card-actions>
      </v-card>
    </v-dialog>
>>>>>>> 86b93551
  </v-alert>

  <ListTable
    :headers="[
      { title: 'PLACEHOLDER', key: 'data-table-select' },
      { title: 'Name', key: 'name' },
      { title: 'Public IPv4', key: 'ipv4' },
      { title: 'Public IPv6', key: 'ipv6' },
      { title: 'Planetary Network IP', key: 'planetary' },
      { title: 'Workers', key: 'workers' },
      { title: 'Billing Rate', key: 'billing' },
      { title: 'Actions', key: 'actions' },
    ]"
    :items="items"
    :loading="loading"
    :deleting="deleting"
    :model-value="$props.modelValue"
    @update:model-value="$emit('update:model-value', $event)"
    :no-data-text="`No Kubernetes deployments found on this account.`"
    @click:row="$attrs['onClick:row']"
  >
    <template #[`item.name`]="{ item }">
      {{ item.value.deploymentName }}
    </template>

    <template #[`item.ipv4`]="{ item }">
      {{ item.value.masters[0].publicIP?.ip?.split("/")?.[0] || item.value.masters[0].publicIP?.ip || "None" }}
    </template>

    <template #[`item.ipv6`]="{ item }">
      {{ item.value.masters[0].publicIP?.ip6 || "None" }}
    </template>

    <template #[`item.planetary`]="{ item }">
      {{ item.value.masters[0].planetary || "None" }}
    </template>

    <template #[`item.workers`]="{ item }">
      {{ item.value.workers.length }}
    </template>

    <template #[`item.billing`]="{ item }">
      {{ item.value.masters[0].billing }}
    </template>

    <template #[`item.actions`]="{ item }">
      <v-chip color="error" variant="tonal" v-if="deleting && ($props.modelValue || []).includes(item.value)">
        Deleting...
      </v-chip>
      <v-btn-group variant="tonal" v-else>
        <slot name="actions" :item="item"></slot>
      </v-btn-group>
    </template>
  </ListTable>
</template>

<script lang="ts" setup>
import { onMounted, ref } from "vue";

import { useProfileManager } from "../stores";
import { getGrid, updateGrid } from "../utils/grid";
import { loadK8s, mergeLoadedDeployments } from "../utils/load_deployment";

const profileManager = useProfileManager();
const showDialog = ref(false);
const showEncryption = ref(false);
const failedDeployments = ref<any[]>([]);

const props = defineProps<{
  projectName: string;
  modelValue: any[];
  deleting: boolean;
}>();
defineEmits<{ (event: "update:model-value", value: any[]): void }>();

const count = ref<number>();
const items = ref<any[]>([]);
const loading = ref(false);
const namesOfFailedDeployments = ref("");

onMounted(loadDeployments);
async function loadDeployments() {
  items.value = [];
  loading.value = true;
  const grid = await getGrid(profileManager.profile!, props.projectName);
  const chunk1 = await loadK8s(grid!);
  const chunk2 = await loadK8s(updateGrid(grid!, { projectName: props.projectName.toLowerCase() }));
  const chunk3 = await loadK8s(updateGrid(grid!, { projectName: "" }));

  const clusters = mergeLoadedDeployments(chunk1, chunk2, chunk3);
<<<<<<< HEAD
  const failedDeployments = [
    ...((chunk1 as any).failedK8s ?? []),
    ...((chunk2 as any).failedK8s ?? []),
    ...((chunk3 as any).failedK8s ?? []),
  ];
  namesOfFailedDeployments.value = failedDeployments.join(", ");
=======
  failedDeployments.value = [
    ...(Array.isArray((chunk1 as any).failedDeployments) ? (chunk1 as any).failedDeployments : []),
    ...(Array.isArray((chunk2 as any).failedDeployments) ? (chunk2 as any).failedDeployments : []),
    ...(Array.isArray((chunk3 as any).failedDeployments) ? (chunk3 as any).failedDeployments : []),
  ];
>>>>>>> 86b93551

  count.value = clusters.count;
  items.value = clusters.items;
  loading.value = false;
}

defineExpose({ loadDeployments });
</script>

<script lang="ts">
import ListTable from "./list_table.vue";

export default {
  name: "K8sDeploymentTable",
  components: {
    ListTable,
  },
};
</script><|MERGE_RESOLUTION|>--- conflicted
+++ resolved
@@ -1,12 +1,5 @@
 <template>
   <v-alert v-if="!loading && count && items.length < count" type="warning" variant="tonal">
-<<<<<<< HEAD
-    Failed to load deployment{{ count - items.length > 1 ? "s" : "" }} with name{{
-      count - items.length > 1 ? "s" : ""
-    }}
-    <strong>{{ namesOfFailedDeployments }}</strong
-    >.
-=======
     Failed to load <strong>{{ count - items.length }}</strong> deployment{{ count - items.length > 1 ? "s" : "" }}.
 
     <span>
@@ -41,7 +34,6 @@
         </v-card-actions>
       </v-card>
     </v-dialog>
->>>>>>> 86b93551
   </v-alert>
 
   <ListTable
@@ -132,20 +124,11 @@
   const chunk3 = await loadK8s(updateGrid(grid!, { projectName: "" }));
 
   const clusters = mergeLoadedDeployments(chunk1, chunk2, chunk3);
-<<<<<<< HEAD
-  const failedDeployments = [
-    ...((chunk1 as any).failedK8s ?? []),
-    ...((chunk2 as any).failedK8s ?? []),
-    ...((chunk3 as any).failedK8s ?? []),
-  ];
-  namesOfFailedDeployments.value = failedDeployments.join(", ");
-=======
   failedDeployments.value = [
     ...(Array.isArray((chunk1 as any).failedDeployments) ? (chunk1 as any).failedDeployments : []),
     ...(Array.isArray((chunk2 as any).failedDeployments) ? (chunk2 as any).failedDeployments : []),
     ...(Array.isArray((chunk3 as any).failedDeployments) ? (chunk3 as any).failedDeployments : []),
   ];
->>>>>>> 86b93551
 
   count.value = clusters.count;
   items.value = clusters.items;
