--- conflicted
+++ resolved
@@ -90,15 +90,7 @@
             no-data-text="No domains attached to this virtual machine."
           >
             <template #[`item.name`]="{ item }">
-<<<<<<< HEAD
-              {{
-                item.name.slice(
-                  item.name.startsWith(prefix) ? prefix.length : item.name.startsWith(oldPrefix) ? oldPrefix.length : 0,
-                )
-              }}
-=======
-              {{ item.value.name }}
->>>>>>> 499f5fef
+              {{ item.name }}
             </template>
 
             <template #[`item.tls_passthrough`]="{ item }">
