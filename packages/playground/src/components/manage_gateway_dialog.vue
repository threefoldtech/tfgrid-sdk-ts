<template>
  <div>
    <v-dialog
      model-value
      @update:model-value="$emit('close')"
      scrollable
      width="70%"
      :persistent="deleting || layout?.status === 'deploy'"
    >
      <weblet-layout
        ref="layout"
        @back="
          () => {
            gatewayTab = 0;
            loadGateways();
          }
        "
      >
        <template #title>Manage Domains ({{ $props.vm?.[0]?.name }})</template>

        <v-tabs align-tabs="center" color="primary" class="mb-6" v-model="gatewayTab" :disabled="deleting">
          <v-tab>Domains List</v-tab>
          <v-tab>Add new domain</v-tab>
        </v-tabs>

        <v-alert
          type="warning"
          variant="tonal"
          class="mb-4"
          v-if="failedToListGws.length && gatewayTab === 0 && !loadingGateways"
        >
          Failed to list {{ failedToListGws.length }} domains.

          <template #append>
            <v-btn
              icon="mdi-format-list-bulleted-square"
              variant="plain"
              size="x-small"
              @click="failedDomainDialog = true"
            />
          </template>
        </v-alert>

        <v-dialog v-model="failedDomainDialog" max-width="400px" scrollable>
          <v-card>
            <v-card-title class="bg-warning">Failed Domains</v-card-title>

            <v-card-text>
              <ul style="list-style: square">
                <li v-for="gw in failedToListGws" :key="gw">
                  <span>{{ gw.slice(prefix.length) }}</span>
                </li>
              </ul>
            </v-card-text>
          </v-card>
        </v-dialog>

        <div v-show="gatewayTab === 0" :class="{ 'pb-2': !loadingGateways, 'pb-6': loadingGateways }">
          <div class="d-flex justify-end mb-4">
            <v-btn color="primary" :loading="loadingGateways" :disabled="deleting" @click="loadGateways" variant="tonal"
              >Reload</v-btn
            >
          </div>
          <list-table
            :headers="[
              { title: 'Name', key: 'name' },
              { title: 'Contract ID', key: 'contractId' },
              { title: 'Domain', key: 'domain' },
              { title: 'TLS Passthrough', key: 'tls_passthrough' },
              { title: 'Backend', key: 'backends' },
              { title: 'Status', key: 'status' },
              { title: 'Actions', key: 'actions' },
            ]"
            :items="gateways"
            return-object
            :loading="loadingGateways"
            v-model="gatewaysToDelete"
            :deleting="deleting"
            no-data-text="No domains attached to this virtual machine."
          >
            <template #[`item.name`]="{ item }">
              {{ item.value.name.slice(item.value.name.startsWith(prefix) ? prefix.length : 0) }}
            </template>

            <template #[`item.tls_passthrough`]="{ item }">
              {{ item.value.tls_passthrough ? "Yes" : "No" }}
            </template>

            <template #[`item.status`]="{ item }">
              {{ item.value.status.toUpperCase() }}
            </template>

            <template #[`item.actions`]="{ item }">
              <IconActionBtn tooltip="Visit" icon="mdi-web" color="anchor" :href="'https://' + item.value.domain" />
            </template>
          </list-table>
        </div>

        <div v-show="gatewayTab === 1">
          <form-validator v-model="valid">
            <input-tooltip
              :tooltip="`Selecting custom domain sets subdomain as gateway name. Prefix(${prefix}) is project name and twin ID.`"
            >
              <input-validator
                :value="subdomain"
                :rules="[
                  validators.required('Subdomain is required.'),
                  validators.isLowercase('Subdomain should consist of lowercase letters only.'),
                  validators.isAlphanumeric('Subdomain should consist of letters and numbers only.'),
                  subdomain => validators.isAlpha('Subdomain must start with alphabet char.')(subdomain[0]),
                  validators.minLength('Subdomain must be at least 4 characters.', 4),
                  subdomain =>
                    validators.maxLength(
                      `Subdomain cannot exceed ${35 - prefix.length} characters.`,
                      35 - prefix.length,
                    )(subdomain),
                ]"
                #="{ props }"
              >
                <v-text-field label="Subdomain" :prefix="prefix" v-model.trim="subdomain" v-bind="props" />
              </input-validator>
            </input-tooltip>

            <div :style="{ marginTop: '-10px' }">
              <domain-name :available-for="profileManager.profile?.twinId" hide-title v-model="domainName" />
            </div>

            <input-validator
              :value="port"
              :rules="[validators.required('Port is required.'), validators.isPort('Please provide a valid port.')]"
              #="{ props }"
            >
              <v-text-field label="Port" v-model.number="port" type="number" v-bind="props" />
            </input-validator>

            <div :style="{ marginTop: '-10px' }">
              <input-tooltip
                tooltip="When enabled, the backend service will terminate the TLS traffic, otherwise the gateway service will do the TLS traffic termination."
                inline
              >
                <v-switch
                  label="TLS Passthrough"
                  hide-details
                  inset
                  variant="tonal"
                  color="primary"
                  v-model="passThrough"
                />
              </input-tooltip>
            </div>

            <copy-input-wrapper #="{ props }" :data="networkName">
              <v-text-field label="Network name" v-model="networkName" readonly v-bind="props" />
            </copy-input-wrapper>

            <copy-input-wrapper #="{ props }" :data="ip">
              <v-text-field label="Wireguard IP Address" v-model="ip" readonly v-bind="props" />
            </copy-input-wrapper>
          </form-validator>
        </div>

        <template #footer-actions>
          <v-btn
            color="error"
            variant="outlined"
            :disabled="gatewaysToDelete.length === 0 || deleting || loadingGateways"
            v-if="gatewayTab === 0"
            @click="requestDelete = true"
          >
            Delete
          </v-btn>
          <v-btn color="primary" variant="tonal" @click="deployGateway" :disabled="!valid" v-else> Add </v-btn>
        </template>
      </weblet-layout>
    </v-dialog>

    <v-dialog v-model="requestDelete" max-width="600px">
      <v-card>
        <v-card-title> Are you sure you want to delete the following gateways? </v-card-title>
        <v-card-text class="d-flex">
          <v-chip color="error" label variant="tonal" class="mr-1 mb-1" v-for="gw in gatewaysToDelete" :key="gw.name">
            {{ gw.name }}
          </v-chip>
        </v-card-text>

        <v-divider />

        <v-card-actions class="d-flex justify-end">
          <v-btn
            color="error"
            variant="outlined"
            size="small"
            :disabled="loadingGateways || deleting"
            @click="
              () => {
                requestDelete = false;
                deleteSelectedGateways();
              }
            "
            >Delete</v-btn
          >
          <v-btn color="secondary" variant="tonal" size="small" @click="requestDelete = false">Cancel</v-btn>
        </v-card-actions>
      </v-card>
    </v-dialog>
  </div>
</template>

<script lang="ts">
import { onMounted, type PropType, ref } from "vue";

import { useProfileManager } from "../stores";
import { ProjectName } from "../types";
import { deployGatewayName, type GridGateway, loadDeploymentGateways } from "../utils/gateway";
import { getGrid } from "../utils/grid";
import { normalizeError } from "../utils/helpers";
import { generateName } from "../utils/strings";
import DomainName, { type DomainModel } from "./domain_name.vue";
import IconActionBtn from "./icon_action_btn.vue";
import ListTable from "./list_table.vue";
import { useLayout } from "./weblet_layout.vue";

export default {
  name: "ManageGatewayDialog",
  components: { ListTable, DomainName, IconActionBtn },
  props: {
    vm: { type: Array as PropType<any>, required: true },
  },
  setup(props) {
    const profileManager = useProfileManager();
    const layout = useLayout();
    const gatewayTab = ref(0);

    const prefix = ref("");
    const subdomain = ref("");
    const domainName = ref<DomainModel>();
    const port = ref(80);
    const passThrough = ref(false);
    const valid = ref(false);

    const ip = props.vm[0].interfaces[0].ip as string;
    const networkName = props.vm[0].interfaces[0].network as string;

    onMounted(async () => {
      const grid = await getGrid(profileManager.profile!);
      prefix.value =
        (props.vm.projectName.toLowerCase().includes(ProjectName.Fullvm.toLowerCase()) ? "fvm" : "vm") +
<<<<<<< HEAD
        grid!.config.twinId;
      subdomain.value = generateName({}, 15 - prefix.value.length);
=======
        grid!.config.twinId +
        props.vm?.[0]?.name;
      subdomain.value = generateName({}, 35 - prefix.value.length > 7 ? 7 : 35 - prefix.value.length);
      await grid!.disconnect();
>>>>>>> f2c81d6f
      await loadGateways();
    });

    const loadingGateways = ref(false);
    const gateways = ref<GridGateway[]>([]);
    const failedToListGws = ref<string[]>([]);
    const failedDomainDialog = ref(false);
    async function loadGateways() {
      try {
        gateways.value = [];
        gatewaysToDelete.value = [];
        loadingGateways.value = true;
        const grid = await getGrid(profileManager.profile!, props.vm.projectName);
        const { gateways: gws, failedToList } = await loadDeploymentGateways(grid!);
        gateways.value = gws;
        failedToListGws.value = failedToList;
      } catch (error) {
        layout.value.setStatus("failed", normalizeError(error, "Failed to list this deployment's domains."));
      } finally {
        loadingGateways.value = false;
      }
    }

    async function deployGateway() {
      layout.value.setStatus("deploy");

      try {
        const [x, y] = ip.split(".");
        const grid = await getGrid(profileManager.profile!, props.vm.projectName);

        const data = { name: networkName, ipRange: `${x}.${y}.0.0/16`, nodeId: domainName.value!.gateway.id! };
        const hasNode = await grid!.networks.hasNode(data);
        if (!hasNode) {
          await grid!.networks.addNode(data);
        }

        await deployGatewayName(grid!, {
          name: prefix.value + subdomain.value,
          nodeId: domainName.value!.gateway.id!,
          ip,
          networkName,
          port: port.value,
          fqdn: domainName.value!.hasCustomDomain ? domainName.value!.customDomain : undefined,
          tlsPassthrough: passThrough.value,
        });
        layout.value.setStatus("success", "Successfully deployed gateway.");
      } catch (error) {
        layout.value.setStatus("failed", normalizeError(error, "Something went wrong."));
      }
    }

    const requestDelete = ref(false);
    const gatewaysToDelete = ref<GridGateway[]>([]);
    const deleting = ref(false);
    async function deleteSelectedGateways() {
      deleting.value = true;
      const grid = await getGrid(profileManager.profile!, props.vm.projectName);
      const deletedGateways = new Set<GridGateway>();
      for (const gw of gatewaysToDelete.value) {
        await grid!.gateway
          .delete_name(gw)
          .then(() => deletedGateways.add(gw))
          .catch(() => []);
      }
      gatewaysToDelete.value = gatewaysToDelete.value.filter(gw => !deletedGateways.has(gw));
      gateways.value = gateways.value.filter(gw => !deletedGateways.has(gw));
      deleting.value = false;
      if (gatewaysToDelete.value.length > 0) {
        layout.value.setStatus("failed", `Failed to delete some of the selected gateways.`);
      }
    }

    return {
      profileManager,

      prefix,
      layout,
      gatewayTab,

      loadingGateways,
      gateways,
      failedToListGws,
      failedDomainDialog,

      subdomain,
      port,
      domainName,
      passThrough,
      valid,

      ip,
      networkName,

      loadGateways,
      deployGateway,

      requestDelete,
      gatewaysToDelete,
      deleting,
      deleteSelectedGateways,
    };
  },
};
</script><|MERGE_RESOLUTION|>--- conflicted
+++ resolved
@@ -245,15 +245,9 @@
       const grid = await getGrid(profileManager.profile!);
       prefix.value =
         (props.vm.projectName.toLowerCase().includes(ProjectName.Fullvm.toLowerCase()) ? "fvm" : "vm") +
-<<<<<<< HEAD
-        grid!.config.twinId;
-      subdomain.value = generateName({}, 15 - prefix.value.length);
-=======
         grid!.config.twinId +
         props.vm?.[0]?.name;
       subdomain.value = generateName({}, 35 - prefix.value.length > 7 ? 7 : 35 - prefix.value.length);
-      await grid!.disconnect();
->>>>>>> f2c81d6f
       await loadGateways();
     });
 
