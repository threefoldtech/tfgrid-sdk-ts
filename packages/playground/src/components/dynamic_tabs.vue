--- conflicted
+++ resolved
@@ -14,12 +14,8 @@
       />
       {{ tab.title }}
       <v-chip color="info" v-if="forms[tabs.indexOf(tab)]?.pending" class="ml-1">
-<<<<<<< HEAD
-        Validating <v-progress-circular indeterminate class="ml-1" />
-=======
         Validating
         <v-progress-circular class="ml-1" indeterminate size="20" width="2" />
->>>>>>> 0880875a
       </v-chip>
       <v-chip color="error" v-else-if="forms[tabs.indexOf(tab)]?.invalid" class="ml-1">invalid</v-chip>
     </v-tab>
