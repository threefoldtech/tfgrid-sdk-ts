<template>
  <div></div>
</template>

<script lang="ts" setup>
import {
  ContractStates,
  type GqlContracts,
  type GqlNodeContract,
  type GqlRentContract,
  GridClient,
<<<<<<< HEAD
} from "@threefold/grid_client";
import { onMounted, ref } from "vue";

import { getOfflineNodes } from "@/utils/get_offline_nodes";
=======
  NodeStatus,
} from "@threefold/grid_client";
import { onMounted, ref } from "vue";

import { getAllNodes } from "@/utils/get_nodes";
>>>>>>> 86b93551

import { useProfileManager } from "../stores";
import { createCustomToast, ToastType } from "../utils/custom_toast";
import { getGrid } from "../utils/grid";
import OfflineNodesToast from "./mosha_toast/offline_nodes_toast.vue";

const profileManager = useProfileManager();
const contractsCount = ref(0);

async function checkOfflineDeployments(grid: GridClient | null) {
<<<<<<< HEAD
  const offlineNodesids = (await getOfflineNodes(grid, { flat: true })) as number[];
=======
  const offlineNodesids = (await getAllNodes(grid, { flat: true, status: NodeStatus.down })) as number[];
  const standByNodesids = (await getAllNodes(grid, { flat: true, status: NodeStatus.standBy })) as number[];
  const offlineAndStandbyNodes = [...offlineNodesids, ...standByNodesids];
>>>>>>> 86b93551

  const myContracts: GqlContracts = await grid!.contracts.listMyContracts();
  const contracts: (GqlNodeContract | GqlRentContract)[] = [...myContracts.nodeContracts, ...myContracts.rentContracts];

  const userOfflineDeployments = [];
  const withPubIp = [];

  for (const contract of contracts) {
<<<<<<< HEAD
    if (offlineNodesids.includes(contract.nodeID)) {
=======
    if (offlineAndStandbyNodes.includes(contract.nodeID)) {
>>>>>>> 86b93551
      userOfflineDeployments.push(contract.nodeID);
      if ("numberOfPublicIPs" in contract && contract.numberOfPublicIPs > 0) {
        withPubIp.push(contract.contractID);
      }
    }
  }

  // Get the deployments length.
<<<<<<< HEAD
  const deploymentLength = userOfflineDeployments.length;

  if (deploymentLength) {
    const withPublicIpsMessage = `${withPubIp.length} ${deploymentLength > 1 ? "of them" : ""} with public ${
      withPubIp.length > 1 ? "IPs" : "IP"
    }`;
    createCustomToast(
      `You have ${deploymentLength} ${deploymentLength > 1 ? "contracts" : "contract"} on an offline ${
        deploymentLength > 1 ? "nodes " : "node "
      }${withPubIp.length ? withPublicIpsMessage : ""}`,
      ToastType.warning,
    );
=======
  const deploymentLen = userOfflineDeployments.length;

  if (deploymentLen) {
    const props = { deploymentLen, withPubIpLen: withPubIp.length };
    createCustomToast(OfflineNodesToast, ToastType.warning, props);
>>>>>>> 86b93551
  }
}

onMounted(async () => {
  while (profileManager.profile) {
    const grid = await getGrid(profileManager.profile!);
    const contracts: any = await grid!.contracts.listMyContracts({ state: [ContractStates.GracePeriod] });

    await checkOfflineDeployments(grid);

    if (
      contracts.nameContracts.length != 0 ||
      contracts.nodeContracts.length != 0 ||
      contracts.rentContracts.length != 0
    ) {
      contractsCount.value =
        contracts.nameContracts.length + contracts.nodeContracts.length + contracts.rentContracts.length;
      createCustomToast("You have " + contractsCount.value + " contracts in grace period", ToastType.warning);
    }
    await new Promise(resolve => setTimeout(resolve, 15 * 60 * 1000));
  }
});
</script>

<script lang="ts">
export default {
  name: "TFNotification",
};
</script><|MERGE_RESOLUTION|>--- conflicted
+++ resolved
@@ -9,18 +9,11 @@
   type GqlNodeContract,
   type GqlRentContract,
   GridClient,
-<<<<<<< HEAD
-} from "@threefold/grid_client";
-import { onMounted, ref } from "vue";
-
-import { getOfflineNodes } from "@/utils/get_offline_nodes";
-=======
   NodeStatus,
 } from "@threefold/grid_client";
 import { onMounted, ref } from "vue";
 
 import { getAllNodes } from "@/utils/get_nodes";
->>>>>>> 86b93551
 
 import { useProfileManager } from "../stores";
 import { createCustomToast, ToastType } from "../utils/custom_toast";
@@ -31,13 +24,9 @@
 const contractsCount = ref(0);
 
 async function checkOfflineDeployments(grid: GridClient | null) {
-<<<<<<< HEAD
-  const offlineNodesids = (await getOfflineNodes(grid, { flat: true })) as number[];
-=======
   const offlineNodesids = (await getAllNodes(grid, { flat: true, status: NodeStatus.down })) as number[];
   const standByNodesids = (await getAllNodes(grid, { flat: true, status: NodeStatus.standBy })) as number[];
   const offlineAndStandbyNodes = [...offlineNodesids, ...standByNodesids];
->>>>>>> 86b93551
 
   const myContracts: GqlContracts = await grid!.contracts.listMyContracts();
   const contracts: (GqlNodeContract | GqlRentContract)[] = [...myContracts.nodeContracts, ...myContracts.rentContracts];
@@ -46,11 +35,7 @@
   const withPubIp = [];
 
   for (const contract of contracts) {
-<<<<<<< HEAD
-    if (offlineNodesids.includes(contract.nodeID)) {
-=======
     if (offlineAndStandbyNodes.includes(contract.nodeID)) {
->>>>>>> 86b93551
       userOfflineDeployments.push(contract.nodeID);
       if ("numberOfPublicIPs" in contract && contract.numberOfPublicIPs > 0) {
         withPubIp.push(contract.contractID);
@@ -59,26 +44,11 @@
   }
 
   // Get the deployments length.
-<<<<<<< HEAD
-  const deploymentLength = userOfflineDeployments.length;
-
-  if (deploymentLength) {
-    const withPublicIpsMessage = `${withPubIp.length} ${deploymentLength > 1 ? "of them" : ""} with public ${
-      withPubIp.length > 1 ? "IPs" : "IP"
-    }`;
-    createCustomToast(
-      `You have ${deploymentLength} ${deploymentLength > 1 ? "contracts" : "contract"} on an offline ${
-        deploymentLength > 1 ? "nodes " : "node "
-      }${withPubIp.length ? withPublicIpsMessage : ""}`,
-      ToastType.warning,
-    );
-=======
   const deploymentLen = userOfflineDeployments.length;
 
   if (deploymentLen) {
     const props = { deploymentLen, withPubIpLen: withPubIp.length };
     createCustomToast(OfflineNodesToast, ToastType.warning, props);
->>>>>>> 86b93551
   }
 }
 
