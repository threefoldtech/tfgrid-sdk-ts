<template>
  <section>
    <h6 class="text-h5 mb-4">Select a Node</h6>
    <v-alert
      class="mb-2"
      type="warning"
      variant="tonal"
      v-if="
        !loadingNodes && selectedNode === undefined && emptyResult && props.filters.rentedBy && !props.filters.farmId
      "
    >
      You have no rented nodes that match your selected resources. Please try changing your selected resources or rent a
      node that matches your requirements.
    </v-alert>
    <input-validator
      ref="validator"
      :rules="[validators.required('Node id is required.')]"
      :async-rules="[() => validateNodeStoragePool(selectedNode)]"
      :value="selectedNode"
      #="{ props }"
    >
      <input-tooltip tooltip="Select a node ID to deploy on.">
        <v-autocomplete
          v-if="selection == 'automated'"
          select
          label="Node"
          :items="availableNodes"
          item-title="nodeId"
          return-object
          v-model="selectedNode"
          :disabled="loadingNodes || pingingNode"
          v-bind="{
            ...props,
            loading: props.loading || loadingNodes || pingingNode,
            hint: pingingNode ? `Checking if the disks will fit in the node's storage pools... ` : props.hint,
            error: !!errorMessage || props.error,
            errorMessages: errorMessage || props.errorMessages,
          }"
        >
          <template v-slot:item="{ item, props }">
            <v-list-item @click="props.onClick" :class="{ 'v-list-item--active': props.isActive }">
              <v-list-item-content class="d-flex justify-space-between">
                <v-list-item-title>
                  {{ item.raw.nodeId }}
                </v-list-item-title>
                <div>
                  <v-chip
                    v-if="item.raw.certified === 'Certified'"
                    v-bind="props"
                    :color="getChipColor(item.raw.certified)"
                    class="ml-3"
                  >
                    {{ item.raw.certified }}
                  </v-chip>
                  <v-chip v-bind="props" :color="getChipColor(item.raw.state)" class="ml-3">
                    {{ item.raw.state }}
                  </v-chip>
                </div>
              </v-list-item-content>
            </v-list-item>
          </template>
        </v-autocomplete>
        <v-text-field
          v-else-if="selection == 'manual'"
          label="Name"
          v-model.number="ManualselectedNode"
          :disabled="loadingNodes"
          v-bind="{
            ...props,
            loading: props.loading,
            error: !!errorMessage,
            errorMessages: !!errorMessage ? errorMessage : undefined,
          }"
        />
      </input-tooltip>
      <input-validator
        v-if="selectedNode && filters.hasGPU"
        :rules="[
          validators.required('Please select at least one card.'),
          validators.min('Please select at least one card.', 1),
        ]"
        :value="selectedCards.length"
        #="{ props }"
      >
        <input-tooltip
          tooltip="Please select at least one card from the available GPU cards. Note that if you have a deployment that already uses certain cards, they will not appear in the selection area. You have the option to select one or more cards.."
        >
          <v-autocomplete
            select
            label="Node cards"
            :model-value="selectedCards"
            :items="nodeCards?.map(card => getCardName(card))"
            :disabled="loadingCards"
            multiple
            @update:model-value="selectedCards = $event"
            v-bind="{ ...props, loading: props.loading || loadingCards }"
          />
        </input-tooltip>
      </input-validator>
    </input-validator>
  </section>
</template>

<script lang="ts" setup>
import type { NodeInfo, NodeResources } from "@threefold/grid_client";
import { type PropType, type Ref, ref, watch } from "vue";

import { ValidatorStatus } from "@/hooks/form_validator";

import { useProfileManager } from "../stores/profile_manager";
import { getFilteredNodes, getNodeCards, type INode, type NodeGPUCardType } from "../utils/filter_nodes";
import { getGrid } from "../utils/grid";
import { getCardName, normalizeError } from "../utils/helpers";
import { useFarm } from "./select_farm_manager.vue";

export interface NodeFilters {
  farmId?: number;
  ipv6?: boolean;
  ipv4?: boolean;
  hasGPU?: boolean;
  cpu: number;
  memory: number;
  diskSizes: number[];
  certified?: boolean;
  rentedBy?: number;
  type?: string;
  availableFor?: number;
}

const emits = defineEmits<{ (event: "update:modelValue", value?: INode): void }>();

const props = defineProps({
  selection: String,
  modelValue: { type: Object as PropType<INode> },
  filters: { default: () => ({} as NodeFilters), type: Object as PropType<NodeFilters> },
  rootFileSystemSize: { type: Number, required: true },
});
const farmManager = useFarm();
const profileManager = useProfileManager();
const availableNodes = ref<Array<INode>>([]);
const nodesArr = ref<Array<INode>>([]);
const loadingNodes = ref(false);
const loadingCards = ref(false);
const shouldBeUpdated = ref(false);
const errorMessage = ref<string>();
const ManualselectedNode = ref();
const selectedNode = ref<INode | undefined>();
const selectedCards = ref<Array<string>>([]);
const nodeCards = ref<Array<NodeGPUCardType>>([]);
const cards: NodeGPUCardType[] = [];
const emptyResult = ref(false);
const validator = ref();
const pingingNode = ref(false);
const delay = ref();

function isSelectionEmpty(node: INode | undefined, selectedCards: string[]): boolean {
  if (!node || availableNodes.value.length === 0) {
    return true;
  }

  const selectedNodeMatches = availableNodes.value.some(n => n.nodeId === node.nodeId);

  if (selectedNodeMatches && selectedCards.length > 0) {
    return !selectedCards.some(selectedCard => cards.some(card => getCardName(card) === selectedCard));
  }

  return !selectedNodeMatches;
}
// GPU CArds
watch(selectedCards, async () => {
  for (const card of nodeCards.value) {
    for (const selectedCard of selectedCards.value) {
      if (getCardName(card) === selectedCard && !cards.includes(card)) {
        cards.push(card);
      }
    }
  }
  if (selectedNode.value && selectedCards.value) {
    emits("update:modelValue", {
      nodeId: selectedNode.value.nodeId,
      cards: cards,
      certified: selectedNode.value.certified,
    });
  }
});

watch(
  () => selectedNode.value,
  async node => {
    errorMessage.value = ``;
    const grid = await getGrid(profileManager.profile!);
    if (node && grid) {
      if (props.selection === "automated") {
        await validateNodeStoragePool(node);
      } else {
        await validateManualSelectedNode(node);
      }
    }

    if (node && props.filters.hasGPU) {
      loadingCards.value = true;
      const grid = await getGrid(profileManager.profile!);
      if (grid) {
        const cards = await getNodeCards(grid, node.nodeId);
        nodeCards.value = cards?.filter(card => card.contract === 0);
        loadingCards.value = false;
      }
    }
    emptyResult.value = isSelectionEmpty(node, selectedCards.value);
  },
  { immediate: true },
);

watch(
  () => props.filters,
  async (value, oldValue) => {
    if (
      value.farmId === oldValue.farmId &&
      value.diskSizes.length === oldValue.diskSizes.length &&
      new Set([...value.diskSizes, ...oldValue.diskSizes]).size === value.diskSizes.length &&
      value.cpu === oldValue.cpu &&
      value.memory === oldValue.memory &&
      value.certified === oldValue.certified &&
      value.rentedBy === oldValue.rentedBy &&
      value.hasGPU === oldValue.hasGPU
    )
      return;
    if (props.selection === "manual" && selectedNode.value) {
      await validateManualSelectedNode(selectedNode.value);
    } else {
      shouldBeUpdated.value = true;
    }
  },
  { deep: true },
);

watch(
  () => props.selection,
  async (value, oldValue) => {
    errorMessage.value = ``;
    if (value !== oldValue) {
      selectedNode.value = undefined;
      ManualselectedNode.value = undefined;
    }
  },
  { deep: false },
);

watch(
  () => ManualselectedNode.value,
  async (value, oldValue) => {
    if (value != undefined || value != null) {
      selectedNode.value = { nodeId: Number(value) };
    }
  },
  { deep: false },
);
watch([loadingNodes, shouldBeUpdated], async ([l, s]) => {
  if (l || !s) return;
  shouldBeUpdated.value = false;
  if (props.selection === "automated") {
    farmManager?.subscribe(farmId => {
      if (!farmId) {
        selectedNode.value = undefined;
        availableNodes.value = [];
        return;
      }
      clearTimeout(delay.value);
      delay.value = setTimeout(() => {
        loadNodes(farmId);
      }, 1000);
    });
  }
});

function getChipColor(item: any) {
  return item === "Dedicated" ? "success" : item === "Certified" ? "primary" : "secondary";
}
<<<<<<< HEAD
function validateSelectedNodeFilters(
  validatingNode: INode,
  node: NodeInfo,
  freeresources: NodeResources | undefined,
  filters: NodeFilters,
) {
  if (node.inDedicatedFarm && node.rentedByTwinId !== profileManager.profile?.twinId) {
    errorMessage.value = `Node ${validatingNode.nodeId} belongs to a dedicated farm and not rented by you`;
  } else if (node.rentedByTwinId !== profileManager.profile?.twinId && node.rentedByTwinId !== 0) {
    errorMessage.value = `Node ${validatingNode.nodeId} is rented by someone else`;
  } else if (filters.ipv4 && !node.publicConfig.ipv4) {
    errorMessage.value = `Node ${validatingNode.nodeId} is not assigned to a public ip`;
  } else if (freeresources && freeresources.cru < filters.cpu) {
    errorMessage.value = `Node ${validatingNode.nodeId} doesn't have enough CPU`;
  } else if (freeresources && freeresources.mru < Math.round(filters.memory / 1024)) {
    errorMessage.value = `Node ${validatingNode.nodeId} doesn't have enough memory`;
  } else if (freeresources && freeresources.sru < filters.diskSizes.reduce((total, disk) => total + disk)) {
    errorMessage.value = `Node ${validatingNode.nodeId} doesn't have enough SRU`;
  }
}
async function validateManualSelectedNode(validatingNode: INode) {
  try {
    const grid = await getGrid(profileManager.profile!);
    const filters = props.filters;
    errorMessage.value = ``;
    loadingNodes.value = true;
    const node = await grid?.capacity.nodes.getNode(Number(validatingNode.nodeId));

    if (node) {
      const freeresources = await grid?.capacity.nodes.getNodeFreeResources(
        node.nodeId,
        "proxy",
        window.env.GRIDPROXY_URL,
      );
      validateSelectedNodeFilters(validatingNode, node, freeresources, filters);
    } else {
      errorMessage.value = `Node ${validatingNode.nodeId} is not on the grid`;
    }
  } catch (e) {
    console.error(`An error occurred: ${e}`);
  } finally {
    validator.value?.setStatus(ValidatorStatus.Init);
    loadingNodes.value = false;
  }
}
async function loadNodes(farmId: number | undefined) {
=======
async function loadNodes(farmId: number) {
>>>>>>> 81ae9fe1
  availableNodes.value = [];
  selectedNode.value = undefined;
  loadingNodes.value = true;
  errorMessage.value = "";
  const filters = props.filters;
  farmManager?.setLoading(true);
  try {
    const grid = await getGrid(profileManager.profile!);
    if (grid) {
      const res = await getFilteredNodes(grid, {
        farmId: farmId,
        cpu: filters.cpu,
        memory: filters.memory,
        diskSizes: [...filters.diskSizes, props.rootFileSystemSize],
        ipv4: filters.ipv4,
        hasGPU: filters.hasGPU ? filters.hasGPU : undefined,
        certified: filters.certified,
        rentedBy: filters.rentedBy,
        availableFor: grid.twinId,
      });

      if (res?.length === 0) {
        selectedNode.value = undefined;
        emptyResult.value = true;
        loadingNodes.value = false;
        return;
      }

      if (res) {
        nodesArr.value = [];
        for (const node of res) {
          if (!nodesArr.value.some(n => n.nodeId === node.nodeId)) {
            nodesArr.value.push({
              nodeId: node.nodeId,
              state: node.rentedByTwinId ? "Dedicated" : "Shared",
              certified: node.certificationType,
            });
          }
        }
        availableNodes.value = nodesArr.value;
      } else {
        availableNodes.value = [];
      }
    }
  } catch (e) {
    errorMessage.value = normalizeError(e, "Something went wrong while fetching nodes.");
  } finally {
    validator.value?.setStatus(ValidatorStatus.Init);
    loadingNodes.value = false;
    farmManager?.setLoading(false);
  }
}

async function validateNodeStoragePool(validatingNode: INode | undefined) {
  if (!validatingNode) return { message: "Node id is required." };
  farmManager?.setLoading(true);
  validator.value?.setStatus(ValidatorStatus.Pending);
  pingingNode.value = true;
  try {
    const grid = await getGrid(profileManager.profile!);
    if (!grid) throw new Error("Connection issue please try again");

    loadingNodes.value = true;
    await grid.capacity.checkNodeCapacityPool({
      nodeId: validatingNode.nodeId,
      ssdDisks: props.filters.diskSizes.map(disk => disk * 1024 ** 3),
      rootfsDisks: [props.rootFileSystemSize * 1024 ** 3],
      hddDisks: [],
    });
    emits("update:modelValue", {
      nodeId: validatingNode.nodeId,
      cards: cards,
      certified: validatingNode.certified,
    });
  } catch (e) {
    availableNodes.value = availableNodes.value.filter(node => node.nodeId !== validatingNode.nodeId);
    validator.value?.setStatus(ValidatorStatus.Invalid);
    emptyResult.value = true;

    if (e?.toString().includes("Cannot fit the required SSD disk with size")) {
      return {
        message: `Although node ${validatingNode.nodeId} appears to have sufficient storage capacity for your workload, it lacks a single internal partition capable of accommodating it. Please select a different node.`,
      };
    } else {
      return {
        message: "Something went wrong while checking status of the node. Please check your connection and try again.",
      };
    }
  } finally {
    loadingNodes.value = false;
    pingingNode.value = false;
    farmManager?.setLoading(false);
  }
}
</script>

<script lang="ts">
export default {
  name: "SelectNode",
};
</script><|MERGE_RESOLUTION|>--- conflicted
+++ resolved
@@ -276,7 +276,6 @@
 function getChipColor(item: any) {
   return item === "Dedicated" ? "success" : item === "Certified" ? "primary" : "secondary";
 }
-<<<<<<< HEAD
 function validateSelectedNodeFilters(
   validatingNode: INode,
   node: NodeInfo,
@@ -304,7 +303,6 @@
     errorMessage.value = ``;
     loadingNodes.value = true;
     const node = await grid?.capacity.nodes.getNode(Number(validatingNode.nodeId));
-
     if (node) {
       const freeresources = await grid?.capacity.nodes.getNodeFreeResources(
         node.nodeId,
@@ -323,9 +321,6 @@
   }
 }
 async function loadNodes(farmId: number | undefined) {
-=======
-async function loadNodes(farmId: number) {
->>>>>>> 81ae9fe1
   availableNodes.value = [];
   selectedNode.value = undefined;
   loadingNodes.value = true;
