<template>
  <section>
    <v-alert
      class="mb-2"
      type="warning"
      variant="tonal"
      v-if="
        !loadingNodes && selectedNode === undefined && emptyResult && props.filters.rentedBy && !props.filters.farmId
      "
    >
      You have no rented nodes that match your selected resources. Please try changing your selected resources or rent a
      node that matches your requirements.
    </v-alert>

    <v-alert v-if="filtersUpdated" type="warning" variant="tonal" class="text-warning mb-2 variant-tonal">
      Please press on <strong>Load Nodes</strong> button to list nodes matching your new requirements.
    </v-alert>

    <input-validator
      ref="validator"
      :rules="[validators.required('Node id is required.')]"
      :async-rules="[() => validateNodeStoragePool(selectedNode)]"
      :value="selectedNode"
      #="{ props }"
      v-if="selection == Selection.AUTOMATED"
    >
      <input-tooltip tooltip="Select a node ID to deploy on.">
        <div class="w-100 d-flex">
          <v-autocomplete
            select
            label="Node"
            :items="availableNodes"
            item-title="nodeId"
            return-object
            v-model="selectedNode"
            :disabled="loadingNodes || pingingNode || filtersUpdated || $props.loadingFarm"
            v-bind="{
              ...props,
              loading: props.loading || loadingNodes || pingingNode,
              hint: pingingNode ? `Checking if the disks will fit in the node's storage pools... ` : props.hint,
              error: isLoading ? false : !!errorMessage || props.error,
              errorMessages: isLoading ? undefined : errorMessage || props.errorMessages,
            }"
          >
            <template v-slot:item="{ item, props }">
              <v-list-item @click="props.onClick" :class="{ 'v-list-item--active': props.isActive }">
                <v-list-item-content class="d-flex justify-space-between">
                  <v-list-item-title>
                    {{ item.raw.nodeId }}
                  </v-list-item-title>
                  <div>
                    <v-chip
                      v-if="item.raw.certified === 'Certified'"
                      v-bind="props"
                      :color="getChipColor(item.raw.certified)"
                      class="ml-3"
                    >
                      {{ item.raw.certified }}
                    </v-chip>
                    <v-chip v-bind="props" :color="getChipColor(item.raw.state)" class="ml-3">
                      {{ item.raw.state }}
                    </v-chip>
                  </div>
                </v-list-item-content>
              </v-list-item>
            </template>
          </v-autocomplete>
          <v-btn
            class="ml-2 mt-2"
            variant="tonal"
            color="info"
            :loading="loadingNodes || pingingNode"
            :disabled="$props.loadingFarm || loadingNodes || pingingNode"
            @click="loadNodes"
          >
            Load Nodes
          </v-btn>
        </div>
      </input-tooltip>
    </input-validator>
    <input-validator
      v-else-if="selection == Selection.MANUAL"
      :value="manualselectedNode"
      ref="manualField"
      :rules="[
        validators.required('Node ID is required.'),
        validators.isInt('Node ID must be a valid number.'),
        validators.min('Node ID must be a valid number.', 1),
      ]"
      :async-rules="[() => validateManualSelectedNode(manualselectedNode)]"
      #="{ props }"
      :debounce-time="1000"
    >
      <v-text-field
        label="Node ID"
        type="number"
        v-model.number="manualselectedNode"
        :disabled="loadingNodes"
        v-bind="{
          ...props,
          loading: props.loading || loadingNodes,
          error: props.error,
          hint: pingingNode ? `Validating Node` : props.hint,
        }"
      />
    </input-validator>

    <input-validator
      v-if="selectedNode && filters.hasGPU"
      :rules="[
        validators.required('Please select at least one card.'),
        validators.min('Please select at least one card.', 1),
      ]"
      :value="selectedCards.length"
      #="{ props }"
    >
      <input-tooltip
        tooltip="Please select at least one card from the available GPU cards. Note that if you have a deployment that already uses certain cards, they will not appear in the selection area. You have the option to select one or more cards.."
      >
        <v-autocomplete
          select
          label="Node cards"
          :model-value="selectedCards"
          :items="nodeCards?.map(card => getCardName(card))"
          :disabled="loadingCards"
          multiple
          @update:model-value="selectedCards = $event"
          v-bind="{ ...props, loading: props.loading || loadingCards }"
        />
      </input-tooltip>
    </input-validator>
  </section>
</template>

<script lang="ts" setup>
<<<<<<< HEAD
import equals from "lodash/fp/equals.js";
import { capitalize, computed, onBeforeUnmount, onMounted, type PropType, type Ref, ref, watch } from "vue";
=======
import type { NodeInfo, NodeResources } from "@threefold/grid_client";
import { type PropType, type Ref, ref, watch } from "vue";
>>>>>>> 99a8b648

import { ValidatorStatus } from "@/hooks/form_validator";
import { Selection } from "@/utils/types";

import { useProfileManager } from "../stores/profile_manager";
import type { FarmInterface } from "../types";
import { getFilteredNodes, getNodeCards, type INode, type NodeGPUCardType } from "../utils/filter_nodes";
import { getGrid } from "../utils/grid";
import { getCardName, normalizeError } from "../utils/helpers";
import { useFarm } from "./select_farm_manager.vue";
import { defaultCountry, defaultRegion } from "./select_location.vue";

export interface NodeFilters {
  farmId?: number;
  ipv6?: boolean;
  ipv4?: boolean;
  hasGPU?: boolean;
  cpu: number;
  memory: number;
  diskSizes: number[];
  certified?: boolean;
  rentedBy?: number;
  type?: string;
  availableFor?: number;
  country?: string;
  region?: string;
}

const emits = defineEmits<{
  (event: "update:modelValue", value?: INode): void;
  (event: "update:loading", value?: boolean): void;
}>();

const props = defineProps({
  selection: String,
  modelValue: { type: Object as PropType<INode> },
  loadingFarm: { type: Boolean, required: true },
  filters: { default: () => ({} as NodeFilters), type: Object as PropType<NodeFilters> },
  rootFileSystemSize: { type: Number, required: true },
});
const farmManager = useFarm();
const profileManager = useProfileManager();
const availableNodes = ref<Array<INode>>([]);
const nodesArr = ref<Array<INode>>([]);
const loadingNodes = ref(false);
const loadingCards = ref(false);
const errorMessage = ref<string>();
const manualselectedNode = ref<number>();
const selectedNode = ref<INode | undefined>();
const selectedCards = ref<Array<string>>([]);
const nodeCards = ref<Array<NodeGPUCardType>>([]);
const cards: NodeGPUCardType[] = [];
const emptyResult = ref(false);
const validator = ref();
const manualField = ref();
const pingingNode = ref(false);

const farm = ref<FarmInterface>();
const unsubscribe = farmManager.subscribe(f => (farm.value = f));
onBeforeUnmount(unsubscribe);

function isSelectionEmpty(node: INode | undefined, selectedCards: string[]): boolean {
  if (!node || availableNodes.value.length === 0) {
    return true;
  }

  const selectedNodeMatches = availableNodes.value.some(n => n.nodeId === node.nodeId);

  if (selectedNodeMatches && selectedCards.length > 0) {
    return !selectedCards.some(selectedCard => cards.some(card => getCardName(card) === selectedCard));
  }

  return !selectedNodeMatches;
}
// GPU CArds
watch(selectedCards, async () => {
  for (const card of nodeCards.value) {
    for (const selectedCard of selectedCards.value) {
      if (getCardName(card) === selectedCard && !cards.includes(card)) {
        cards.push(card);
      }
    }
  }
  if (selectedNode.value && selectedCards.value) {
    emits("update:modelValue", {
      nodeId: selectedNode.value.nodeId,
      cards: cards,
      certified: selectedNode.value.certified,
    });
  }
});

watch(
  () => selectedNode.value,
  async node => {
    const grid = await getGrid(profileManager.profile!);
    if (node && grid) {
      if (props.selection === Selection.AUTOMATED) {
        await validateNodeStoragePool(node);
      }
    }

    if (node) {
      baseFilters.value = props.filters;
    }

    if (node && props.filters.hasGPU) {
      loadingCards.value = true;
      const grid = await getGrid(profileManager.profile!);
      if (grid) {
        const cards = await getNodeCards(grid, node.nodeId);
        nodeCards.value = cards?.filter(card => card.contract === 0);
        loadingCards.value = false;
      }
    }
    emptyResult.value = isSelectionEmpty(node, selectedCards.value);
  },
  { immediate: true },
);

function getChipColor(item: any) {
  return item === "Dedicated" ? "success" : item === "Certified" ? "primary" : "secondary";
}

const baseFilters = ref();
const filtersUpdated = ref(false);
watch(
  () => props.filters,
<<<<<<< HEAD
  value => {
    // if (!value || !baseFilters.value) {
    //   return;
    // }
    if (validator.value?.status !== ValidatorStatus.Init) {
      filtersUpdated.value = !equals(value, baseFilters.value);
    }
    validator.value?.setStatus(filtersUpdated.value ? ValidatorStatus.Init : ValidatorStatus.Valid);
=======
  async (value, oldValue) => {
    if (
      value.farmId === oldValue.farmId &&
      value.diskSizes.length === oldValue.diskSizes.length &&
      new Set([...value.diskSizes, ...oldValue.diskSizes]).size === value.diskSizes.length &&
      value.cpu === oldValue.cpu &&
      value.memory === oldValue.memory &&
      value.certified === oldValue.certified &&
      value.rentedBy === oldValue.rentedBy &&
      value.ipv4 === oldValue.ipv4 &&
      value.ipv6 === oldValue.ipv6 &&
      value.hasGPU === oldValue.hasGPU
    ) {
      return;
    }
    if (props.selection === Selection.MANUAL && manualselectedNode.value) {
      manualField.value?.validate();
    }
    if (props.selection === Selection.AUTOMATED) {
      shouldBeUpdated.value = true;
    }
  },
  { deep: true },
);

watch(
  () => props.selection,
  async (value, oldValue) => {
    errorMessage.value = undefined;
    if (value !== oldValue) {
      selectedNode.value = undefined;
      manualselectedNode.value = undefined;
    }
>>>>>>> 99a8b648
  },
  { deep: true },
);

<<<<<<< HEAD
onMounted(loadNodes);
async function loadNodes() {
  baseFilters.value = undefined;
  filtersUpdated.value = false;
  const { farmID = -1, country, region } = farm.value || {};
  const farmId = farmID > 0 ? farmID : undefined;
=======
watch([loadingNodes, shouldBeUpdated], async ([l, s]) => {
  if (l || !s) return;
  shouldBeUpdated.value = false;
  farmManager?.subscribe(farmId => {
    if (!farmId) {
      selectedNode.value = undefined;
      availableNodes.value = [];
      return;
    }
    clearTimeout(delay.value);
    delay.value = setTimeout(() => {
      loadNodes(farmId);
    }, 1000);
  });
});

function getChipColor(item: any) {
  return item === "Dedicated" ? "success" : item === "Certified" ? "primary" : "secondary";
}
function validateSelectedNodeFilters(
  validatingNodeId: number,
  node: NodeInfo,
  freeResources: NodeResources | undefined,
  filters: NodeFilters,
) {
  const twinId = profileManager.profile?.twinId;

  const isNotRentingNode = node.rentedByTwinId !== twinId && node.rentedByTwinId !== 0;
  const isNotRentingDedicatedFarm = node.inDedicatedFarm && node.rentedByTwinId !== twinId;

  if (isNotRentingDedicatedFarm) {
    throw new Error(`Node ${validatingNodeId} belongs to a dedicated farm and is not rented by you`);
  } else if (isNotRentingNode) {
    throw new Error(`Node ${validatingNodeId} is rented by someone else`);
  } else if (filters.ipv4 && !node.publicConfig.ipv4) {
    throw new Error(`Node ${validatingNodeId} is not assigned to a PublicIP`);
  } else if (freeResources) {
    const { cru, mru, sru } = freeResources;
    const { cpu, memory } = filters;
    const diskSizes = [...filters.diskSizes, props.rootFileSystemSize];
    if (cru < cpu) {
      throw new Error(`Node ${validatingNodeId} doesn't have enough CPU`);
    } else if (mru < Math.ceil(_g2b(Math.round(memory / 1024)))) {
      throw new Error(`Node ${validatingNodeId} doesn't have enough Memory`);
    } else if (sru < Math.ceil(_g2b(diskSizes.reduce((total, disk) => total + disk)))) {
      throw new Error(`Node ${validatingNodeId} doesn't have enough Storage`);
    }
  }
}
function _g2b(GB: number): number {
  return GB * 1024 ** 3;
}

async function validateManualSelectedNode(validatingNodeId?: number) {
  if (!validatingNodeId) return;
  try {
    loadingNodes.value = true;
    const grid = await getGrid(profileManager.profile!);
    const filters = props.filters;
    const twinId = profileManager.profile?.twinId;
    const node = await grid?.capacity.nodes.getNode(validatingNodeId);
    if (node) {
      if (node.status == "down") {
        throw new Error(`Node ${validatingNodeId} is down`);
      }
      if (filters.certified && node.certificationType !== "Certified") {
        throw new Error(`Node ${validatingNodeId} is not Certified`);
      }
      if (filters.rentedBy && node.rentedByTwinId) {
        throw new Error(`Node ${validatingNodeId} is Dedicated, but rented by someone else`);
      }
      if (filters.rentedBy && node.rentedByTwinId !== twinId) {
        throw new Error(`Node ${validatingNodeId} is not Dedicated`);
      }
      const freeResources = await grid?.capacity.nodes.getNodeFreeResources(
        node.nodeId,
        "proxy",
        window.env.GRIDPROXY_URL,
      );
      validateSelectedNodeFilters(validatingNodeId, node, freeResources, filters);
    } else {
      throw new Error(`Node ${validatingNodeId} is not on the grid`);
    }
    selectedNode.value = { nodeId: Number(validatingNodeId), certified: node.certificationType };
    emits("update:modelValue", {
      nodeId: selectedNode.value.nodeId,
      cards: cards,
      certified: selectedNode.value?.certified,
    });
  } catch (e) {
    console.error(`An error occurred: ${e}`);
    return {
      message: normalizeError(
        e,
        "Something went wrong while checking status of the node. Please check your connection and try again.",
      ),
    };
  } finally {
    loadingNodes.value = false;
  }
  return undefined;
}
async function loadNodes(farmId: number | undefined) {
>>>>>>> 99a8b648
  availableNodes.value = [];
  const oldSelectedNode = selectedNode.value;
  selectedNode.value = undefined;
  loadingNodes.value = true;
  errorMessage.value = "";
  const filters = props.filters;
  farmManager?.setLoading(true);
  try {
    const grid = await getGrid(profileManager.profile!);
    if (grid) {
      const res = await getFilteredNodes(grid, {
        farmId,
        cpu: filters.cpu,
        memory: filters.memory,
        diskSizes: [...filters.diskSizes, props.rootFileSystemSize],
        ipv4: filters.ipv4,
        hasGPU: filters.hasGPU ? filters.hasGPU : undefined,
        certified: filters.certified,
        rentedBy: filters.rentedBy,
        availableFor: grid.twinId,
        country: country === defaultCountry ? undefined : country,
        region: region === defaultRegion ? undefined : region,
      });

<<<<<<< HEAD
=======
      if (res?.length === 0) {
        selectedNode.value = undefined;
        emptyResult.value = true;
        loadingNodes.value = false;
        return;
      }

>>>>>>> 99a8b648
      if (res) {
        nodesArr.value = [];
        for (const node of res) {
          if (!nodesArr.value.some(n => n.nodeId === node.nodeId)) {
            nodesArr.value.push({
              nodeId: node.nodeId,
              state: node.rentedByTwinId ? "Dedicated" : "Shared",
              certified: node.certificationType,
            });
          }
        }
        availableNodes.value = nodesArr.value;
      } else {
        availableNodes.value = [];
      }

      if (oldSelectedNode) {
        const index = availableNodes.value.findIndex(n => oldSelectedNode.nodeId === n.nodeId);

        if (index !== -1) {
          selectedNode.value = availableNodes.value[index];
        } else {
          validator.value?.setStatus(ValidatorStatus.Init);
        }
      } else {
        validator.value?.setStatus(ValidatorStatus.Init);
      }
    }
  } catch (e) {
    errorMessage.value = normalizeError(e, "Something went wrong while fetching nodes.");
  } finally {
    validator.value?.setStatus(ValidatorStatus.Init);
    loadingNodes.value = false;
    farmManager?.setLoading(false);
  }
}

async function validateNodeStoragePool(validatingNode: INode | undefined) {
  if (!validatingNode) return { message: "Node id is required." };
  farmManager?.setLoading(true);
  validator.value?.setStatus(ValidatorStatus.Pending);
  pingingNode.value = true;
  try {
    const grid = await getGrid(profileManager.profile!);
    if (!grid) throw new Error("Connection issue please try again");

    loadingNodes.value = true;
    await grid.capacity.checkNodeCapacityPool({
      nodeId: validatingNode.nodeId,
      ssdDisks: props.filters.diskSizes.map(disk => disk * 1024 ** 3),
      rootfsDisks: [props.rootFileSystemSize * 1024 ** 3],
      hddDisks: [],
    });
    emits("update:modelValue", {
      nodeId: validatingNode.nodeId,
      cards: cards,
      certified: validatingNode?.certified,
    });
  } catch (e) {
    availableNodes.value = availableNodes.value.filter(node => node.nodeId !== validatingNode.nodeId);
    validator.value?.setStatus(ValidatorStatus.Invalid);
    emptyResult.value = true;

    if (e?.toString().includes("Cannot fit the required SSD disk with size")) {
      return {
        message: `Although node ${validatingNode.nodeId} appears to have sufficient storage capacity for your workload, it lacks a single internal partition capable of accommodating it. Please select a different node.`,
      };
    } else {
      return {
        message: "Something went wrong while checking status of the node. Please check your connection and try again.",
      };
    }
  } finally {
    loadingNodes.value = false;
    pingingNode.value = false;
    farmManager?.setLoading(false);
  }
}

const isLoading = computed(() => {
  return loadingNodes.value || pingingNode.value || validator.value?.status === ValidatorStatus.Pending;
});

watch(isLoading, loading => farmManager?.setLoading(loading));
</script>

<script lang="ts">
export default {
  name: "SelectNode",
};
</script>

<style lang="scss">
.warning-hint-input .v-messages__message {
  color: rgb(var(--v-theme-warning)) !important;
}
</style><|MERGE_RESOLUTION|>--- conflicted
+++ resolved
@@ -133,13 +133,9 @@
 </template>
 
 <script lang="ts" setup>
-<<<<<<< HEAD
+import type { NodeInfo, NodeResources } from "@threefold/grid_client";
 import equals from "lodash/fp/equals.js";
-import { capitalize, computed, onBeforeUnmount, onMounted, type PropType, type Ref, ref, watch } from "vue";
-=======
-import type { NodeInfo, NodeResources } from "@threefold/grid_client";
-import { type PropType, type Ref, ref, watch } from "vue";
->>>>>>> 99a8b648
+import { computed, onBeforeUnmount, onMounted, type PropType, ref, watch } from "vue";
 
 import { ValidatorStatus } from "@/hooks/form_validator";
 import { Selection } from "@/utils/types";
@@ -260,24 +256,23 @@
   { immediate: true },
 );
 
-function getChipColor(item: any) {
-  return item === "Dedicated" ? "success" : item === "Certified" ? "primary" : "secondary";
-}
-
 const baseFilters = ref();
 const filtersUpdated = ref(false);
 watch(
   () => props.filters,
-<<<<<<< HEAD
   value => {
-    // if (!value || !baseFilters.value) {
-    //   return;
-    // }
     if (validator.value?.status !== ValidatorStatus.Init) {
       filtersUpdated.value = !equals(value, baseFilters.value);
     }
     validator.value?.setStatus(filtersUpdated.value ? ValidatorStatus.Init : ValidatorStatus.Valid);
-=======
+  },
+  { deep: true },
+);
+
+onMounted(loadNodes);
+
+watch(
+  () => props.filters,
   async (value, oldValue) => {
     if (
       value.farmId === oldValue.farmId &&
@@ -296,9 +291,6 @@
     if (props.selection === Selection.MANUAL && manualselectedNode.value) {
       manualField.value?.validate();
     }
-    if (props.selection === Selection.AUTOMATED) {
-      shouldBeUpdated.value = true;
-    }
   },
   { deep: true },
 );
@@ -311,34 +303,9 @@
       selectedNode.value = undefined;
       manualselectedNode.value = undefined;
     }
->>>>>>> 99a8b648
   },
-  { deep: true },
+  { deep: false },
 );
-
-<<<<<<< HEAD
-onMounted(loadNodes);
-async function loadNodes() {
-  baseFilters.value = undefined;
-  filtersUpdated.value = false;
-  const { farmID = -1, country, region } = farm.value || {};
-  const farmId = farmID > 0 ? farmID : undefined;
-=======
-watch([loadingNodes, shouldBeUpdated], async ([l, s]) => {
-  if (l || !s) return;
-  shouldBeUpdated.value = false;
-  farmManager?.subscribe(farmId => {
-    if (!farmId) {
-      selectedNode.value = undefined;
-      availableNodes.value = [];
-      return;
-    }
-    clearTimeout(delay.value);
-    delay.value = setTimeout(() => {
-      loadNodes(farmId);
-    }, 1000);
-  });
-});
 
 function getChipColor(item: any) {
   return item === "Dedicated" ? "success" : item === "Certified" ? "primary" : "secondary";
@@ -426,8 +393,14 @@
   }
   return undefined;
 }
-async function loadNodes(farmId: number | undefined) {
->>>>>>> 99a8b648
+async function loadNodes() {
+  if (props.selection === Selection.AUTOMATED) {
+    baseFilters.value = undefined;
+    filtersUpdated.value = false;
+  }
+
+  const { farmID = -1, country, region } = farm.value || {};
+  const farmId = farmID > 0 ? farmID : undefined;
   availableNodes.value = [];
   const oldSelectedNode = selectedNode.value;
   selectedNode.value = undefined;
@@ -452,16 +425,6 @@
         region: region === defaultRegion ? undefined : region,
       });
 
-<<<<<<< HEAD
-=======
-      if (res?.length === 0) {
-        selectedNode.value = undefined;
-        emptyResult.value = true;
-        loadingNodes.value = false;
-        return;
-      }
-
->>>>>>> 99a8b648
       if (res) {
         nodesArr.value = [];
         for (const node of res) {
@@ -478,16 +441,18 @@
         availableNodes.value = [];
       }
 
-      if (oldSelectedNode) {
-        const index = availableNodes.value.findIndex(n => oldSelectedNode.nodeId === n.nodeId);
-
-        if (index !== -1) {
-          selectedNode.value = availableNodes.value[index];
+      if (props.selection === Selection.AUTOMATED) {
+        if (oldSelectedNode) {
+          const index = availableNodes.value.findIndex(n => oldSelectedNode.nodeId === n.nodeId);
+
+          if (index !== -1) {
+            selectedNode.value = availableNodes.value[index];
+          } else {
+            validator.value?.setStatus(ValidatorStatus.Init);
+          }
         } else {
           validator.value?.setStatus(ValidatorStatus.Init);
         }
-      } else {
-        validator.value?.setStatus(ValidatorStatus.Init);
       }
     }
   } catch (e) {
