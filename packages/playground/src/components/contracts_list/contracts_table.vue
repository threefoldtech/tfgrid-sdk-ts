--- conflicted
+++ resolved
@@ -246,8 +246,8 @@
             your contracts
           </div>
         </v-alert>
-        <v-chip class="ma-1" color="primary" label v-for="c in selectedContracts" :key="c.contractId">
-          {{ c.contractId }}
+        <v-chip class="ma-1" color="primary" label v-for="c in selectedContracts" :key="c.contract_id">
+          {{ c.contract_id }}
         </v-chip>
         <v-card-actions>
           <v-spacer></v-spacer>
@@ -269,7 +269,7 @@
                   class="ml-2"
                   :loading="unlockContractLoading"
                   @click="
-                    unlockContract([...selectedContracts.map(contract => contract.contractId), ...rentContractIds])
+                    unlockContract([...selectedContracts.map(contract => contract.contract_id), ...rentContractIds])
                   "
                 >
                   Unlock
@@ -296,13 +296,8 @@
 import { createCustomToast, ToastType } from "@/utils/custom_toast";
 import toHumanDate from "@/utils/date";
 import { downloadAsJson, normalizeError } from "@/utils/helpers";
-
-<<<<<<< HEAD
-import ListTable from "../../components/list_table.vue";
-import { useProfileManagerController } from "../profile_manager_controller.vue";
-
-=======
->>>>>>> 58560834
+import { useProfileManagerController } from "@/components/profile_manager_controller.vue";
+
 const props = defineProps({
   contracts: {
     type: Object as PropType<Ref<NormalizedContract[]>>,
@@ -328,11 +323,10 @@
     type: Object as PropType<ContractType>,
     required: true,
   },
-<<<<<<< HEAD
   lockedContracts: {
     type: Object as PropType<LockDetails>,
     required: true,
-=======
+  },
   size: {
     required: true,
     type: Number,
@@ -344,7 +338,6 @@
   count: {
     required: true,
     type: Object as PropType<Ref<number>>,
->>>>>>> 58560834
   },
 });
 const getAmountLocked = computed(() => {
@@ -353,15 +346,8 @@
 });
 
 const isNodeInRentContracts = computed(() => {
-<<<<<<< HEAD
-  if (props.contractsType == ContractType.NODE && selectedItem.value) {
-    const nodeIds = contracts.value.map(contract => contract.nodeId).filter(nodeId => nodeId !== undefined) as number[];
-=======
-  if (props.contractsType == ContractType.Rent) {
-    const nodeIds = contracts.value
-      .map(contract => contract.details.nodeId)
-      .filter(nodeId => nodeId !== undefined) as number[];
->>>>>>> 58560834
+  if (props.contractsType == ContractType.Node && selectedItem.value) {
+    const nodeIds = contracts.value.map(contract => contract.details.nodeId).filter(nodeId => nodeId !== undefined) as number[];
     if (contractLocked.value && contractLocked.value.amountLocked === 0) {
       return nodeIds.includes(selectedItem.value.nodeId);
     }
@@ -369,11 +355,7 @@
   return false;
 });
 
-<<<<<<< HEAD
-const emits = defineEmits(["update:deleted-contracts", "update:unlock-contracts"]);
-=======
-const emits = defineEmits(["update:deleted-contracts", "update:options"]);
->>>>>>> 58560834
+const emits = defineEmits(["update:deleted-contracts", "update:unlock-contracts", "update:options"]);
 
 function updateOptions(options: any) {
   emits("update:options", { ...options, contractType: props.contractsType });
@@ -437,10 +419,10 @@
   try {
     // get actual locked amount
     for (const contract of selectedContracts.value) {
-      if (contract.consumption == 0 && contract.type == ContractType.NODE && contract.nodeId) {
-        nodeIDsGracePeriod.add(contract.nodeId);
+      if (contract.consumption == 0 && contract.type == ContractType.Node && contract.details.nodeId) {
+        nodeIDsGracePeriod.add(contract.details.nodeId);
       } else {
-        selectedLockedAmount.value += (await getLockDetails(contract.contractId)).amountLocked || 0;
+        selectedLockedAmount.value += (await getLockDetails(contract.contract_id)).amountLocked || 0;
       }
     }
     for (const nodeId of nodeIDsGracePeriod) {
@@ -466,14 +448,11 @@
 // Function to fetch contract lock details
 async function contractLockDetails(item: any) {
   selectedItem.value = item;
-<<<<<<< HEAD
   loadingShowDetails.value = true;
   await profileManagerController.reloadBalance();
   await getLockDetails(item.contractId)
-=======
   await props.grid?.contracts
     .contractLock({ id: item.contract_id })
->>>>>>> 58560834
     .then((data: ContractLock) => {
       contractLocked.value = data;
       contractStateDialog.value = true;
