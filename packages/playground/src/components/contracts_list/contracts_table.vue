--- conflicted
+++ resolved
@@ -574,20 +574,12 @@
       unlockedContracts = await props.grid.contracts.unlockContractsByIds(selectedRentContracts.value);
     contractId = contractId.filter(id => !unlockedContracts.includes(id));
     const billableContractIds = contractId.filter(id => props.lockedContracts[id] !== 0);
-<<<<<<< HEAD
-    const filteredContracts = props.contracts.value.filter(contract =>
-      billableContractIds.includes(contract.contract_id),
-    ) as unknown as Contract[];
-
-    await props.grid.contracts.unlockContractsByIds(filteredContracts.map(contract => contract.contract_id));
-=======
 
     const unbilledContracts = props.contracts.value.filter(contract =>
       billableContractIds.includes(contract.contract_id),
     ) as unknown as Contract[];
 
     await props.grid.contracts.unlockContractsByIds(unbilledContracts.map(contract => contract.contract_id));
->>>>>>> 3abb1a53
 
     createCustomToast(
       `Your request to unlock contract ${contractId} has been processed successfully. Changes may take a few minutes to reflect`,
