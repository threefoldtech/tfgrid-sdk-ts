--- conflicted
+++ resolved
@@ -9,12 +9,8 @@
       tooltip="Creates a subdomain for your instance on the selected domain to be able to access your instance from the browser."
     >
       <v-autocomplete
-<<<<<<< HEAD
         :class="[prefix, 'select-gateway']"
-        label="Select gateway"
-=======
         label="Select domain"
->>>>>>> 0e9e7023
         placeholder="Please select a domain."
         :items="items"
         item-title="domain"
