--- conflicted
+++ resolved
@@ -50,11 +50,8 @@
 </template>
 
 <script lang="ts">
-<<<<<<< HEAD
 import { calculateRootFileSystem } from "@threefold/grid_client";
-=======
 import type AwaitLock from "await-lock";
->>>>>>> 11fa297a
 import { computed, type PropType } from "vue";
 
 import type { SelectedMachine } from "@/types/nodeSelector";
