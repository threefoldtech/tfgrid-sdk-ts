<template>
  <VCard
    class="tf-node-card rounded-0 w-100 pb-3 text-left"
    :class="{ 'selected-node': status !== 'Init' }"
    :color="
      status === 'Valid'
        ? 'rgba(var(--v-theme-primary), 0.1)'
        : status === 'Invalid'
        ? 'rgba(var(--v-theme-error), 0.1)'
        : status === 'Pending'
        ? 'rgba(var(--v-theme-warning), 0.01)'
        : undefined
    "
    :flat="flat"
    v-bind="{
      onClick: selectable
        ? () => {
            if (status === 'Init' && node) {
              $emit('node:select', (node as NodeInfo));
            }
          }
        : undefined,
    }"
  >
    <template #loader>
      <VProgressLinear indeterminate color="primary" height="2" v-if="status === 'Pending'" />
    </template>

    <template #prepend>
      <VTooltip :text="node?.location.country" :disabled="!node">
        <template #activator="{ props }">
          <VAvatar size="40">
            <span v-if="countryFlagSrc.length === 0" class="flag-avatar">NA</span>
            <img
              v-else
              :src="countryFlagSrc"
              class="h-100"
              :alt="(node?.location.country ?? 'node') + '-flag'"
              v-bind="props"
            />
          </VAvatar>
        </template>
      </VTooltip>
    </template>

    <template #title>
      Node ID: {{ node?.nodeId }}
      <VTooltip text="Node Serial Number" v-if="node && serialNumber">
        <template #activator="{ props }">
          <VChip size="x-small" v-bind="props">
            <span class="font-weight-bold" v-text="checkSerialNumber(serialNumber)" />
          </VChip>
        </template>
      </VTooltip>
      <VTooltip text="Node Country" v-if="node && node.location.country.trim().length > 0" location="left">
        <template #activator="{ props }">
          <VChip class="ml-2" size="x-small" v-bind="props">
            <span class="font-weight-bold" v-text="node?.location.country" />
          </VChip>
        </template>
      </VTooltip>
    </template>

    <template #subtitle>
      <span v-if="node"> Farm: <span class="font-weight-bold" v-text="node.farmName" /> </span>
      <span class="ml-2" v-if="node">
        Uptime:
        <span class="font-weight-bold" v-text="toReadableDate(node.uptime)" />
      </span>
      <span class="ml-2" v-if="node"
        >Last Deployment Time:
        {{ lastDeploymentTime === 0 ? "N/A" : toHumanDate(lastDeploymentTime) }}
      </span>
    </template>

    <template #append>
      <template v-if="node">
        <div class="d-flex align-center">
          <VTooltip
            :text="dedicated ? 'This node is dedicated for one user only' : 'Multiple users can deploy on this node'"
            location="top"
            v-if="node"
          >
            <template #activator="{ props }">
              <VChip
                v-bind="props"
                class="mr-2"
                :color="dedicated ? 'success' : 'secondary'"
                :text="dedicated ? 'Dedicated' : 'Shared'"
              />
            </template>
          </VTooltip>

          <VTooltip text="Node Status" location="top" v-if="node && node.status">
            <template #activator="{ props }">
              <VChip
                v-bind="props"
                :color="getNodeStatusColor(node?.status)"
                class="mr-2"
                :text="capitalize(node.status)"
              />
            </template>
          </VTooltip>

          <VTooltip
            v-if="rentable || rented"
            location="top"
            :text="
              rentable ? 'You can rent it exclusively for your workloads' : 'Rented as full node for a single user'
            "
          >
            <template #activator="{ props }">
              <VChip
                v-if="rentable || rented"
                v-bind="props"
                class="mr-2"
                color="secondary"
                :text="rentable ? 'Rentable' : 'Rented'"
              />
            </template>
          </VTooltip>

          <VChip v-if="num_gpu" class="mr-2" color="secondary" :text="num_gpu + ' GPU'" />

          <VTooltip v-if="node && node.certificationType" location="top" text="Certification type">
            <template #activator="{ props }">
              <VChip
                v-bind="props"
                class="mr-2"
                color="primary"
                :text="
                  node?.certificationType === 'Diy' ? node?.certificationType.toUpperCase() : node?.certificationType
                "
              />
            </template>
          </VTooltip>

          <VTooltip v-if="speed" location="top" text="Network Speed Test">
            <template #activator="{ props }">
              <span v-bind="props" v-if="speed?.upload && speed?.download" class="speed-chip mr-2 grey-darken-3">
                <span>
                  <v-icon icon="mdi-arrow-up"></v-icon>
                  <span class="mx-1"> {{ formatSpeed(speed.upload) }}</span>
                </span>
                <span>
                  <v-icon icon="mdi-arrow-down"></v-icon>
                  <span class="mx-1">{{ formatSpeed(speed.download) }}</span>
                </span>
              </span>
            </template>
          </VTooltip>
        </div>
      </template>
    </template>

    <template #text>
      <VRow>
        <VCol class="tf-node-resource">
          <ResourceDetails
            name="CPU"
            :used="node?.used_resources.cru ?? 0"
            :total="node?.total_resources.cru ?? 0"
            :text="cruText"
            :cpuType="dmi?.processor[0]?.version"
          />
        </VCol>
        <VCol class="tf-node-resource">
          <ResourceDetails
            name="Memory"
            :used="node?.used_resources.mru ?? 0"
            :total="node?.total_resources.mru ?? 0"
            :text="mruText"
            :memoryType="dmi?.memory[0]?.type"
          />
        </VCol>
      </VRow>

      <VRow>
        <VCol class="tf-node-resource mb-5">
          <ResourceDetails
            name="SSD Disks"
            :used="node?.used_resources.sru ?? 0"
            :total="node?.total_resources.sru ?? 0"
            :text="sruText"
          />
        </VCol>
        <VCol class="tf-node-resource">
          <ResourceDetails
            name="HDD Disks"
            :used="node?.used_resources.hru ?? 0"
            :total="node?.total_resources.hru ?? 0"
            :text="hruText"
          />
        </VCol>
      </VRow>
      <div class="ml-auto text-right" v-if="node && (rentedByUser || (node.status !== 'down' && node.rentable))">
        <v-tooltip bottom color="primary" close-delay="100" :disabled="!(node && node.dedicated)">
          <template v-slot:activator="{ isActive, props }">
            <span v-bind="props" v-on="isActive" class="font-weight-bold"
              ><v-icon class="scale_beat mr-2" color="warning" :disabled="!(node && node.dedicated)"
                >mdi-brightness-percent</v-icon
              >{{ hourlyPriceAfterDiscount }} USD/Hour</span
            >
          </template>

          <span>
            <v-spacer />
            <v-card class="text-center pa-4 mt-3"><strong>Available Discount Packages</strong></v-card>
            <v-data-table
              class="mb-5 mt-2 rounded-lg"
              hover
              :loading="loadingdiscountTableItems"
              :headers="[
                {
                  title: 'Packages',
                  align: 'center',
                  key: 'name',
                  sortable: false,
                },
                {
                  title: 'Discount',
                  align: 'center',
                  key: 'discount',
                  sortable: false,
                },
                {
                  title: 'TFTs Required',
                  align: 'center',
                  key: 'tfts',
                  sortable: false,
                },
              ]"
              :items="discountTableItems"
              disable-sort="true"
              density="compact"
            >
              <template #bottom></template>
            </v-data-table>

            <ul class="pl-5 py-2">
              <li>
                {{ rentedByUser ? "You receive " : "You'll receive " }} a
                <strong class="mr-1">50%</strong>
                <a target="_blank" :href="manual?.billing_pricing">discount</a>
                {{ rentedByUser ? " as you reserve the" : " if you reserve the" }}
                entire node
              </li>
              <li>
                {{ rentedByUser ? "You receive" : "You'll receive" }} a
                <VProgressCircular indeterminate size="10" width="1" color="info" v-if="loadingStakingDiscount" />
                <strong v-else>{{ stakingDiscount }}%</strong>
                discount as per the
                <a target="_blank" :href="manual?.discount_levels"> staking discounts </a>
              </li>
            </ul>
            <v-divider />
            <v-table density="compact" class="mb-2 no-border discount-table" :hide-default="true">
              <tbody>
                <tr class="no-border">
                  <td class="no-border">Price after discount</td>
                  <td class="no-border">
                    <strong>{{ monthlyPriceAfterDiscount }} $/month</strong>
                  </td>
                  <td class="no-border">
                    <strong>{{ hourlyPriceAfterDiscount }} $/hr</strong>
                  </td>
                </tr>
                <tr class="no-border">
                  <td class="no-border">Price before discount</td>
                  <td class="text-decoration-line-through no-border">
                    <strong>{{ price_usd?.toFixed(2) }} $/month</strong>
                  </td>
                  <td class="text-decoration-line-through no-border">
                    <strong>{{ (price_usd! / 24 / 30).toFixed(2) }} $/hr</strong>
                  </td>
                </tr>
              </tbody>
            </v-table>
          </span>
        </v-tooltip>

        <reserve-btn
          v-if="node?.dedicated && node?.status !== 'down'"
          class="ml-4"
          :node="(node as GridNode)"
          @updateTable="onReserveChange"
        />
      </div>
    </template>
  </VCard>
</template>
<script lang="ts">
import type { GridClient, NodeInfo, NodeResources } from "@threefold/grid_client";
import { discountPackages } from "@threefold/grid_client";
import { CertificationType, type GridNode } from "@threefold/gridproxy_client";
<<<<<<< HEAD
import { computed, onMounted, ref, watch } from "vue";
import { capitalize } from "vue";
=======
import { QueryClient } from "@threefold/tfchain_client";
import { capitalize, computed, onMounted, type PropType, ref, watch } from "vue";
>>>>>>> 0a5568e4

import { gridProxyClient } from "@/clients";
import ReserveBtn from "@/dashboard/components/reserve_action_btn.vue";
import toHumanDate from "@/utils/date";
import type { discountItems } from "@/utils/get_nodes";
import { getCountryCode } from "@/utils/get_nodes";
import { manual } from "@/utils/manual";
import toReadableDate from "@/utils/to_readable_data";

import { calculator as Calculator } from "../../../../grid_client/dist/es6";
import { useGrid, useProfileManager } from "../../stores";
import formatResourceSize from "../../utils/format_resource_size";
import { toGigaBytes } from "../../utils/helpers";
import { normalizePrice } from "../../utils/pricing_calculator";
import ResourceDetails from "./node_details_internals/ResourceDetails.vue";

export default {
  name: "TfNodeDetailsCard",
  components: { ResourceDetails, ReserveBtn },
  props: {
    node: Object as () => NodeInfo | GridNode,
    status: String as () => "Init" | "Pending" | "Invalid" | "Valid",
    selectable: Boolean,
    flat: Boolean,
  },
  emits: {
    "node:select": (node: NodeInfo) => true || node,
    "update:node": (node: NodeInfo | GridNode) => true || node,
  },
  setup(props, ctx) {
    const profileManager = useProfileManager();
    const gridStore = useGrid();
    const grid = gridStore.client as unknown as GridClient;
    const stakingDiscount = ref<number>();
    const loadingStakingDiscount = ref<boolean>(false);
    const loadingdiscountTableItems = ref<boolean>(false);
    const lastDeploymentTime = ref<number>(0);
    const discountTableItems = ref<discountItems[]>([]);
    const tftMarketPrice = ref<number>(0);
    const calculator = new Calculator(new QueryClient(window.env.SUBSTRATE_URL));
    const rentedByUser = computed(() => {
      return props.node?.rentedByTwinId === profileManager.profile?.twinId;
    });
    const countryFlagSrc = computed(() => {
      const countryCode = getCountryCode(props.node as GridNode);
      if (countryCode.length > 2) {
        return "";
      }

      const imageUrl =
        countryCode.toLowerCase() !== "ch"
          ? `https://www.worldatlas.com/r/w425/img/flag/${countryCode.toLowerCase()}-flag.jpg`
          : `https://www.worldatlas.com/r/w425/img/flag/${countryCode.toLowerCase()}-flag.png`;

      return imageUrl;
    });

    onMounted(async () => {
      await getLastDeploymentTime();
      tftMarketPrice.value = await calculator.tftPrice();
      tftsNeeded();
    });

    async function refreshStakingDiscount() {
      loadingStakingDiscount.value = true;
      if (props.node) {
        stakingDiscount.value = (await getStakingDiscount()) || 0;
      }
      loadingStakingDiscount.value = false;
    }

    watch(
      () => profileManager.profile,
      async () => {
        await refreshStakingDiscount();
      },
      { immediate: true, deep: true },
    );

    // A guard to check node type
    function isGridNode(node: unknown): node is GridNode {
      return !!node && typeof node === "object" && "num_gpu" in node;
    }

    const dedicated = computed(() => {
      if (isGridNode(props.node)) {
        return props.node?.dedicated;
      }
      return null;
    });

    const serialNumber = computed(() => {
      if (isGridNode(props.node)) {
        return null;
      }
      return props.node?.serialNumber;
    });

    const num_gpu = computed(() => {
      if (isGridNode(props.node)) {
        return props.node?.num_gpu;
      }
      return props.node?.hasGPU;
    });

    const rentable = computed(() => {
      if (isGridNode(props.node)) {
        return props.node?.rentable;
      }
      return null;
    });

    const rented = computed(() => {
      if (isGridNode(props.node)) {
        return props.node?.rented;
      }
      return null;
    });

    const speed = computed(() => {
      if (isGridNode(props.node)) {
        return props.node?.speed;
      }
      return null;
    });

    const price_usd = computed(() => {
      if (isGridNode(props.node)) {
        // convert extra fee from mili usd to usd
        const extraFee = props.node?.extraFee / 1000;
        return props.node?.price_usd + extraFee;
      }
      return null;
    });

    const dmi = computed(() => {
      if (isGridNode(props.node)) {
        return props.node?.dmi;
      }
      return null;
    });

    function normalizeBytesResource(name: "mru" | "sru" | "hru") {
      return () => {
        if (!props.node) {
          return "";
        }

        const used = formatResourceSize(props.node.used_resources[name]);
        const total = formatResourceSize(props.node.total_resources[name]);

        if (total === "0") return "";

        return `${used} / ${total}`;
      };
    }

    function checkSerialNumber(serialNumber: string) {
      if (/\d/.test(serialNumber)) {
        return serialNumber;
      } else {
        return "Unknown";
      }
    }

    const cruText = computed(() =>
      props.node ? `${props.node.used_resources.cru} / ${props.node.total_resources.cru} (Cores)` : "",
    );
    const mruText = computed(normalizeBytesResource("mru"));
    const sruText = computed(normalizeBytesResource("sru"));
    const hruText = computed(normalizeBytesResource("hru"));

    function formatSpeed(speed: number): string {
      return formatResourceSize(speed, true).toLocaleLowerCase() + "ps";
    }

    async function getStakingDiscount() {
      try {
        const total_resources = props.node?.total_resources;
        const { cru, hru, mru, sru } = total_resources as NodeResources;

        const price = await grid?.calculator.calculateWithMyBalance({
          cru,
          hru: toGigaBytes(hru),
          mru: toGigaBytes(mru),
          sru: toGigaBytes(sru),
          ipv4u: false,
          certified: props.node?.certificationType === CertificationType.Certified,
        });

        return price?.dedicatedPackage.discount;
      } catch (err) {
        console.error(err);
      }
    }

    function onReserveChange() {
      if (!props.node) {
        return;
      }

      const n = { ...props.node } as NodeInfo | GridNode;
      const gotReserved = n.rentedByTwinId === 0;

      if (gotReserved) {
        n.rentedByTwinId = profileManager.profile!.twinId;
        n.rented = true;
      } else {
        n.rentedByTwinId = 0;
        n.rented = false;
      }
      n.rentable = !n.rented;
      ctx.emit("update:node", n);
    }

    function getNodeStatusColor(status: string): string {
      if (status === "up") {
        return "success";
      } else if (status === "standby") {
        return "warning";
      } else {
        return "error";
      }
    }

    async function getLastDeploymentTime() {
      if (props.node?.id && props.node?.status == "up") {
        try {
          const obj = await gridProxyClient.nodes.statsById(props.node.nodeId);
          lastDeploymentTime.value = obj.users.last_deployment_timestamp;
        } catch (error) {
          console.log(`Error getting node object for node ID ${props.node.nodeId}: `, error);
          lastDeploymentTime.value = 0;
        }
      }
    }

    function formatDiscount(discount: number) {
      return `-${discount}%`;
    }
    function formatTFTsNeeded(duration: number) {
      if (price_usd.value && tftMarketPrice.value) {
        const tfts = normalizePrice((price_usd.value * 0.5 * duration) / tftMarketPrice.value);
        return Math.ceil(tfts);
      }
      return 0;
    }

    function tftsNeeded() {
      loadingdiscountTableItems.value = true;

      discountTableItems.value = [
        {
          name: "Default",
          discount: formatDiscount(discountPackages.default.discount),
          tfts: formatTFTsNeeded(discountPackages.default.duration),
        },
        {
          name: "Bronze",
          discount: formatDiscount(discountPackages.bronze.discount),
          tfts: formatTFTsNeeded(discountPackages.bronze.duration),
        },
        {
          name: "Silver",
          discount: formatDiscount(discountPackages.silver.discount),
          tfts: formatTFTsNeeded(discountPackages.silver.duration),
        },
        {
          name: "Gold",
          discount: formatDiscount(discountPackages.gold.discount),
          tfts: formatTFTsNeeded(discountPackages.gold.duration),
        },
      ];

      loadingdiscountTableItems.value = false;
    }

    const monthlyPriceAfterDiscount = computed(() => {
      if (price_usd.value) {
        if (stakingDiscount.value) {
          const priceAfterDiscount = price_usd.value - 0.5 * price_usd.value;
          return (priceAfterDiscount - (stakingDiscount.value / 100) * priceAfterDiscount).toFixed(2);
        }
        return (price_usd.value - 0.5 * price_usd.value).toFixed(2);
      }
      return null;
    });
    const hourlyPriceAfterDiscount = computed(() => {
      if (price_usd.value) {
        const hourlyPrice = price_usd.value / 24 / 30;
        if (stakingDiscount.value) {
          const priceAfterDiscount = hourlyPrice - 0.5 * hourlyPrice;
          return (priceAfterDiscount - (stakingDiscount.value / 100) * priceAfterDiscount).toFixed(2);
        }
        return (hourlyPrice - 0.5 * hourlyPrice).toFixed(2);
      }
      return null;
    });
    return {
      hourlyPriceAfterDiscount,
      monthlyPriceAfterDiscount,

      cruText,
      mruText,
      sruText,
      hruText,
      countryFlagSrc,
      dedicated,
      serialNumber,
      num_gpu,
      rentable,
      rented,
      speed,
      price_usd,
      dmi,
      manual,
      rentedByUser,
      loadingStakingDiscount,
      stakingDiscount,
      toReadableDate,
      toHumanDate,
      checkSerialNumber,
      capitalize,
      formatResourceSize,
      formatSpeed,
      onReserveChange,
      getNodeStatusColor,
      discountTableItems,
      lastDeploymentTime,
      loadingdiscountTableItems,
    };
  },
};
</script>

<style scoped>
.flag-avatar {
  padding: 20px;
  background-color: var(--primary);
  border-radius: 50%;
  color: white;
  font-weight: 700;
}

.speed-chip {
  display: flex;
  flex-direction: column !important;
  font-size: 0.7rem;
  font-weight: bold;
  background-color: rgb(var(--v-speed-chip));
  padding: 5px 12px;
  border-radius: 9999px;
}

.scale_beat {
  animation: crescendo 0.5s alternate infinite ease-in;
}

@keyframes crescendo {
  0% {
    transform: scale(1);
  }
  100% {
    transform: scale(1.2);
  }
}
.discount-table,
tr,
td.no-border {
  border: none !important;
  background-color: transparent;
}

.v-icon--disabled {
  opacity: 0 !important;
}
</style><|MERGE_RESOLUTION|>--- conflicted
+++ resolved
@@ -293,13 +293,8 @@
 import type { GridClient, NodeInfo, NodeResources } from "@threefold/grid_client";
 import { discountPackages } from "@threefold/grid_client";
 import { CertificationType, type GridNode } from "@threefold/gridproxy_client";
-<<<<<<< HEAD
-import { computed, onMounted, ref, watch } from "vue";
-import { capitalize } from "vue";
-=======
 import { QueryClient } from "@threefold/tfchain_client";
 import { capitalize, computed, onMounted, type PropType, ref, watch } from "vue";
->>>>>>> 0a5568e4
 
 import { gridProxyClient } from "@/clients";
 import ReserveBtn from "@/dashboard/components/reserve_action_btn.vue";
