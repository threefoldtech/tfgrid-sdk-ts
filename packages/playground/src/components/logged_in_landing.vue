--- conflicted
+++ resolved
@@ -3,13 +3,8 @@
     <v-row>
       <v-col lg="6" sm="12" class="border mt-3">
         <div>
-<<<<<<< HEAD
-          <div class="d-flex justify-center mb-5">
+          <div class="d-flex justify-center my-3">
             <h4 class="tf-header">Live and Operational</h4>
-=======
-          <div class="d-flex justify-center my-3">
-            <h4 class="header">Live and Operational</h4>
->>>>>>> 9868338e
           </div>
           <div
             :style="{
@@ -20,23 +15,6 @@
               minHeight: '450px',
             }"
           />
-<<<<<<< HEAD
-          <div class="d-flex flex-wrap justify-space-between align-end" style="statcards">
-            <div v-for="s in stats" :key="s.value" class="stats px-2">
-              <v-card class="my-10">
-                <v-img
-                  cover
-                  width="100"
-                  class="mx-auto"
-                  :src="baseUrl + 'images/icons/live-and-operational/' + s.image"
-                />
-                <v-card-text>
-                  <p class="text-center tf-header font-weight-regular mb-2">{{ s.value }}</p>
-                  <p class="text-center font-weight-light sub-header">{{ s.label }}</p>
-                </v-card-text>
-              </v-card>
-            </div>
-=======
           <div class="d-flex flex-column justify-center">
             <v-row>
               <v-col cols="3" v-for="s in stats" :key="s.value" class="stats px-2">
@@ -48,7 +26,7 @@
                     :src="baseUrl + 'images/icons/live-and-operational/' + s.image"
                   />
                   <v-card-text>
-                    <p class="text-center header font-weight-regular mb-2">
+                    <p class="text-center tf-header font-weight-regular mb-2">
                       {{ s.value }}
                     </p>
                     <p class="text-center font-weight-light sub-header">
@@ -58,7 +36,6 @@
                 </v-card>
               </v-col>
             </v-row>
->>>>>>> 9868338e
           </div>
         </div>
       </v-col>
@@ -206,21 +183,7 @@
 </script>
 
 <style scoped>
-<<<<<<< HEAD
-.stats {
-  min-width: 180px;
-  max-width: 300px;
-}
-.statcards {
-  margin-top: 50rem;
-}
 .tf-header {
-  font-size: 1.25rem;
-}
-.sub-header {
-=======
-.header {
->>>>>>> 9868338e
   font-size: 1rem;
 }
 
