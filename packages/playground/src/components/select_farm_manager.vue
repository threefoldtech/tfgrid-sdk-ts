<template>
  <slot />
</template>
<script lang="ts" setup>
import { provide, type Ref, ref } from "vue";

import type { FarmInterface } from "../types";

const subscribtion = new Set<(f?: FarmInterface) => void>();
const farm = ref<FarmInterface>();
const LoadingNodes = ref(false);

provide("farm:manager", {
  setFarmId(_farm) {
    farm.value = _farm;
    subscribtion.forEach(fn => fn(_farm));
  },
  subscribe(fn) {
<<<<<<< HEAD
    subscribtion.add(fn);
=======
    subscribtion.push(fn);
    fn(farm.value);
>>>>>>> 99a8b648
    return () => {
      subscribtion.delete(fn);
    };
  },
  setLoading(loading: boolean) {
    LoadingNodes.value = loading;
  },
  getLoading() {
    return LoadingNodes;
  },
} as IFarm);
</script>
<script lang="ts">
import { inject } from "vue";
export interface IFarm {
  setFarmId(farmId?: FarmInterface): void;
  subscribe(fn: (farm?: FarmInterface) => void): () => void;
  setLoading(loading: boolean): void;
  getLoading(): Ref<boolean>;
}

export function useFarm() {
  return inject("farm:manager") as IFarm;
}

export default {
  name: "SelectFarmManager",
};
</script><|MERGE_RESOLUTION|>--- conflicted
+++ resolved
@@ -16,12 +16,8 @@
     subscribtion.forEach(fn => fn(_farm));
   },
   subscribe(fn) {
-<<<<<<< HEAD
     subscribtion.add(fn);
-=======
-    subscribtion.push(fn);
     fn(farm.value);
->>>>>>> 99a8b648
     return () => {
       subscribtion.delete(fn);
     };
