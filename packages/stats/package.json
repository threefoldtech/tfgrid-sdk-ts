{
  "name": "@threefold/stats",
<<<<<<< HEAD
  "version": "2.3.0-alpha12",
=======
  "version": "2.3.1",
>>>>>>> 1990b2d1
  "private": true,
  "scripts": {
    "dev": "vite",
    "build": "run-p type-check \"build-only {@}\" --",
    "preview": "vite preview",
    "test:unit": "vitest",
    "build-only": "vite build",
    "type-check": "vue-tsc --noEmit -p tsconfig.vitest.json --composite false"
  },
  "dependencies": {
    "@threefold/gridproxy_client": "^2.3.0-alpha11",
    "vue": "^3.3.4",
    "vuetify": "^3.3.21"
  },
  "devDependencies": {
    "@tsconfig/node18": "^18.2.2",
    "@types/jsdom": "^21.1.3",
    "@types/node": "^18.17.17",
    "@vitejs/plugin-vue": "^4.3.4",
    "@vitejs/plugin-vue-jsx": "^3.0.2",
    "@vue/test-utils": "^2.4.1",
    "@vue/tsconfig": "^0.4.0",
    "jsdom": "^22.1.0",
    "npm-run-all2": "^6.0.6",
    "start-server-and-test": "^2.0.0",
    "typescript": "~5.2.0",
    "vite": "^4.4.9",
    "vitest": "^0.34.4",
    "vue-tsc": "^1.8.11"
  }
}<|MERGE_RESOLUTION|>--- conflicted
+++ resolved
@@ -1,10 +1,6 @@
 {
   "name": "@threefold/stats",
-<<<<<<< HEAD
-  "version": "2.3.0-alpha12",
-=======
   "version": "2.3.1",
->>>>>>> 1990b2d1
   "private": true,
   "scripts": {
     "dev": "vite",
