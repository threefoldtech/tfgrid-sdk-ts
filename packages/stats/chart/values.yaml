replicaCount: 1

image:
  repository: ghcr.io/threefoldtech/stats
  pullPolicy: Always
  # Overrides the image tag whose default is the chart appVersion.
<<<<<<< HEAD
  tag: "2.3.0-alpha12"
=======
  tag: "2.3.1"
>>>>>>> 1990b2d1

imagePullSecrets: []
nameOverride: ""
fullnameOverride: ""

serviceAccount:
  # Specifies whether a service account should be created
  create: true
  annotations: {}
  name: ""

podAnnotations: {}

podSecurityContext: {}

securityContext: {}

service:
  type: ClusterIP
  port: 80

ingress:
  enabled: true
  className: ""
  annotations:
    cert-manager.io/cluster-issuer: letsencrypt
    kubernetes.io/ingress.class: nginx
    kubernetes.io/tls-acme: "true"
    nginx.ingress.kubernetes.io/enable-cors: "true"
    nginx.ingress.kubernetes.io/cors-allow-methods: "GET, OPTIONS"
    nginx.ingress.kubernetes.io/cors-allow-origin: "*"
    nginx.ingress.kubernetes.io/cors-allow-headers: "DNT,User-Agent,X-Requested-With,If-Modified-Since,Cache-Control,Content-Type,Authorization"
  hosts:
    - host: "domain.com"
      paths:
        - path: /
          pathType: ImplementationSpecific
  tls: []

resources:
  limits:
    cpu: 1000m
    memory: 1024Mi
  requests:
    cpu: 900m
    memory: 1000Mi

autoscaling:
  enabled: false
  minReplicas: 1
  maxReplicas: 100
  targetCPUUtilizationPercentage: 80

nodeSelector: {}

tolerations: []

affinity: {}<|MERGE_RESOLUTION|>--- conflicted
+++ resolved
@@ -4,11 +4,7 @@
   repository: ghcr.io/threefoldtech/stats
   pullPolicy: Always
   # Overrides the image tag whose default is the chart appVersion.
-<<<<<<< HEAD
-  tag: "2.3.0-alpha12"
-=======
   tag: "2.3.1"
->>>>>>> 1990b2d1
 
 imagePullSecrets: []
 nameOverride: ""
