--- conflicted
+++ resolved
@@ -21,8 +21,4 @@
 # incremented each time you make changes to the application. Versions are not expected to
 # follow Semantic Versioning. They should reflect the version the application is using.
 # It is recommended to use it with quotes.
-<<<<<<< HEAD
-appVersion: "v2.3.0-alpha12"
-=======
-appVersion: "v2.3.1"
->>>>>>> 1990b2d1
+appVersion: "v2.3.1"