--- conflicted
+++ resolved
@@ -126,7 +126,6 @@
                     <v-text-field
                       label="Mnemonic"
                       placeholder="Please insert your mnemonic"
-<<<<<<< HEAD
                       :error-messages="mnemonicError || activateAccountError"
                       :value="mnemonic"
                       @input="
@@ -134,10 +133,6 @@
                         mnemonicError = null;
                         activateAccountError = '';
                       "
-=======
-                      :error-messages="mnemonicError"
-                      v-model="mnemonic"
->>>>>>> b0cbed12
                       :type="showMnemonic ? 'text' : 'password'"
                       :append-icon="showMnemonic ? 'mdi-eye-outline' : 'mdi-eye-off-outline'"
                       @click:append="showMnemonic = !showMnemonic"
@@ -192,9 +187,6 @@
               />
 
               <div class="d-flex justify-center">
-<<<<<<< HEAD
-                <v-btn color="primary" :disabled="!isValidForm" type="submit" :loading="connecting"> Connect </v-btn>
-=======
                 <v-btn
                   color="primary"
                   :disabled="!isValidForm || isInvalidMnemonic"
@@ -203,7 +195,6 @@
                 >
                   Connect
                 </v-btn>
->>>>>>> b0cbed12
               </div>
             </v-form>
           </v-container>
