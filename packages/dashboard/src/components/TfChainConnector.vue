--- conflicted
+++ resolved
@@ -284,12 +284,6 @@
   public canLogin = typeof localStorage.getItem(key) === "string";
 
   public balance: any | null = null;
-<<<<<<< HEAD
-  @Watch("show")
-  showWatcher$(show: boolean) {
-    if (!show) this.clearFields();
-  }
-=======
   public twinID: any;
 
   public validatingMnemonic = false;
@@ -317,7 +311,10 @@
     this.validatingMnemonic = false;
   }
 
->>>>>>> b0cbed12
+  @Watch("show")
+  showWatcher$(show: boolean) {
+    if (!show) this.clearFields();
+  }
   @Watch("$store.state.profile")
   async profileWatcher$(profile: any) {
     if (profile) {
