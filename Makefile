--- conflicted
+++ resolved
@@ -41,15 +41,12 @@
 	cd packages/weblets/playground && yarn build
 else ifeq ($(project), playground)
 	cd packages/playground && yarn build
-<<<<<<< HEAD
 else ifeq ($(project), graphql_client)
 	cd packages/graphql_client && yarn build
 else ifeq ($(project), gridproxy_client)
 	cd packages/gridproxy_client && yarn build
-=======
 else ifeq ($(project), UI)
 	cd packages/UI && yarn build-only
->>>>>>> f86490f4
 else
 	yarn lerna run build --no-private
 endif